--- conflicted
+++ resolved
@@ -1,8 +1,3 @@
-<<<<<<< HEAD
-=======
-/// <reference path="./quill.d.ts" />
-
->>>>>>> 55978642
 function test_quill() {
     var quillEditor = new Quill('#editor', {
         modules:
