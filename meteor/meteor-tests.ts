--- conflicted
+++ resolved
@@ -670,27 +670,16 @@
 Accounts.emailTemplates.headers = { asdf: 'asdf', qwer: 'qwer' };
 
 Accounts.emailTemplates.enrollAccount.subject = function (user: Meteor.User) {
-<<<<<<< HEAD
-  return "Welcome to Awesome Town, " + user.profile.name;
-};
-Accounts.emailTemplates.enrollAccount.html = function (user: Meteor.User, url: string) {
-  return "<h1>Some html here</h1>";
-=======
     return "Welcome to Awesome Town, " + user.profile.name;
 };
 Accounts.emailTemplates.enrollAccount.html = function (user: Meteor.User, url: string) {
     return "<h1>Some html here</h1>";
->>>>>>> a0a31559
 };
 Accounts.emailTemplates.enrollAccount.from = function () {
     return "asdf@asdf.com";
 };
 Accounts.emailTemplates.enrollAccount.text = function (user: Meteor.User, url: string) {
-<<<<<<< HEAD
-  return "You have been selected to participate in building a better future!"
-=======
     return "You have been selected to participate in building a better future!"
->>>>>>> a0a31559
         + " To activate your account, simply click the link below:\n\n"
         + url;
 };
