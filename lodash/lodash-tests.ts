--- conflicted
+++ resolved
@@ -971,11 +971,6 @@
 result = <ModArgsResult>_<ModArgsFunc>((x: string, y: string) => [x, y]).modArgs<ModArgsResult>([modArgsFn1, modArgsFn2]).value();
 result = <string[]>result(1, true);
 
-<<<<<<< HEAD
-var initialize = _.once(function () { });
-initialize();
-initialize();''
-=======
 // _.negate
 interface TestNegatePredicate {
     (a1: number, a2: number): boolean;
@@ -993,7 +988,6 @@
 result = <() => void>_.once<() => void>(function () {});
 result = <() => void>(_(function () {}).once().value());
 
->>>>>>> dbcfdb71
 var returnedOnce = _.throttle(function (a: any) { return a * 5; }, 5);
 returnedOnce(4);
 
@@ -1060,8 +1054,6 @@
  * Lang *
  ********/
 
-<<<<<<< HEAD
-=======
 // _.gt
 result = <boolean>_.gt(1, 2);
 result = <boolean>_(1).gt(2);
@@ -1107,7 +1099,6 @@
 result = <boolean>_([]).lte(2);
 result = <boolean>_({}).lte(2);
 
->>>>>>> dbcfdb71
 // _.toPlainObject
 result = <Object>_.toPlainObject();
 result = <Object>_.toPlainObject(true);
@@ -1122,8 +1113,6 @@
 result = <Object>_<string>([]).toPlainObject();
 result = <Object>_({}).toPlainObject();
 
-<<<<<<< HEAD
-=======
 /********
  * Math *
  ********/
@@ -1132,7 +1121,6 @@
 result = <number>_.add(1, 1);
 result = <number>_(1).add(1);
 
->>>>>>> dbcfdb71
 /**********
  * Number *
  **********/
@@ -1306,13 +1294,6 @@
 
 result = <boolean>_.isElement(document.body);
 
-<<<<<<< HEAD
-result = <boolean>_.isEmpty([1, 2, 3]);
-result = <boolean>_.isEmpty({});
-result = <boolean>_.isEmpty('');
-
-=======
->>>>>>> dbcfdb71
 // _.isEqual (alias: _.eq)
 result = <boolean>_.isEqual(1, 1);
 result = <boolean>_(1).isEqual(1);
@@ -1655,8 +1636,6 @@
 result = <() => any[]>_(['a']).constant<any[]>();
 result = <() => {}>_({}).constant<{}>();
 
-<<<<<<< HEAD
-=======
 // _.method
 class TestMethod {
     a = {
@@ -1681,7 +1660,6 @@
 result = <number>(_(TestMethodOfObject).methodOf<number>(1, 2).value())('a[0]');
 result = <number>(_(TestMethodOfObject).methodOf<number>(1, 2).value())(['a', '0']);
 
->>>>>>> dbcfdb71
 result = <string>_.VERSION;
 result = <_.Support>_.support;
 result = <_.TemplateSettings>_.templateSettings;