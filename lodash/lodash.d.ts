// Type definitions for Lo-Dash
// Project: http://lodash.com/
// Definitions by: Brian Zengel <https://github.com/bczengel>
// Definitions: https://github.com/borisyankov/DefinitelyTyped

declare var _: _.LoDashStatic;

declare module _ {
    interface LoDashStatic {
        /**
        * Creates a lodash object which wraps the given value to enable intuitive method chaining.
        *
        * In addition to Lo-Dash methods, wrappers also have the following Array methods:
        * concat, join, pop, push, reverse, shift, slice, sort, splice, and unshift
        *
        * Chaining is supported in custom builds as long as the value method is implicitly or
        * explicitly included in the build.
        *
        * The chainable wrapper functions are:
        * after, assign, bind, bindAll, bindKey, chain, chunk, compact, compose, concat, countBy,
        * createCallback, curry, debounce, defaults, defer, delay, difference, filter, flatten,
        * forEach, forEachRight, forIn, forInRight, forOwn, forOwnRight, functions, groupBy,
        * indexBy, initial, intersection, invert, invoke, keys, map, max, memoize, merge, min,
        * object, omit, once, pairs, partial, partialRight, pick, pluck, pull, push, range, reject,
        * remove, rest, reverse, shuffle, slice, sort, sortBy, splice, tap, throttle, times,
        * toArray, transform, union, uniq, unshift, unzip, values, where, without, wrap, and zip
        *
        * The non-chainable wrapper functions are:
        * clone, cloneDeep, contains, escape, every, find, findIndex, findKey, findLast,
        * findLastIndex, findLastKey, has, identity, indexOf, isArguments, isArray, isBoolean,
        * isDate, isElement, isEmpty, isEqual, isFinite, isFunction, isNaN, isNull, isNumber,
        * isObject, isPlainObject, isRegExp, isString, isUndefined, join, lastIndexOf, mixin,
        * noConflict, parseInt, pop, random, reduce, reduceRight, result, shift, size, some,
        * sortedIndex, runInContext, template, unescape, uniqueId, and value
        *
        * The wrapper functions first and last return wrapped values when n is provided, otherwise
        * they return unwrapped values.
        *
        * Explicit chaining can be enabled by using the _.chain method.
        **/
        (value: number): LoDashWrapper<number>;
        (value: string): LoDashWrapper<string>;
        (value: boolean): LoDashWrapper<boolean>;
        (value: Array<number>): LoDashNumberArrayWrapper;
        <T>(value: Array<T>): LoDashArrayWrapper<T>;
        <T extends {}>(value: T): LoDashObjectWrapper<T>;
        (value: any): LoDashWrapper<any>;

        /**
        * The semantic version number.
        **/
        VERSION: string;

        /**
        * An object used to flag environments features.
        **/
        support: Support;

        /**
        * By default, the template delimiters used by Lo-Dash are similar to those in embedded Ruby
        * (ERB). Change the following template settings to use alternative delimiters.
        **/
        templateSettings: TemplateSettings;
    }

    /**
    * By default, the template delimiters used by Lo-Dash are similar to those in embedded Ruby
    * (ERB). Change the following template settings to use alternative delimiters.
    **/
    interface TemplateSettings {
        /**
        * The "escape" delimiter.
        **/
        escape?: RegExp;

        /**
        * The "evaluate" delimiter.
        **/
        evaluate?: RegExp;

        /**
        * An object to import into the template as local variables.
        **/
        imports?: Dictionary<any>;

        /**
        * The "interpolate" delimiter.
        **/
        interpolate?: RegExp;

        /**
        * Used to reference the data object in the template text.
        **/
        variable?: string;
    }

    /**
    * An object used to flag environments features.
    **/
    interface Support {
        /**
        * Detect if an arguments object's [[Class]] is resolvable (all but Firefox < 4, IE < 9).
        **/
        argsClass: boolean;

        /**
        * Detect if arguments objects are Object objects (all but Narwhal and Opera < 10.5).
        **/
        argsObject: boolean;

        /**
        * Detect if name or message properties of Error.prototype are enumerable by default.
        * (IE < 9, Safari < 5.1)
        **/
        enumErrorProps: boolean;

        /**
        * Detect if Function#bind exists and is inferred to be fast (all but V8).
        **/
        fastBind: boolean;

        /**
        * Detect if functions can be decompiled by Function#toString (all but PS3 and older Opera
        * mobile browsers & avoided in Windows 8 apps).
        **/
        funcDecomp: boolean;

        /**
        * Detect if Function#name is supported (all but IE).
        **/
        funcNames: boolean;

        /**
        * Detect if arguments object indexes are non-enumerable (Firefox < 4, IE < 9, PhantomJS,
        * Safari < 5.1).
        **/
        nonEnumArgs: boolean;

        /**
        * Detect if properties shadowing those on Object.prototype are non-enumerable.
        *
        * In IE < 9 an objects own properties, shadowing non-enumerable ones, are made
        * non-enumerable as well (a.k.a the JScript [[DontEnum]] bug).
        **/
        nonEnumShadows: boolean;

        /**
        * Detect if own properties are iterated after inherited properties (all but IE < 9).
        **/
        ownLast: boolean;

        /**
        * Detect if Array#shift and Array#splice augment array-like objects correctly.
        *
        * Firefox < 10, IE compatibility mode, and IE < 9 have buggy Array shift() and splice()
        * functions that fail to remove the last element, value[0], of array-like objects even
        * though the length property is set to 0. The shift() method is buggy in IE 8 compatibility
        * mode, while splice() is buggy regardless of mode in IE < 9 and buggy in compatibility mode
        * in IE 9.
        **/
        spliceObjects: boolean;

        /**
        * Detect lack of support for accessing string characters by index.
        *
        * IE < 8 can't access characters by index and IE 8 can only access characters by index on
        * string literals.
        **/
        unindexedChars: boolean;
    }

    interface LoDashWrapperBase<T, TWrapper> {
        /**
        * Produces the toString result of the wrapped value.
        * @return Returns the string result.
        **/
        toString(): string;

        /**
        * Extracts the wrapped value.
        * @return The wrapped value.
        **/
        valueOf(): T;

        /**
        * @see valueOf
        **/
        value(): T;
    }

    interface LoDashWrapper<T> extends LoDashWrapperBase<T, LoDashWrapper<T>> { }

    interface LoDashObjectWrapper<T> extends LoDashWrapperBase<T, LoDashObjectWrapper<T>> { }

    interface LoDashArrayWrapper<T> extends LoDashWrapperBase<T[], LoDashArrayWrapper<T>> {
        concat(...items: T[]): LoDashArrayWrapper<T>;
        join(seperator?: string): LoDashWrapper<string>;
        pop(): LoDashWrapper<T>;
        push(...items: T[]): void;
        reverse(): LoDashArrayWrapper<T>;
        shift(): LoDashWrapper<T>;
        slice(start: number, end?: number): LoDashArrayWrapper<T>;
        sort(compareFn?: (a: T, b: T) => number): LoDashArrayWrapper<T>;
        splice(start: number): LoDashArrayWrapper<T>;
        splice(start: number, deleteCount: number, ...items: any[]): LoDashArrayWrapper<T>;
        unshift(...items: any[]): LoDashWrapper<number>;
    }

    interface LoDashNumberArrayWrapper extends LoDashArrayWrapper<number> { }

    //_.chain
    interface LoDashStatic {
        /**
        * Creates a lodash object that wraps the given value with explicit method chaining enabled.
        * @param value The value to wrap.
        * @return The wrapper object.
        **/
        chain(value: number): LoDashWrapper<number>;
        chain(value: string): LoDashWrapper<string>;
        chain(value: boolean): LoDashWrapper<boolean>;
        chain<T>(value: Array<T>): LoDashArrayWrapper<T>;
        chain<T extends {}>(value: T): LoDashObjectWrapper<T>;
        chain(value: any): LoDashWrapper<any>;
    }

    interface LoDashWrapperBase<T, TWrapper> {
        /**
        * Enables explicit method chaining on the wrapper object.
        * @see _.chain
        * @return The wrapper object.
        **/
        chain(): TWrapper;
    }

    //_.tap
    interface LoDashStatic {
        /**
        * Invokes interceptor with the value as the first argument and then returns value. The
        * purpose of this method is to "tap into" a method chain in order to perform operations on
        * intermediate results within the chain.
        * @param value The value to provide to interceptor
        * @param interceptor The function to invoke.
        * @return value
        **/
        tap<T>(
            value: T,
            interceptor: (value: T) => void): T;
    }

    interface LoDashWrapperBase<T, TWrapper> {
        /**
        * @see _.tap
        **/
        tap(interceptor: (value: T) => void): TWrapper;
    }

    /*********
    * Arrays *
    **********/

    //_.chunk
    interface LoDashStatic {
        /**
        * Creates an array of elements split into groups the length of size. If collection can't be
        * split evenly, the final chunk will be the remaining elements.
        * @param array The array to process.
        * @param size The length of each chunk.
        * @return Returns the new array containing chunks.
        **/
        chunk<T>(array: Array<T>, size?: number): T[][];

        /**
        * @see _.chunk
        **/
        chunk<T>(array: List<T>, size?: number): T[][];
    }

    interface LoDashArrayWrapper<T> {
        /**
        * @see _.chunk
        **/
        chunk(size?: number): LoDashArrayWrapper<T>;
    }

    //_.compact
    interface LoDashStatic {
        /**
        * Returns a copy of the array with all falsy values removed. In JavaScript, false, null, 0, "",
        * undefined and NaN are all falsy.
        * @param array Array to compact.
        * @return (Array) Returns a new array of filtered values.
        **/
        compact<T>(array?: Array<T>): T[];

        /**
        * @see _.compact
        **/
        compact<T>(array?: List<T>): T[];
    }

    interface LoDashArrayWrapper<T> {
        /**
        * @see _.compact
        **/
        compact(): LoDashArrayWrapper<T>;
    }

    //_.difference
    interface LoDashStatic {
        /**
        * Creates an array excluding all values of the provided arrays using strict equality for comparisons
        * , i.e. ===.
        * @param array The array to process
        * @param others The arrays of values to exclude.
        * @return Returns a new array of filtered values.
        **/
        difference<T>(
            array?: Array<T>,
            ...others: Array<T>[]): T[];
        /**
        * @see _.difference
        **/
        difference<T>(
            array?: List<T>,
            ...others: List<T>[]): T[];
    }

    interface LoDashArrayWrapper<T> {
        /**
        * @see _.difference
        **/
        difference(
            ...others: Array<T>[]): LoDashArrayWrapper<T>;
        /**
        * @see _.difference
        **/
        difference(
            ...others: List<T>[]): LoDashArrayWrapper<T>;
    }

    //_.findIndex
    interface LoDashStatic {
        /**
        * This method is like _.find except that it returns the index of the first element that passes
        * the callback check, instead of the element itself.
        * @param array The array to search.
        * @param {(Function|Object|string)} callback The function called per iteration. If a property name or object is provided it will be
        * used to create a ".pluck" or ".where" style callback, respectively.
        * @param thisArg The this binding of callback.
        * @return Returns the index of the found element, else -1.
        **/
        findIndex<T>(
            array: Array<T>,
            callback: ListIterator<T, boolean>,
            thisArg?: any): number;

        /**
        * @see _.findIndex
        **/
        findIndex<T>(
            array: List<T>,
            callback: ListIterator<T, boolean>,
            thisArg?: any): number;

        /**
        * @see _.findIndex
        **/
        findIndex<T>(
            array: Array<T>,
            pluckValue: string): number;

        /**
        * @see _.findIndex
        **/
        findIndex<T>(
            array: List<T>,
            pluckValue: string): number;

        /**
        * @see _.findIndex
        **/
        findIndex<W, T>(
            array: Array<T>,
            whereDictionary: W): number;

        /**
        * @see _.findIndex
        **/
        findIndex<W, T>(
            array: List<T>,
            whereDictionary: W): number;
    }

    //_.findLastIndex
    interface LoDashStatic {
        /**
        * This method is like _.findIndex except that it iterates over elements of a collection from right to left.
        * @param array The array to search.
        * @param {(Function|Object|string)} callback The function called per iteration. If a property name or object is provided it will be
        * used to create a ".pluck" or ".where" style callback, respectively.
        * @param thisArg The this binding of callback.
        * @return Returns the index of the found element, else -1.
        **/
        findLastIndex<T>(
            array: Array<T>,
            callback: ListIterator<T, boolean>,
            thisArg?: any): number;

        /**
        * @see _.findLastIndex
        **/
        findLastIndex<T>(
            array: List<T>,
            callback: ListIterator<T, boolean>,
            thisArg?: any): number;

        /**
        * @see _.findLastIndex
        **/
        findLastIndex<T>(
            array: Array<T>,
            pluckValue: string): number;

        /**
        * @see _.findLastIndex
        **/
        findLastIndex<T>(
            array: List<T>,
            pluckValue: string): number;

        /**
        * @see _.findLastIndex
        **/
        findLastIndex<T>(
            array: Array<T>,
            whereDictionary: Dictionary<any>): number;

        /**
        * @see _.findLastIndex
        **/
        findLastIndex<T>(
            array: List<T>,
            whereDictionary: Dictionary<any>): number;
    }

    //_.first
    interface LoDashStatic {
        /**
        * Gets the first element or first n elements of an array. If a callback is provided
        * elements at the beginning of the array are returned as long as the callback returns
        * truey. The callback is bound to thisArg and invoked with three arguments; (value,
        * index, array).
        *
        * If a property name is provided for callback the created "_.pluck" style callback
        * will return the property value of the given element.
        *
        * If an object is provided for callback the created "_.where" style callback will return ]
        * true for elements that have the properties of the given object, else false.
        * @param array Retrieves the first element of this array.
        * @return Returns the first element of `array`.
        **/
        first<T>(array?: Array<T>): T;

        /**
        * @see _.first
        **/
        first<T>(array?: List<T>): T;

        /**
        * @see _.first
        * @param n The number of elements to return.
        **/
        first<T>(
            array: Array<T>,
            n: number): T[];

        /**
        * @see _.first
        * @param n The number of elements to return.
        **/
        first<T>(
            array: List<T>,
            n: number): T[];

        /**
        * @see _.first
        * @param callback The function called per element.
        * @param [thisArg] The this binding of callback.
        **/
        first<T>(
            array: Array<T>,
            callback: ListIterator<T, boolean>,
            thisArg?: any): T[];

        /**
        * @see _.first
        * @param callback The function called per element.
        * @param [thisArg] The this binding of callback.
        **/
        first<T>(
            array: List<T>,
            callback: ListIterator<T, boolean>,
            thisArg?: any): T[];

        /**
        * @see _.first
        * @param pluckValue "_.pluck" style callback value
        **/
        first<T>(
            array: Array<T>,
            pluckValue: string): T[];

        /**
        * @see _.first
        * @param pluckValue "_.pluck" style callback value
        **/
        first<T>(
            array: List<T>,
            pluckValue: string): T[];

        /**
        * @see _.first
        * @param whereValue "_.where" style callback value
        **/
        first<W, T>(
            array: Array<T>,
            whereValue: W): T[];

        /**
        * @see _.first
        * @param whereValue "_.where" style callback value
        **/
        first<W, T>(
            array: List<T>,
            whereValue: W): T[];

        /**
        * @see _.first
        **/
        head<T>(array: Array<T>): T;

        /**
        * @see _.first
        **/
        head<T>(array: List<T>): T;

        /**
        * @see _.first
        **/
        head<T>(
            array: Array<T>,
            n: number): T[];

        /**
        * @see _.first
        **/
        head<T>(
            array: List<T>,
            n: number): T[];

        /**
        * @see _.first
        **/
        head<T>(
            array: Array<T>,
            callback: ListIterator<T, boolean>,
            thisArg?: any): T[];

        /**
        * @see _.first
        **/
        head<T>(
            array: List<T>,
            callback: ListIterator<T, boolean>,
            thisArg?: any): T[];

        /**
        * @see _.first
        **/
        head<T>(
            array: Array<T>,
            pluckValue: string): T[];

        /**
        * @see _.first
        **/
        head<T>(
            array: List<T>,
            pluckValue: string): T[];

        /**
        * @see _.first
        **/
        head<W, T>(
            array: Array<T>,
            whereValue: W): T[];

        /**
        * @see _.first
        **/
        head<W, T>(
            array: List<T>,
            whereValue: W): T[];

        /**
        * @see _.first
        **/
        take<T>(array: Array<T>): T;

        /**
        * @see _.first
        **/
        take<T>(array: List<T>): T;

        /**
        * @see _.first
        **/
        take<T>(
            array: Array<T>,
            n: number): T[];

        /**
        * @see _.first
        **/
        take<T>(
            array: List<T>,
            n: number): T[];

        /**
        * @see _.first
        **/
        take<T>(
            array: Array<T>,
            callback: ListIterator<T, boolean>,
            thisArg?: any): T[];

        /**
        * @see _.first
        **/
        take<T>(
            array: List<T>,
            callback: ListIterator<T, boolean>,
            thisArg?: any): T[];

        /**
        * @see _.first
        **/
        take<T>(
            array: Array<T>,
            pluckValue: string): T[];

        /**
        * @see _.first
        **/
        take<T>(
            array: List<T>,
            pluckValue: string): T[];

        /**
        * @see _.first
        **/
        take<W, T>(
            array: Array<T>,
            whereValue: W): T[];

        /**
        * @see _.first
        **/
        take<W, T>(
            array: List<T>,
            whereValue: W): T[];
    }

    interface LoDashArrayWrapper<T> {
        /**
        * @see _.first
        **/
        first(): T;

        /**
        * @see _.first
        * @param n The number of elements to return.
        **/
        first(n: number): LoDashArrayWrapper<T>;

        /**
        * @see _.first
        * @param callback The function called per element.
        * @param [thisArg] The this binding of callback.
        **/
        first(
            callback: ListIterator<T, boolean>,
            thisArg?: any): LoDashArrayWrapper<T>;

        /**
        * @see _.first
        * @param pluckValue "_.pluck" style callback value
        **/
        first(pluckValue: string): LoDashArrayWrapper<T>;

        /**
        * @see _.first
        * @param whereValue "_.where" style callback value
        **/
        first<W>(whereValue: W): LoDashArrayWrapper<T>;

        /**
        * @see _.first
        **/
        head(): T;

        /**
        * @see _.first
        * @param n The number of elements to return.
        **/
        head(n: number): LoDashArrayWrapper<T>;

        /**
        * @see _.first
        * @param callback The function called per element.
        * @param [thisArg] The this binding of callback.
        **/
        head(
            callback: ListIterator<T, boolean>,
            thisArg?: any): LoDashArrayWrapper<T>;

        /**
        * @see _.first
        * @param pluckValue "_.pluck" style callback value
        **/
        head(pluckValue: string): LoDashArrayWrapper<T>;

        /**
        * @see _.first
        * @param whereValue "_.where" style callback value
        **/
        head<W>(whereValue: W): LoDashArrayWrapper<T>;

        /**
        * @see _.first
        **/
        take(): T;

        /**
        * @see _.first
        * @param n The number of elements to return.
        **/
        take(n: number): LoDashArrayWrapper<T>;

        /**
        * @see _.first
        * @param callback The function called per element.
        * @param [thisArg] The this binding of callback.
        **/
        take(
            callback: ListIterator<T, boolean>,
            thisArg?: any): LoDashArrayWrapper<T>;

        /**
        * @see _.first
        * @param pluckValue "_.pluck" style callback value
        **/
        take(pluckValue: string): LoDashArrayWrapper<T>;

        /**
        * @see _.first
        * @param whereValue "_.where" style callback value
        **/
        take<W>(whereValue: W): LoDashArrayWrapper<T>;
    }

    //_.flatten
    interface LoDashStatic {
        /**
        * Flattens a nested array (the nesting can be to any depth). If isShallow is truey, the
        * array will only be flattened a single level. If a callback is provided each element of
        * the array is passed through the callback before flattening. The callback is bound to
        * thisArg and invoked with three arguments; (value, index, array).
        *
        * If a property name is provided for callback the created "_.pluck" style callback will
        * return the property value of the given element.
        *
        * If an object is provided for callback the created "_.where" style callback will return
        * true for elements that have the properties of the given object, else false.
        * @param array The array to flatten.
        * @param shallow If true then only flatten one level, optional, default = false.
        * @return `array` flattened.
        **/
        flatten<T>(array: Array<any>, isShallow?: boolean): T[];

        /**
        * @see _.flatten
        **/
        flatten<T>(array: List<any>, isShallow?: boolean): T[];

        /**
        * @see _.flatten
        **/
        flatten<T>(
            array: Array<any>,
            isShallow: boolean,
            callback: ListIterator<any, T>,
            thisArg?: any): T[];

        /**
        * @see _.flatten
        **/
        flatten<T>(
            array: List<any>,
            isShallow: boolean,
            callback: ListIterator<any, T>,
            thisArg?: any): T[];

        /**
        * @see _.flatten
        **/
        flatten<T>(
            array: Array<any>,
            callback: ListIterator<any, T>,
            thisArg?: any): T[];

        /**
        * @see _.flatten
        **/
        flatten<T>(
            array: List<any>,
            callback: ListIterator<any, T>,
            thisArg?: any): T[];

        /**
        * @see _.flatten
        **/
        flatten<W, T>(
            array: Array<any>,
            isShallow: boolean,
            whereValue: W): T[];

        /**
        * @see _.flatten
        **/
        flatten<W, T>(
            array: List<any>,
            isShallow: boolean,
            whereValue: W): T[];

        /**
        * @see _.flatten
        **/
        flatten<W, T>(
            array: Array<any>,
            whereValue: W): T[];

        /**
        * @see _.flatten
        **/
        flatten<W, T>(
            array: List<any>,
            whereValue: W): T[];

        /**
        * @see _.flatten
        **/
        flatten<T>(
            array: Array<any>,
            isShallow: boolean,
            pluckValue: string): T[];

        /**
        * @see _.flatten
        **/
        flatten<T>(
            array: List<any>,
            isShallow: boolean,
            pluckValue: string): T[];

        /**
        * @see _.flatten
        **/
        flatten<T>(
            array: Array<any>,
            pluckValue: string): T[];

        /**
        * @see _.flatten
        **/
        flatten<T>(
            array: List<any>,
            pluckValue: string): T[];
    }

    interface LoDashArrayWrapper<T> {
        /**
        * @see _.flatten
        **/
        flatten<Flat>(isShallow?: boolean): LoDashArrayWrapper<Flat>;

        /**
        * @see _.flatten
        **/
        flatten<Flat>(
            isShallow: boolean,
            callback: ListIterator<T, Flat>,
            thisArg?: any): LoDashArrayWrapper<Flat>;

        /**
        * @see _.flatten
        **/
        flatten<Flat>(
            callback: ListIterator<T, Flat>,
            thisArg?: any): LoDashArrayWrapper<Flat>;

        /**
        * @see _.flatten
        **/
        flatten<Flat>(
            isShallow: boolean,
            pluckValue: string): LoDashArrayWrapper<Flat>;

        /**
        * @see _.flatten
        **/
        flatten<Flat>(
            pluckValue: string): LoDashArrayWrapper<Flat>;

        /**
        * @see _.flatten
        **/
        flatten<Flat, W>(
            isShallow: boolean,
            whereValue: W): LoDashArrayWrapper<Flat>;

        /**
        * @see _.flatten
        **/
        flatten<Flat, W>(
            whereValue: W): LoDashArrayWrapper<Flat>;
    }

    //_.indexOf
    interface LoDashStatic {
        /**
        * Gets the index at which the first occurrence of value is found using strict equality
        * for comparisons, i.e. ===. If the array is already sorted providing true for fromIndex
        * will run a faster binary search.
        * @param array The array to search.
        * @param value The value to search for.
        * @param fromIndex The index to search from.
        * @return The index of `value` within `array`.
        **/
        indexOf<T>(
            array: Array<T>,
            value: T): number;

        /**
        * @see _.indexOf
        **/
        indexOf<T>(
            array: List<T>,
            value: T): number;

        /**
        * @see _.indexOf
        * @param fromIndex The index to search from
        **/
        indexOf<T>(
            array: Array<T>,
            value: T,
            fromIndex: number): number;

        /**
        * @see _.indexOf
        * @param fromIndex The index to search from
        **/
        indexOf<T>(
            array: List<T>,
            value: T,
            fromIndex: number): number;

        /**
        * @see _.indexOf
        * @param isSorted True to perform a binary search on a sorted array.
        **/
        indexOf<T>(
            array: Array<T>,
            value: T,
            isSorted: boolean): number;

        /**
        * @see _.indexOf
        * @param isSorted True to perform a binary search on a sorted array.
        **/
        indexOf<T>(
            array: List<T>,
            value: T,
            isSorted: boolean): number;
    }

    //_.initial
    interface LoDashStatic {
        /**
        * Gets all but the last element or last n elements of an array. If a callback is provided
        * elements at the end of the array are excluded from the result as long as the callback
        * returns truey. The callback is bound to thisArg and invoked with three arguments;
        * (value, index, array).
        *
        * If a property name is provided for callback the created "_.pluck" style callback will
        * return the property value of the given element.
        *
        * If an object is provided for callback the created "_.where" style callback will return
        * true for elements that have the properties of the given object, else false.
        * @param array The array to query.
        * @param n Leaves this many elements behind, optional.
        * @return Returns everything but the last `n` elements of `array`.
        **/
        initial<T>(
            array: Array<T>): T[];

        /**
        * @see _.initial
        **/
        initial<T>(
            array: List<T>): T[];

        /**
        * @see _.initial
        * @param n The number of elements to exclude.
        **/
        initial<T>(
            array: Array<T>,
            n: number): T[];

        /**
        * @see _.initial
        * @param n The number of elements to exclude.
        **/
        initial<T>(
            array: List<T>,
            n: number): T[];

        /**
        * @see _.initial
        * @param callback The function called per element
        **/
        initial<T>(
            array: Array<T>,
            callback: ListIterator<T, boolean>): T[];

        /**
        * @see _.initial
        * @param callback The function called per element
        **/
        initial<T>(
            array: List<T>,
            callback: ListIterator<T, boolean>): T[];

        /**
        * @see _.initial
        * @param pluckValue _.pluck style callback
        **/
        initial<T>(
            array: Array<T>,
            pluckValue: string): T[];

        /**
        * @see _.initial
        * @param pluckValue _.pluck style callback
        **/
        initial<T>(
            array: List<T>,
            pluckValue: string): T[];

        /**
        * @see _.initial
        * @param whereValue _.where style callback
        **/
        initial<W, T>(
            array: Array<T>,
            whereValue: W): T[];

        /**
        * @see _.initial
        * @param whereValue _.where style callback
        **/
        initial<W, T>(
            array: List<T>,
            whereValue: W): T[];
    }

    //_.intersection
    interface LoDashStatic {
        /**
        * Creates an array of unique values present in all provided arrays using strict
        * equality for comparisons, i.e. ===.
        * @param arrays The arrays to inspect.
        * @return Returns an array of composite values.
        **/
        intersection<T>(...arrays: Array<T>[]): T[];

        /**
        * @see _.intersection
        **/
        intersection<T>(...arrays: List<T>[]): T[];
    }

    //_.last
    interface LoDashStatic {
        /**
        * Gets the last element or last n elements of an array. If a callback is provided
        * elements at the end of the array are returned as long as the callback returns truey.
        * The callback is bound to thisArg and invoked with three arguments; (value, index, array).
        *
        * If a property name is provided for callback the created "_.pluck" style callback will
        * return the property value of the given element.
        *
        * If an object is provided for callback the created "_.where" style callback will return
        * true for elements that have the properties of the given object, else false.
        * @param array The array to query.
        * @return Returns the last element(s) of array.
        **/
        last<T>(array: Array<T>): T;

        /**
        * @see _.last
        **/
        last<T>(array: List<T>): T;

        /**
        * @see _.last
        * @param n The number of elements to return
        **/
        last<T>(
            array: Array<T>,
            n: number): T[];

        /**
        * @see _.last
        * @param n The number of elements to return
        **/
        last<T>(
            array: List<T>,
            n: number): T[];

        /**
        * @see _.last
        * @param callback The function called per element
        **/
        last<T>(
            array: Array<T>,
            callback: ListIterator<T, boolean>,
            thisArg?: any): T[];

        /**
        * @see _.last
        * @param callback The function called per element
        **/
        last<T>(
            array: List<T>,
            callback: ListIterator<T, boolean>,
            thisArg?: any): T[];

        /**
        * @see _.last
        * @param pluckValue _.pluck style callback
        **/
        last<T>(
            array: Array<T>,
            pluckValue: string): T[];

        /**
        * @see _.last
        * @param pluckValue _.pluck style callback
        **/
        last<T>(
            array: List<T>,
            pluckValue: string): T[];

        /**
        * @see _.last
        * @param whereValue _.where style callback
        **/
        last<W, T>(
            array: Array<T>,
            whereValue: W): T[];

        /**
        * @see _.last
        * @param whereValue _.where style callback
        **/
        last<W, T>(
            array: List<T>,
            whereValue: W): T[];
    }

    //_.lastIndexOf
    interface LoDashStatic {
        /**
        * Gets the index at which the last occurrence of value is found using strict equality
        * for comparisons, i.e. ===. If fromIndex is negative, it is used as the offset from the
        * end of the collection.
        * @param array The array to search.
        * @param value The value to search for.
        * @param fromIndex The index to search from.
        * @return The index of the matched value or -1.
        **/
        lastIndexOf<T>(
            array: Array<T>,
            value: T,
            fromIndex?: number): number;

        /**
        * @see _.lastIndexOf
        **/
        lastIndexOf<T>(
            array: List<T>,
            value: T,
            fromIndex?: number): number;
    }

    //_.pull
    interface LoDashStatic {
        /**
        * Removes all provided values from the given array using strict equality for comparisons,
        * i.e. ===.
        * @param array The array to modify.
        * @param values The values to remove.
        * @return array.
        **/
        pull(
            array: Array<any>,
            ...values: any[]): any[];

        /**
        * @see _.pull
        **/
        pull(
            array: List<any>,
            ...values: any[]): any[];
    }

    //_.range
    interface LoDashStatic {
        /**
        * Creates an array of numbers (positive and/or negative) progressing from start up
        * to but not including end. If start is less than stop a zero-length range is created
        * unless a negative step is specified.
        * @param start The start of the range.
        * @param end The end of the range.
        * @param step The value to increment or decrement by.
        * @return Returns a new range array.
        **/
        range(
            start: number,
            stop: number,
            step?: number): number[];

        /**
        * @see _.range
        * @param end The end of the range.
        * @return Returns a new range array.
        * @note If start is not specified the implementation will never pull the step (step = arguments[2] || 0)
        **/
        range(stop: number): number[];
    }

    //_.remove
    interface LoDashStatic {
        /**
        * Removes all elements from an array that the callback returns truey for and returns
        * an array of removed elements. The callback is bound to thisArg and invoked with three
        * arguments; (value, index, array).
        *
        * If a property name is provided for callback the created "_.pluck" style callback will
        * return the property value of the given element.
        *
        * If an object is provided for callback the created "_.where" style callback will return
        * true for elements that have the properties of the given object, else false.
        * @param array The array to modify.
        * @param callback The function called per iteration.
        * @param thisArg The this binding of callback.
        * @return A new array of removed elements.
        **/
        remove(
            array: Array<any>,
            callback?: ListIterator<any, boolean>,
            thisArg?: any): any[];

        /**
        * @see _.remove
        **/
        remove(
            array: List<any>,
            callback?: ListIterator<any, boolean>,
            thisArg?: any): any[];

        /**
        * @see _.remove
        * @param pluckValue _.pluck style callback
        **/
        remove(
            array: Array<any>,
            pluckValue?: string): any[];

        /**
        * @see _.remove
        * @param pluckValue _.pluck style callback
        **/
        remove(
            array: List<any>,
            pluckValue?: string): any[];

        /**
        * @see _.remove
        * @param whereValue _.where style callback
        **/
        remove(
            array: Array<any>,
            wherealue?: Dictionary<any>): any[];

        /**
        * @see _.remove
        * @param whereValue _.where style callback
        **/
        remove(
            array: List<any>,
            wherealue?: Dictionary<any>): any[];
    }

    //_.rest
    interface LoDashStatic {
        /**
        * The opposite of _.initial this method gets all but the first element or first n elements of
        * an array. If a callback function is provided elements at the beginning of the array are excluded
        * from the result as long as the callback returns truey. The callback is bound to thisArg and
        * invoked with three arguments; (value, index, array).
        *
        * If a property name is provided for callback the created "_.pluck" style callback will return
        * the property value of the given element.
        *
        * If an object is provided for callback the created "_.where" style callback will return true
        * for elements that have the properties of the given object, else false.
        * @param array The array to query.
        * @param {(Function|Object|number|string)} [callback=1] The function called per element or the number
        * of elements to exclude. If a property name or object is provided it will be used to create a
        * ".pluck" or ".where" style callback, respectively.
        * @param {*} [thisArg] The this binding of callback.
        * @return Returns a slice of array.
        **/
        rest<T>(array: Array<T>): T[];

        /**
        * @see _.rest
        **/
        rest<T>(array: List<T>): T[];

        /**
        * @see _.rest
        **/
        rest<T>(
            array: Array<T>,
            callback: ListIterator<T, boolean>,
            thisArg?: any): T[];

        /**
        * @see _.rest
        **/
        rest<T>(
            array: List<T>,
            callback: ListIterator<T, boolean>,
            thisArg?: any): T[];

        /**
        * @see _.rest
        **/
        rest<T>(
            array: Array<T>,
            n: number): T[];

        /**
        * @see _.rest
        **/
        rest<T>(
            array: List<T>,
            n: number): T[];

        /**
        * @see _.rest
        **/
        rest<T>(
            array: Array<T>,
            pluckValue: string): T[];

        /**
        * @see _.rest
        **/
        rest<T>(
            array: List<T>,
            pluckValue: string): T[];

        /**
        * @see _.rest
        **/
        rest<W, T>(
            array: Array<T>,
            whereValue: W): T[];

        /**
        * @see _.rest
        **/
        rest<W, T>(
            array: List<T>,
            whereValue: W): T[];

        /**
        * @see _.rest
        **/
        drop<T>(array: Array<T>): T[];

        /**
        * @see _.rest
        **/
        drop<T>(array: List<T>): T[];

        /**
        * @see _.rest
        **/
        drop<T>(
            array: Array<T>,
            callback: ListIterator<T, boolean>,
            thisArg?: any): T[];

        /**
        * @see _.rest
        **/
        drop<T>(
            array: List<T>,
            callback: ListIterator<T, boolean>,
            thisArg?: any): T[];

        /**
        * @see _.rest
        **/
        drop<T>(
            array: Array<T>,
            n: number): T[];

        /**
        * @see _.rest
        **/
        drop<T>(
            array: List<T>,
            n: number): T[];

        /**
        * @see _.rest
        **/
        drop<T>(
            array: Array<T>,
            pluckValue: string): T[];

        /**
        * @see _.rest
        **/
        drop<T>(
            array: List<T>,
            pluckValue: string): T[];

        /**
        * @see _.rest
        **/
        drop<W, T>(
            array: Array<T>,
            whereValue: W): T[];

        /**
        * @see _.rest
        **/
        drop<W, T>(
            array: List<T>,
            whereValue: W): T[];

        /**
        * @see _.rest
        **/
        tail<T>(array: Array<T>): T[];

        /**
        * @see _.rest
        **/
        tail<T>(array: List<T>): T[];

        /**
        * @see _.rest
        **/
        tail<T>(
            array: Array<T>,
            callback: ListIterator<T, boolean>,
            thisArg?: any): T[];

        /**
        * @see _.rest
        **/
        tail<T>(
            array: List<T>,
            callback: ListIterator<T, boolean>,
            thisArg?: any): T[];

        /**
        * @see _.rest
        **/
        tail<T>(
            array: Array<T>,
            n: number): T[];

        /**
        * @see _.rest
        **/
        tail<T>(
            array: List<T>,
            n: number): T[];

        /**
        * @see _.rest
        **/
        tail<T>(
            array: Array<T>,
            pluckValue: string): T[];

        /**
        * @see _.rest
        **/
        tail<T>(
            array: List<T>,
            pluckValue: string): T[];

        /**
        * @see _.rest
        **/
        tail<W, T>(
            array: Array<T>,
            whereValue: W): T[];

        /**
        * @see _.rest
        **/
        tail<W, T>(
            array: List<T>,
            whereValue: W): T[];
    }

    //_.sortedIndex
    interface LoDashStatic {
        /**
        * Uses a binary search to determine the smallest index at which a value should be inserted
        * into a given sorted array in order to maintain the sort order of the array. If a callback
        * is provided it will be executed for value and each element of array to compute their sort
        * ranking. The callback is bound to thisArg and invoked with one argument; (value).
        *
        * If a property name is provided for callback the created "_.pluck" style callback will
        * return the property value of the given element.
        *
        * If an object is provided for callback the created "_.where" style callback will return
        * true for elements that have the properties of the given object, else false.
        * @param array The sorted list.
        * @param value The value to determine its index within `list`.
        * @param callback Iterator to compute the sort ranking of each value, optional.
        * @return The index at which value should be inserted into array.
        **/
        sortedIndex<T, TSort>(
            array: Array<T>,
            value: T,
            callback?: (x: T) => TSort,
            thisArg?: any): number;

        /**
        * @see _.sortedIndex
        **/
        sortedIndex<T, TSort>(
            array: List<T>,
            value: T,
            callback?: (x: T) => TSort,
            thisArg?: any): number;

        /**
        * @see _.sortedIndex
        * @param pluckValue the _.pluck style callback
        **/
        sortedIndex<T>(
            array: Array<T>,
            value: T,
            pluckValue: string): number;

        /**
        * @see _.sortedIndex
        * @param pluckValue the _.pluck style callback
        **/
        sortedIndex<T>(
            array: List<T>,
            value: T,
            pluckValue: string): number;

        /**
        * @see _.sortedIndex
        * @param pluckValue the _.where style callback
        **/
        sortedIndex<W, T>(
            array: Array<T>,
            value: T,
            whereValue: W): number;

        /**
        * @see _.sortedIndex
        * @param pluckValue the _.where style callback
        **/
        sortedIndex<W, T>(
            array: List<T>,
            value: T,
            whereValue: W): number;
    }

    //_.union
    interface LoDashStatic {
        /**
        * Creates an array of unique values, in order, of the provided arrays using strict
        * equality for comparisons, i.e. ===.
        * @param arrays The arrays to inspect.
        * @return Returns an array of composite values.
        **/
        union<T>(...arrays: Array<T>[]): T[];

        /**
        * @see _.union
        **/
        union<T>(...arrays: List<T>[]): T[];
    }

    //_.uniq
    interface LoDashStatic {
        /**
        * Creates a duplicate-value-free version of an array using strict equality for comparisons,
        * i.e. ===. If the array is sorted, providing true for isSorted will use a faster algorithm.
        * If a callback is provided each element of array is passed through the callback before
        * uniqueness is computed. The callback is bound to thisArg and invoked with three arguments;
        * (value, index, array).
        *
        * If a property name is provided for callback the created "_.pluck" style callback will
        * return the property value of the given element.
        *
        * If an object is provided for callback the created "_.where" style callback will return
        * true for elements that have the properties of the given object, else false.
        * @param array Array to remove duplicates from.
        * @param isSorted True if `array` is already sorted, optiona, default = false.
        * @param iterator Transform the elements of `array` before comparisons for uniqueness.
        * @param context 'this' object in `iterator`, optional.
        * @return Copy of `array` where all elements are unique.
        **/
        uniq<T, TSort>(array: Array<T>, isSorted?: boolean): T[];

        /**
        * @see _.uniq
        **/
        uniq<T, TSort>(array: List<T>, isSorted?: boolean): T[];

        /**
        * @see _.uniq
        **/
        uniq<T, TSort>(
            array: Array<T>,
            isSorted: boolean,
            callback: ListIterator<T, TSort>,
            thisArg?: any): T[];

        /**
        * @see _.uniq
        **/
        uniq<T, TSort>(
            array: List<T>,
            isSorted: boolean,
            callback: ListIterator<T, TSort>,
            thisArg?: any): T[];

        /**
        * @see _.uniq
        **/
        uniq<T, TSort>(
            array: Array<T>,
            callback: ListIterator<T, TSort>,
            thisArg?: any): T[];

        /**
        * @see _.uniq
        **/
        uniq<T, TSort>(
            array: List<T>,
            callback: ListIterator<T, TSort>,
            thisArg?: any): T[];

        /**
        * @see _.uniq
        * @param pluckValue _.pluck style callback
        **/
        uniq<T>(
            array: Array<T>,
            isSorted: boolean,
            pluckValue: string): T[];

        /**
        * @see _.uniq
        * @param pluckValue _.pluck style callback
        **/
        uniq<T>(
            array: List<T>,
            isSorted: boolean,
            pluckValue: string): T[];

        /**
        * @see _.uniq
        * @param pluckValue _.pluck style callback
        **/
        uniq<T>(
            array: Array<T>,
            pluckValue: string): T[];

        /**
        * @see _.uniq
        * @param pluckValue _.pluck style callback
        **/
        uniq<T>(
            array: List<T>,
            pluckValue: string): T[];

        /**
        * @see _.uniq
        * @param whereValue _.where style callback
        **/
        uniq<W, T>(
            array: Array<T>,
            isSorted: boolean,
            whereValue: W): T[];

        /**
        * @see _.uniq
        * @param whereValue _.where style callback
        **/
        uniq<W, T>(
            array: List<T>,
            isSorted: boolean,
            whereValue: W): T[];

        /**
        * @see _.uniq
        * @param whereValue _.where style callback
        **/
        uniq<W, T>(
            array: Array<T>,
            whereValue: W): T[];

        /**
        * @see _.uniq
        * @param whereValue _.where style callback
        **/
        uniq<W, T>(
            array: List<T>,
            whereValue: W): T[];

        /**
        * @see _.uniq
        **/
        unique<T>(array: Array<T>, isSorted?: boolean): T[];

        /**
        * @see _.uniq
        **/
        unique<T>(array: List<T>, isSorted?: boolean): T[];

        /**
        * @see _.uniq
        **/
        unique<T, TSort>(
            array: Array<T>,
            callback: ListIterator<T, TSort>,
            thisArg?: any): T[];

        /**
        * @see _.uniq
        **/
        unique<T, TSort>(
            array: List<T>,
            callback: ListIterator<T, TSort>,
            thisArg?: any): T[];

        /**
        * @see _.uniq
        **/
        unique<T, TSort>(
            array: Array<T>,
            isSorted: boolean,
            callback: ListIterator<T, TSort>,
            thisArg?: any): T[];

        /**
        * @see _.uniq
        **/
        unique<T, TSort>(
            array: List<T>,
            isSorted: boolean,
            callback: ListIterator<T, TSort>,
            thisArg?: any): T[];

        /**
        * @see _.uniq
        * @param pluckValue _.pluck style callback
        **/
        unique<T>(
            array: Array<T>,
            isSorted: boolean,
            pluckValue: string): T[];

        /**
        * @see _.uniq
        * @param pluckValue _.pluck style callback
        **/
        unique<T>(
            array: List<T>,
            isSorted: boolean,
            pluckValue: string): T[];

        /**
        * @see _.uniq
        * @param pluckValue _.pluck style callback
        **/
        unique<T>(
            array: Array<T>,
            pluckValue: string): T[];

        /**
        * @see _.uniq
        * @param pluckValue _.pluck style callback
        **/
        unique<T>(
            array: List<T>,
            pluckValue: string): T[];

        /**
        * @see _.uniq
        * @param whereValue _.where style callback
        **/
        unique<W, T>(
            array: Array<T>,
            whereValue?: W): T[];

        /**
        * @see _.uniq
        * @param whereValue _.where style callback
        **/
        unique<W, T>(
            array: List<T>,
            whereValue?: W): T[];

        /**
        * @see _.uniq
        * @param whereValue _.where style callback
        **/
        unique<W, T>(
            array: Array<T>,
            isSorted: boolean,
            whereValue?: W): T[];

        /**
        * @see _.uniq
        * @param whereValue _.where style callback
        **/
        unique<W, T>(
            array: List<T>,
            isSorted: boolean,
            whereValue?: W): T[];
    }

    interface LoDashArrayWrapper<T> {
        /**
        * @see _.uniq
        **/
        uniq<TSort>(isSorted?: boolean): LoDashArrayWrapper<T>;

        /**
        * @see _.uniq
        **/
        uniq<TSort>(
            isSorted: boolean,
            callback: ListIterator<T, TSort>,
            thisArg?: any): LoDashArrayWrapper<T>;

        /**
        * @see _.uniq
        **/
        uniq<TSort>(
            callback: ListIterator<T, TSort>,
            thisArg?: any): LoDashArrayWrapper<T>;

        /**
        * @see _.uniq
        * @param pluckValue _.pluck style callback
        **/
        uniq(
            isSorted: boolean,
            pluckValue: string): LoDashArrayWrapper<T>;

        /**
        * @see _.uniq
        * @param pluckValue _.pluck style callback
        **/
        uniq(pluckValue: string): LoDashArrayWrapper<T>;

        /**
        * @see _.uniq
        * @param whereValue _.where style callback
        **/
        uniq<W>(
            isSorted: boolean,
            whereValue: W): LoDashArrayWrapper<T>;

        /**
        * @see _.uniq
        * @param whereValue _.where style callback
        **/
        uniq<W>(
            whereValue: W): LoDashArrayWrapper<T>;

        /**
        * @see _.uniq
        **/
        unique<TSort>(isSorted?: boolean): LoDashArrayWrapper<T>;

        /**
        * @see _.uniq
        **/
        unique<TSort>(
            isSorted: boolean,
            callback: ListIterator<T, TSort>,
            thisArg?: any): LoDashArrayWrapper<T>;

        /**
        * @see _.uniq
        **/
        unique<TSort>(
            callback: ListIterator<T, TSort>,
            thisArg?: any): LoDashArrayWrapper<T>;

        /**
        * @see _.uniq
        * @param pluckValue _.pluck style callback
        **/
        unique(
            isSorted: boolean,
            pluckValue: string): LoDashArrayWrapper<T>;

        /**
        * @see _.uniq
        * @param pluckValue _.pluck style callback
        **/
        unique(pluckValue: string): LoDashArrayWrapper<T>;

        /**
        * @see _.uniq
        * @param whereValue _.where style callback
        **/
        unique<W>(
            isSorted: boolean,
            whereValue: W): LoDashArrayWrapper<T>;

        /**
        * @see _.uniq
        * @param whereValue _.where style callback
        **/
        unique<W>(
            whereValue: W): LoDashArrayWrapper<T>;
    }

    //_.without
    interface LoDashStatic {
        /**
        * Creates an array excluding all provided values using strict equality for comparisons, i.e. ===.
        * @param array The array to filter.
        * @param values The value(s) to exclude.
        * @return A new array of filtered values.
        **/
        without<T>(
            array: Array<T>,
            ...values: T[]): T[];

        /**
        * @see _.without
        **/
        without<T>(
            array: List<T>,
            ...values: T[]): T[];
    }

    //_.xor
    interface LoDashStatic {
        /**
        * Creates an array that is the symmetric difference of the provided arrays.
        * @param array The array to process
        * @param others The arrays of values to calculate the symmetric difference.
        * @return Returns a new array of filtered values.
        **/
        xor<T>(
            array: Array<T>,
            ...others: Array<T>[]): T[];
        /**
        * @see _.xor
        **/
        xor<T>(
            array: List<T>,
            ...others: List<T>[]): T[];
    }

    interface LoDashArrayWrapper<T> {
        /**
        * @see _.xor
        **/
        xor(
            ...others: Array<T>[]): LoDashArrayWrapper<T>;
        /**
        * @see _.xor
        **/
        xor(
            ...others: List<T>[]): LoDashArrayWrapper<T>;
    }

    //_.zip
    interface LoDashStatic {
        /**
        * Creates an array of grouped elements, the first of which contains the first
        * elements of the given arrays, the second of which contains the second elements
        * of the given arrays, and so on.
        * @param arrays Arrays to process.
        * @return A new array of grouped elements.
        **/
        zip(...arrays: any[][]): any[][];

        /**
        * @see _.zip
        **/
        zip(...arrays: any[]): any[];

        /**
        * @see _.zip
        **/
        unzip(...arrays: any[][]): any[][];

        /**
        * @see _.zip
        **/
        unzip(...arrays: any[]): any[];
    }

    interface LoDashArrayWrapper<T> {
        /**
        * @see _.zip
        **/
        zip(...arrays: any[][]): _.LoDashArrayWrapper<any[][]>;

        /**
        * @see _.zip
        **/
        unzip(...arrays: any[]): _.LoDashArrayWrapper<any[][]>;
    }

    //_.zipObject
    interface LoDashStatic {
        /**
<<<<<<< HEAD
        * Creates an object composed from arrays of keys and values. Provide either a single
        * two dimensional array, i.e. [[key1, value1], [key2, value2]] or two arrays, one of
        * keys and one of corresponding values.
        * @param keys The array of keys.
        * @param values The array of values.
        * @return An object composed of the given keys and corresponding values.
=======
        * The inverse of _.pairs; this method returns an object composed from arrays of property
        * names and values. Provide either a single two dimensional array, e.g. [[key1, value1],
        * [key2, value2]] or two arrays, one of property names and one of corresponding values.
        * @param props The property names.
        * @param values The property values.
        * @return Returns the new object.
>>>>>>> 2d4c4679
        **/
        zipObject<TResult extends {}>(
            props: List<string>,
            values?: List<any>): TResult;

        /**
        * @see _.zipObject
        **/
        zipObject<TResult extends {}>(props: List<List<any>>): Dictionary<any>;

        /**
        * @see _.zipObject
        **/
        object<TResult extends {}>(
            props: List<string>,
            values?: List<any>): TResult;

        /**
        * @see _.zipObject
        **/
        object<TResult extends {}>(props: List<List<any>>): Dictionary<any>;
    }
    
    interface LoDashArrayWrapper<T> {
        /**
        * @see _.zipObject
        **/
        zipObject(values?: List<any>): _.LoDashObjectWrapper<Dictionary<any>>;

        /**
        * @see _.zipObject
        **/
        object(values?: List<any>): _.LoDashObjectWrapper<Dictionary<any>>;
    }
    
    /* *************
     * Collections *
     ************* */

    //_.at
    interface LoDashStatic {
        /**
        * Creates an array of elements from the specified indexes, or keys, of the collection.
        * Indexes may be specified as individual arguments or as arrays of indexes.
        * @param collection The collection to iterate over.
        * @param indexes The indexes of collection to retrieve, specified as individual indexes or
        * arrays of indexes.
        * @return A new array of elements corresponding to the provided indexes.
        **/
        at<T>(
            collection: Array<T>,
            indexes: number[]): T[];

        /**
        * @see _.at
        **/
        at<T>(
            collection: List<T>,
            indexes: number[]): T[];

        /**
        * @see _.at
        **/
        at<T>(
            collection: Dictionary<T>,
            indexes: number[]): T[];

        /**
        * @see _.at
        **/
        at<T>(
            collection: Array<T>,
            ...indexes: number[]): T[];

        /**
        * @see _.at
        **/
        at<T>(
            collection: List<T>,
            ...indexes: number[]): T[];

        /**
        * @see _.at
        **/
        at<T>(
            collection: Dictionary<T>,
            ...indexes: number[]): T[];
    }

    //_.contains
    interface LoDashStatic {
        /**
        * Checks if a given value is present in a collection using strict equality for comparisons,
        * i.e. ===. If fromIndex is negative, it is used as the offset from the end of the collection.
        * @param collection The collection to iterate over.
        * @param target The value to check for.
        * @param fromIndex The index to search from.
        * @return True if the target element is found, else false.
        **/
        contains<T>(
            collection: Array<T>,
            target: T,
            fromIndex?: number): boolean;

        /**
        * @see _.contains
        **/
        contains<T>(
            collection: List<T>,
            target: T,
            fromIndex?: number): boolean;

        /**
        * @see _.contains
        * @param dictionary The dictionary to iterate over.
        * @param key The key in the dictionary to search for.
        **/
        contains<T>(
            dictionary: Dictionary<T>,
            key: string,
            fromIndex?: number): boolean;

        /**
        * @see _.contains
        * @param searchString the string to search
        * @param targetString the string to search for
        **/
        contains(
            searchString: string,
            targetString: string,
            fromIndex?: number): boolean;

        /**
        * @see _.contains
        **/
        include<T>(
            collection: Array<T>,
            target: T,
            fromIndex?: number): boolean;

        /**
        * @see _.contains
        **/
        include<T>(
            collection: List<T>,
            target: T,
            fromIndex?: number): boolean;

        /**
        * @see _.contains
        **/
        include<T>(
            dictionary: Dictionary<T>,
            key: string,
            fromIndex?: number): boolean;

        /**
        * @see _.contains
        **/
        include(
            searchString: string,
            targetString: string,
            fromIndex?: number): boolean;
    }

    //_.countBy
    interface LoDashStatic {
        /**
        * Creates an object composed of keys generated from the results of running each element
        * of collection through the callback. The corresponding value of each key is the number
        * of times the key was returned by the callback. The callback is bound to thisArg and
        * invoked with three arguments; (value, index|key, collection).
        *
        * If a property name is provided for callback the created "_.pluck" style callback will
        * return the property value of the given element.
        *
        * If an object is provided for callback the created "_.where" style callback will return
        * true for elements that have the properties of the given object, else false.
        * @param collection The collection to iterate over.
        * @param callback The function called per iteration.
        * @param thisArg The this binding of callback.
        * @return Returns the composed aggregate object.
        **/
        countBy<T>(
            collection: Array<T>,
            callback?: ListIterator<T, any>,
            thisArg?: any): Dictionary<number>;

        /**
        * @see _.countBy
        * @param callback Function name
        **/
        countBy<T>(
            collection: List<T>,
            callback?: ListIterator<T, any>,
            thisArg?: any): Dictionary<number>;

        /**
        * @see _.countBy
        * @param callback Function name
        **/
        countBy<T>(
            collection: Dictionary<T>,
            callback?: DictionaryIterator<T, any>,
            thisArg?: any): Dictionary<number>;

        /**
        * @see _.countBy
        * @param callback Function name
        **/
        countBy<T>(
            collection: Array<T>,
            callback: string,
            thisArg?: any): Dictionary<number>;

        /**
        * @see _.countBy
        * @param callback Function name
        **/
        countBy<T>(
            collection: List<T>,
            callback: string,
            thisArg?: any): Dictionary<number>;

        /**
        * @see _.countBy
        * @param callback Function name
        **/
        countBy<T>(
            collection: Dictionary<T>,
            callback: string,
            thisArg?: any): Dictionary<number>;
    }

    interface LoDashArrayWrapper<T> {
        /**
        * @see _.countBy
        **/
        countBy(
            callback?: ListIterator<T, any>,
            thisArg?: any): LoDashObjectWrapper<Dictionary<number>>;

        /**
        * @see _.countBy
        * @param callback Function name
        **/
        countBy(
            callback: string,
            thisArg?: any): LoDashObjectWrapper<Dictionary<number>>;
    }

    //_.every
    interface LoDashStatic {
        /**
        * Checks if the given callback returns truey value for all elements of a collection.
        * The callback is bound to thisArg and invoked with three arguments; (value, index|key,
        * collection).
        *
        * If a property name is provided for callback the created "_.pluck" style callback will
        * return the property value of the given element.
        *
        * If an object is provided for callback the created "_.where" style callback will return
        * true for elements that have the properties of the given object, else false.
        * @param collection The collection to iterate over.
        * @param callback The function called per iteration.
        * @param thisArg The this binding of callback.
        * @return True if all elements passed the callback check, else false.
        **/
        every<T>(
            collection: Array<T>,
            callback?: ListIterator<T, boolean>,
            thisArg?: any): boolean;

        /**
        * @see _.every
        * @param pluckValue _.pluck style callback
        **/
        every<T>(
            collection: List<T>,
            callback?: ListIterator<T, boolean>,
            thisArg?: any): boolean;

        /**
        * @see _.every
        * @param pluckValue _.pluck style callback
        **/
        every<T>(
            collection: Dictionary<T>,
            callback?: DictionaryIterator<T, boolean>,
            thisArg?: any): boolean;

        /**
        * @see _.every
        * @param pluckValue _.pluck style callback
        **/
        every<T>(
            collection: Array<T>,
            pluckValue: string): boolean;

        /**
        * @see _.every
        * @param pluckValue _.pluck style callback
        **/
        every<T>(
            collection: List<T>,
            pluckValue: string): boolean;

        /**
        * @see _.every
        * @param pluckValue _.pluck style callback
        **/
        every<T>(
            collection: Dictionary<T>,
            pluckValue: string): boolean;

        /**
        * @see _.every
        * @param whereValue _.where style callback
        **/
        every<W, T>(
            collection: Array<T>,
            whereValue: W): boolean;

        /**
        * @see _.every
        * @param whereValue _.where style callback
        **/
        every<W, T>(
            collection: List<T>,
            whereValue: W): boolean;

        /**
        * @see _.every
        * @param whereValue _.where style callback
        **/
        every<W, T>(
            collection: Dictionary<T>,
            whereValue: W): boolean;

        /**
        * @see _.every
        **/
        all<T>(
            collection: Array<T>,
            callback?: ListIterator<T, boolean>,
            thisArg?: any): boolean;

        /**
        * @see _.every
        **/
        all<T>(
            collection: List<T>,
            callback?: ListIterator<T, boolean>,
            thisArg?: any): boolean;

        /**
        * @see _.every
        **/
        all<T>(
            collection: Dictionary<T>,
            callback?: DictionaryIterator<T, boolean>,
            thisArg?: any): boolean;

        /**
        * @see _.every
        * @param pluckValue _.pluck style callback
        **/
        all<T>(
            collection: Array<T>,
            pluckValue: string): boolean;

        /**
        * @see _.every
        * @param pluckValue _.pluck style callback
        **/
        all<T>(
            collection: List<T>,
            pluckValue: string): boolean;

        /**
        * @see _.every
        * @param pluckValue _.pluck style callback
        **/
        all<T>(
            collection: Dictionary<T>,
            pluckValue: string): boolean;

        /**
        * @see _.every
        * @param whereValue _.where style callback
        **/
        all<W, T>(
            collection: Array<T>,
            whereValue: W): boolean;

        /**
        * @see _.every
        * @param whereValue _.where style callback
        **/
        all<W, T>(
            collection: List<T>,
            whereValue: W): boolean;

        /**
        * @see _.every
        * @param whereValue _.where style callback
        **/
        all<W, T>(
            collection: Dictionary<T>,
            whereValue: W): boolean;
    }

    //_.filter
    interface LoDashStatic {
        /**
        * Iterates over elements of a collection, returning an array of all elements the
        * callback returns truey for. The callback is bound to thisArg and invoked with three
        * arguments; (value, index|key, collection).
        *
        * If a property name is provided for callback the created "_.pluck" style callback will
        * return the property value of the given element.
        *
        * If an object is provided for callback the created "_.where" style callback will return
        * true for elements that have the properties of the given object, else false.
        * @param collection The collection to iterate over.
        * @param callback The function called per iteration.
        * @param context The this binding of callback.
        * @return Returns a new array of elements that passed the callback check.
        **/
        filter<T>(
            collection: Array<T>,
            callback: ListIterator<T, boolean>,
            thisArg?: any): T[];

        /**
        * @see _.filter
        **/
        filter<T>(
            collection: List<T>,
            callback: ListIterator<T, boolean>,
            thisArg?: any): T[];

        /**
        * @see _.filter
        **/
        filter<T>(
            collection: Dictionary<T>,
            callback: DictionaryIterator<T, boolean>,
            thisArg?: any): T[];

        /**
        * @see _.filter
        * @param pluckValue _.pluck style callback
        **/
        filter<T>(
            collection: Array<T>,
            pluckValue: string): T[];

        /**
        * @see _.filter
        * @param pluckValue _.pluck style callback
        **/
        filter<T>(
            collection: List<T>,
            pluckValue: string): T[];

        /**
        * @see _.filter
        * @param pluckValue _.pluck style callback
        **/
        filter<T>(
            collection: Dictionary<T>,
            pluckValue: string): T[];

        /**
        * @see _.filter
        * @param pluckValue _.pluck style callback
        **/
        filter<W, T>(
            collection: Array<T>,
            whereValue: W): T[];

        /**
        * @see _.filter
        * @param pluckValue _.pluck style callback
        **/
        filter<W, T>(
            collection: List<T>,
            whereValue: W): T[];

        /**
        * @see _.filter
        * @param pluckValue _.pluck style callback
        **/
        filter<W, T>(
            collection: Dictionary<T>,
            whereValue: W): T[];

        /**
        * @see _.filter
        **/
        select<T>(
            collection: Array<T>,
            callback: ListIterator<T, boolean>,
            thisArg?: any): T[];

        /**
        * @see _.filter
        **/
        select<T>(
            collection: List<T>,
            callback: ListIterator<T, boolean>,
            thisArg?: any): T[];

        /**
        * @see _.filter
        **/
        select<T>(
            collection: Dictionary<T>,
            callback: DictionaryIterator<T, boolean>,
            thisArg?: any): T[];

        /**
        * @see _.filter
        * @param pluckValue _.pluck style callback
        **/
        select<T>(
            collection: Array<T>,
            pluckValue: string): T[];

        /**
        * @see _.filter
        * @param pluckValue _.pluck style callback
        **/
        select<T>(
            collection: List<T>,
            pluckValue: string): T[];

        /**
        * @see _.filter
        * @param pluckValue _.pluck style callback
        **/
        select<T>(
            collection: Dictionary<T>,
            pluckValue: string): T[];

        /**
        * @see _.filter
        * @param pluckValue _.pluck style callback
        **/
        select<W, T>(
            collection: Array<T>,
            whereValue: W): T[];

        /**
        * @see _.filter
        * @param pluckValue _.pluck style callback
        **/
        select<W, T>(
            collection: List<T>,
            whereValue: W): T[];

        /**
        * @see _.filter
        * @param pluckValue _.pluck style callback
        **/
        select<W, T>(
            collection: Dictionary<T>,
            whereValue: W): T[];
    }

    interface LoDashArrayWrapper<T> {
        /**
        * @see _.filter
        **/
        filter(
            callback: ListIterator<T, boolean>,
            thisArg?: any): LoDashArrayWrapper<T>;

        /**
        * @see _.filter
        * @param pluckValue _.pluck style callback
        **/
        filter(
            pluckValue: string): LoDashArrayWrapper<T>;

        /**
        * @see _.filter
        * @param pluckValue _.pluck style callback
        **/
        filter<W>(
            whereValue: W): LoDashArrayWrapper<T>;

        /**
        * @see _.filter
        **/
        select(
            callback: ListIterator<T, boolean>,
            thisArg?: any): LoDashArrayWrapper<T>;

        /**
        * @see _.filter
        * @param pluckValue _.pluck style callback
        **/
        select(
            pluckValue: string): LoDashArrayWrapper<T>;

        /**
        * @see _.filter
        * @param pluckValue _.pluck style callback
        **/
        select<W>(
            whereValue: W): LoDashArrayWrapper<T>;
    }

    interface LoDashObjectWrapper<T> {
        /**
        * @see _.filter
        **/
        filter<T extends {}>(
            callback: ObjectIterator<T, boolean>,
            thisArg?: any): LoDashObjectWrapper<T>;
    }

    //_.find
    interface LoDashStatic {
        /**
        * Iterates over elements of a collection, returning the first element that the callback
        * returns truey for. The callback is bound to thisArg and invoked with three arguments;
        * (value, index|key, collection).
        *
        * If a property name is provided for callback the created "_.pluck" style callback will
        * return the property value of the given element.
        *
        * If an object is provided for callback the created "_.where" style callback will return
        * true for elements that have the properties of the given object, else false.
        * @param collection Searches for a value in this list.
        * @param callback The function called per iteration.
        * @param thisArg The this binding of callback.
        * @return The found element, else undefined.
        **/
        find<T>(
            collection: Array<T>,
            callback: ListIterator<T, boolean>,
            thisArg?: any): T;

        /**
        * @see _.find
        **/
        find<T>(
            collection: List<T>,
            callback: ListIterator<T, boolean>,
            thisArg?: any): T;

        /**
        * @see _.find
        **/
        find<T>(
            collection: Dictionary<T>,
            callback: DictionaryIterator<T, boolean>,
            thisArg?: any): T;

        /**
        * @see _.find
        * @param _.pluck style callback
        **/
        find<W, T>(
            collection: Array<T>,
            whereValue: W): T;

        /**
        * @see _.find
        * @param _.pluck style callback
        **/
        find<W, T>(
            collection: List<T>,
            whereValue: W): T;

        /**
        * @see _.find
        * @param _.pluck style callback
        **/
        find<W, T>(
            collection: Dictionary<T>,
            whereValue: W): T;

        /**
        * @see _.find
        * @param _.where style callback
        **/
        find<T>(
            collection: Array<T>,
            pluckValue: string): T;

        /**
        * @see _.find
        * @param _.where style callback
        **/
        find<T>(
            collection: List<T>,
            pluckValue: string): T;

        /**
        * @see _.find
        * @param _.where style callback
        **/
        find<T>(
            collection: Dictionary<T>,
            pluckValue: string): T;

        /**
        * @see _.find
        **/
        detect<T>(
            collection: Array<T>,
            callback: ListIterator<T, boolean>,
            thisArg?: any): T;

        /**
        * @see _.find
        **/
        detect<T>(
            collection: List<T>,
            callback: ListIterator<T, boolean>,
            thisArg?: any): T;

        /**
        * @see _.find
        **/
        detect<T>(
            collection: Dictionary<T>,
            callback: DictionaryIterator<T, boolean>,
            thisArg?: any): T;

        /**
        * @see _.find
        * @param _.pluck style callback
        **/
        detect<W, T>(
            collection: Array<T>,
            whereValue: W): T;

        /**
        * @see _.find
        * @param _.pluck style callback
        **/
        detect<W, T>(
            collection: List<T>,
            whereValue: W): T;

        /**
        * @see _.find
        * @param _.pluck style callback
        **/
        detect<W, T>(
            collection: Dictionary<T>,
            whereValue: W): T;

        /**
        * @see _.find
        * @param _.where style callback
        **/
        detect<T>(
            collection: Array<T>,
            pluckValue: string): T;

        /**
        * @see _.find
        * @param _.where style callback
        **/
        detect<T>(
            collection: List<T>,
            pluckValue: string): T;

        /**
        * @see _.find
        * @param _.where style callback
        **/
        detect<T>(
            collection: Dictionary<T>,
            pluckValue: string): T;

        /**
        * @see _.find
        **/
        findWhere<T>(
            collection: Array<T>,
            callback: ListIterator<T, boolean>,
            thisArg?: any): T;

        /**
        * @see _.find
        **/
        findWhere<T>(
            collection: List<T>,
            callback: ListIterator<T, boolean>,
            thisArg?: any): T;

        /**
        * @see _.find
        **/
        findWhere<T>(
            collection: Dictionary<T>,
            callback: DictionaryIterator<T, boolean>,
            thisArg?: any): T;

        /**
        * @see _.find
        * @param _.pluck style callback
        **/
        findWhere<W, T>(
            collection: Array<T>,
            whereValue: W): T;

        /**
        * @see _.find
        * @param _.pluck style callback
        **/
        findWhere<W, T>(
            collection: List<T>,
            whereValue: W): T;

        /**
        * @see _.find
        * @param _.pluck style callback
        **/
        findWhere<W, T>(
            collection: Dictionary<T>,
            whereValue: W): T;

        /**
        * @see _.find
        * @param _.where style callback
        **/
        findWhere<T>(
            collection: Array<T>,
            pluckValue: string): T;

        /**
        * @see _.find
        * @param _.where style callback
        **/
        findWhere<T>(
            collection: List<T>,
            pluckValue: string): T;

        /**
        * @see _.find
        * @param _.where style callback
        **/
        findWhere<T>(
            collection: Dictionary<T>,
            pluckValue: string): T;
    }

    interface LoDashArrayWrapper<T> {
        /**
        * @see _.find
        */
        find(
            callback: ListIterator<T, boolean>,
            thisArg?: any): T;
        /**
        * @see _.find
        * @param _.where style callback
        */
        find<W>(
            whereValue: W): T;

        /**
        * @see _.find
        * @param _.where style callback
        */
        find(
            pluckValue: string): T;
    }

    //_.findLast
    interface LoDashStatic {
        /**
        * This method is like _.find except that it iterates over elements of a collection from
        * right to left.
        * @param collection Searches for a value in this list.
        * @param callback The function called per iteration.
        * @param thisArg The this binding of callback.
        * @return The found element, else undefined.
        **/
        findLast<T>(
            collection: Array<T>,
            callback: ListIterator<T, boolean>,
            thisArg?: any): T;

        /**
        * @see _.find
        **/
        findLast<T>(
            collection: List<T>,
            callback: ListIterator<T, boolean>,
            thisArg?: any): T;

        /**
        * @see _.find
        **/
        findLast<T>(
            collection: Dictionary<T>,
            callback: DictionaryIterator<T, boolean>,
            thisArg?: any): T;

        /**
        * @see _.find
        * @param _.pluck style callback
        **/
        findLast<W, T>(
            collection: Array<T>,
            whereValue: W): T;

        /**
        * @see _.find
        * @param _.pluck style callback
        **/
        findLast<W, T>(
            collection: List<T>,
            whereValue: W): T;

        /**
        * @see _.find
        * @param _.pluck style callback
        **/
        findLast<W, T>(
            collection: Dictionary<T>,
            whereValue: W): T;

        /**
        * @see _.find
        * @param _.where style callback
        **/
        findLast<T>(
            collection: Array<T>,
            pluckValue: string): T;

        /**
        * @see _.find
        * @param _.where style callback
        **/
        findLast<T>(
            collection: List<T>,
            pluckValue: string): T;

        /**
        * @see _.find
        * @param _.where style callback
        **/
        findLast<T>(
            collection: Dictionary<T>,
            pluckValue: string): T;
    }

    interface LoDashArrayWrapper<T> {
        /**
        * @see _.findLast
        */
        findLast(
            callback: ListIterator<T, boolean>,
            thisArg?: any): T;
        /**
        * @see _.findLast
        * @param _.where style callback
        */
        findLast<W>(
            whereValue: W): T;

        /**
        * @see _.findLast
        * @param _.where style callback
        */
        findLast(
            pluckValue: string): T;
    }

    //_.forEach
    interface LoDashStatic {
        /**
        * Iterates over elements of a collection, executing the callback for each element.
        * The callback is bound to thisArg and invoked with three arguments; (value, index|key,
        * collection). Callbacks may exit iteration early by explicitly returning false.
        * @param collection The collection to iterate over.
        * @param callback The function called per iteration.
        * @param thisArg The this binding of callback.
        **/
        forEach<T>(
            collection: Array<T>,
            callback: ListIterator<T, void>,
            thisArg?: any): Array<T>;

        /**
        * @see _.forEach
        **/
        forEach<T>(
            collection: List<T>,
            callback: ListIterator<T, void>,
            thisArg?: any): List<T>;

        /**
        * @see _.forEach
        **/
        forEach<T extends {}>(
            object: Dictionary<T>,
            callback: DictionaryIterator<T, void>,
            thisArg?: any): Dictionary<T>;

        /**
        * @see _.each
        **/
        forEach<T extends {}, TValue>(
            object: T,
            callback: ObjectIterator<TValue, void>,
            thisArg?: any): T

        /**
        * @see _.forEach
        **/
        each<T>(
            collection: Array<T>,
            callback: ListIterator<T, void>,
            thisArg?: any): Array<T>;

        /**
        * @see _.forEach
        **/
        each<T>(
            collection: List<T>,
            callback: ListIterator<T, void>,
            thisArg?: any): List<T>;

        /**
        * @see _.forEach
        * @param object The object to iterate over
        * @param callback The function called per iteration.
        * @param thisArg The this binding of callback.
        **/
        each<T extends {}>(
            object: Dictionary<T>,
            callback: DictionaryIterator<T, void>,
            thisArg?: any): Dictionary<T>;

        /**
        * @see _.each
        **/
        each<T extends {}, TValue>(
            object: T,
            callback: ObjectIterator<TValue, void>,
            thisArg?: any): T
    }

    interface LoDashArrayWrapper<T> {
        /**
        * @see _.forEach
        **/
        forEach(
            callback: ListIterator<T, void>,
            thisArg?: any): LoDashArrayWrapper<T>;

        /**
        * @see _.forEach
        **/
        each(
            callback: ListIterator<T, void>,
            thisArg?: any): LoDashArrayWrapper<T>;
    }

    interface LoDashObjectWrapper<T> {
        /**
        * @see _.forEach
        **/
        forEach<T extends {}>(
            callback: ObjectIterator<T, void>,
            thisArg?: any): LoDashObjectWrapper<T>;

        /**
        * @see _.forEach
        **/
        each<T extends {}>(
            callback: ObjectIterator<T, void>,
            thisArg?: any): LoDashObjectWrapper<T>;
    }

    //_.forEachRight
    interface LoDashStatic {
        /**
        * This method is like _.forEach except that it iterates over elements of a
        * collection from right to left.
        * @param collection The collection to iterate over.
        * @param callback The function called per iteration.
        * @param thisArg The this binding of callback.
        **/
        forEachRight<T>(
            collection: Array<T>,
            callback: ListIterator<T, void>,
            thisArg?: any): Array<T>;

        /**
        * @see _.forEachRight
        **/
        forEachRight<T>(
            collection: List<T>,
            callback: ListIterator<T, void>,
            thisArg?: any): List<T>;

        /**
        * @see _.forEachRight
        **/
        forEachRight<T extends {}>(
            object: Dictionary<T>,
            callback: DictionaryIterator<T, void>,
            thisArg?: any): Dictionary<T>;

        /**
        * @see _.forEachRight
        **/
        eachRight<T>(
            collection: Array<T>,
            callback: ListIterator<T, void>,
            thisArg?: any): Array<T>;

        /**
        * @see _.forEachRight
        **/
        eachRight<T>(
            collection: List<T>,
            callback: ListIterator<T, void>,
            thisArg?: any): List<T>;

        /**
        * @see _.forEachRight
        * @param object The object to iterate over
        * @param callback The function called per iteration.
        * @param thisArg The this binding of callback.
        **/
        eachRight<T extends {}>(
            object: Dictionary<T>,
            callback: DictionaryIterator<T, void>,
            thisArg?: any): Dictionary<T>;
    }

    interface LoDashArrayWrapper<T> {
        /**
        * @see _.forEachRight
        **/
        forEachRight(
            callback: ListIterator<T, void>,
            thisArg?: any): LoDashArrayWrapper<T>;

        /**
        * @see _.forEachRight
        **/
        eachRight(
            callback: ListIterator<T, void>,
            thisArg?: any): LoDashArrayWrapper<T>;
    }

    interface LoDashObjectWrapper<T> {
        /**
        * @see _.forEachRight
        **/
        forEachRight<T extends {}>(
            callback: ObjectIterator<T, void>,
            thisArg?: any): LoDashObjectWrapper<Dictionary<T>>;

        /**
        * @see _.forEachRight
        * @param object The object to iterate over
        * @param callback The function called per iteration.
        * @param thisArg The this binding of callback.
        **/
        eachRight<T extends {}>(
            callback: ObjectIterator<T, void>,
            thisArg?: any): LoDashObjectWrapper<Dictionary<T>>;
    }

    //_.groupBy
    interface LoDashStatic {
        /**
        * Creates an object composed of keys generated from the results of running each element
        * of a collection through the callback. The corresponding value of each key is an array
        * of the elements responsible for generating the key. The callback is bound to thisArg
        * and invoked with three arguments; (value, index|key, collection).
        *
        * If a property name is provided for callback the created "_.pluck" style callback will
        * return the property value of the given element.
        * If an object is provided for callback the created "_.where" style callback will return
        * true for elements that have the properties of the given object, else false
        * @param collection The collection to iterate over.
        * @param callback The function called per iteration.
        * @param thisArg The this binding of callback.
        * @return Returns the composed aggregate object.
        **/
        groupBy<T>(
            collection: Array<T>,
            callback?: ListIterator<T, any>,
            thisArg?: any): Dictionary<T[]>;

        /**
        * @see _.groupBy
        **/
        groupBy<T>(
            collection: List<T>,
            callback?: ListIterator<T, any>,
            thisArg?: any): Dictionary<T[]>;

        /**
        * @see _.groupBy
        * @param pluckValue _.pluck style callback
        **/
        groupBy<T>(
            collection: Array<T>,
            pluckValue: string): Dictionary<T[]>;

        /**
        * @see _.groupBy
        * @param pluckValue _.pluck style callback
        **/
        groupBy<T>(
            collection: List<T>,
            pluckValue: string): Dictionary<T[]>;

        /**
        * @see _.groupBy
        * @param whereValue _.where style callback
        **/
        groupBy<W, T>(
            collection: Array<T>,
            whereValue: W): Dictionary<T[]>;

        /**
        * @see _.groupBy
        * @param whereValue _.where style callback
        **/
        groupBy<W, T>(
            collection: List<T>,
            whereValue: W): Dictionary<T[]>;

        /**
        * @see _.groupBy
        **/
        groupBy<T>(
            collection: Dictionary<T>,
            callback?: DictionaryIterator<T, any>,
            thisArg?: any): Dictionary<T[]>;

        /**
        * @see _.groupBy
        * @param pluckValue _.pluck style callback
        **/
        groupBy<TValue>(
            collection: Dictionary<TValue>,
            pluckValue: string): Dictionary<TValue[]>;

        /**
        * @see _.groupBy
        * @param whereValue _.where style callback
        **/
        groupBy<W, TValue>(
            collection: Dictionary<TValue>,
            whereValue: W): Dictionary<TValue[]>;
    }

    interface LoDashArrayWrapper<T> {
        /**
        * @see _.groupBy
        **/
        groupBy(
            callback: ListIterator<T, any>,
            thisArg?: any): _.LoDashObjectWrapper<_.Dictionary<T[]>>;

        /**
        * @see _.groupBy
        **/
        groupBy(
            pluckValue: string): _.LoDashObjectWrapper<_.Dictionary<T[]>>;

        /**
        * @see _.groupBy
        **/
        groupBy<W>(
            whereValue: W): _.LoDashObjectWrapper<_.Dictionary<T[]>>;
    }

    interface LoDashObjectWrapper<T> {
        /**
        * @see _.groupBy
        **/
        groupBy<TValue>(
            callback: ListIterator<TValue, any>,
            thisArg?: any): _.LoDashObjectWrapper<_.Dictionary<TValue[]>>;

        /**
        * @see _.groupBy
        **/
        groupBy<TValue>(
            pluckValue: string): _.LoDashObjectWrapper<_.Dictionary<TValue[]>>;

        /**
        * @see _.groupBy
        **/
        groupBy<W, TValue>(
            whereValue: W): _.LoDashObjectWrapper<_.Dictionary<TValue[]>>;
    }

    //_.indexBy
    interface LoDashStatic {
        /**
        * Creates an object composed of keys generated from the results of running each element
        * of the collection through the given callback. The corresponding value of each key is
        * the last element responsible for generating the key. The callback is bound to thisArg
        * and invoked with three arguments; (value, index|key, collection).
        *
        * If a property name is provided for callback the created "_.pluck" style callback will
        * return the property value of the given element.
        *
        * If an object is provided for callback the created "_.where" style callback will return
        * true for elements that have the properties of the given object, else false.
        * @param collection The collection to iterate over.
        * @param callback The function called per iteration.
        * @param thisArg The this binding of callback.
        * @return Returns the composed aggregate object.
        **/
        indexBy<T>(
            list: Array<T>,
            iterator: ListIterator<T, any>,
            context?: any): Dictionary<T>;

        /**
        * @see _.indexBy
        **/
        indexBy<T>(
            list: List<T>,
            iterator: ListIterator<T, any>,
            context?: any): Dictionary<T>;

        /**
        * @see _.indexBy
        * @param pluckValue _.pluck style callback
        **/
        indexBy<T>(
            collection: Array<T>,
            pluckValue: string): Dictionary<T>;

        /**
        * @see _.indexBy
        * @param pluckValue _.pluck style callback
        **/
        indexBy<T>(
            collection: List<T>,
            pluckValue: string): Dictionary<T>;

        /**
        * @see _.indexBy
        * @param whereValue _.where style callback
        **/
        indexBy<W, T>(
            collection: Array<T>,
            whereValue: W): Dictionary<T>;

        /**
        * @see _.indexBy
        * @param whereValue _.where style callback
        **/
        indexBy<W, T>(
            collection: List<T>,
            whereValue: W): Dictionary<T>;
    }

    //_.invoke
    interface LoDashStatic {
        /**
        * Invokes the method named by methodName on each element in the collection returning
        * an array of the results of each invoked method. Additional arguments will be provided
        * to each invoked method. If methodName is a function it will be invoked for, and this
        * bound to, each element in the collection.
        * @param collection The collection to iterate over.
        * @param methodName The name of the method to invoke.
        * @param args Arguments to invoke the method with.
        **/
        invoke<T extends {}>(
            collection: Array<T>,
            methodName: string,
            ...args: any[]): any;

        /**
        * @see _.invoke
        **/
        invoke<T extends {}>(
            collection: List<T>,
            methodName: string,
            ...args: any[]): any;

        /**
        * @see _.invoke
        **/
        invoke<T extends {}>(
            collection: Dictionary<T>,
            methodName: string,
            ...args: any[]): any;

        /**
        * @see _.invoke
        **/
        invoke<T extends {}>(
            collection: Array<T>,
            method: Function,
            ...args: any[]): any;

        /**
        * @see _.invoke
        **/
        invoke<T extends {}>(
            collection: List<T>,
            method: Function,
            ...args: any[]): any;

        /**
        * @see _.invoke
        **/
        invoke<T extends {}>(
            collection: Dictionary<T>,
            method: Function,
            ...args: any[]): any;
    }

    //_.map
    interface LoDashStatic {
        /**
        * Creates an array of values by running each element in the collection through the callback.
        * The callback is bound to thisArg and invoked with three arguments; (value, index|key,
        * collection).
        *
        * If a property name is provided for callback the created "_.pluck" style callback will return
        * the property value of the given element.
        *
        * If an object is provided for callback the created "_.where" style callback will return true
        * for elements that have the properties of the given object, else false.
        * @param collection The collection to iterate over.
        * @param callback The function called per iteration.
        * @param theArg The this binding of callback.
        * @return The mapped array result.
        **/
        map<T, TResult>(
            collection: Array<T>,
            callback: ListIterator<T, TResult>,
            thisArg?: any): TResult[];

        /**
        * @see _.map
        **/
        map<T, TResult>(
            collection: List<T>,
            callback: ListIterator<T, TResult>,
            thisArg?: any): TResult[];

        /**
        * @see _.map
        * @param object The object to iterate over.
        * @param callback The function called per iteration.
        * @param thisArg `this` object in `iterator`, optional.
        * @return The mapped object result.
        **/
        map<T extends {}, TResult>(
            object: Dictionary<T>,
            callback: DictionaryIterator<T, TResult>,
            thisArg?: any): TResult[];

        /**
        * @see _.map
        * @param pluckValue _.pluck style callback
        **/
        map<T, TResult>(
            collection: Array<T>,
            pluckValue: string): TResult[];

        /**
        * @see _.map
        * @param pluckValue _.pluck style callback
        **/
        map<T, TResult>(
            collection: List<T>,
            pluckValue: string): TResult[];

        /**
        * @see _.map
        **/
        collect<T, TResult>(
            collection: Array<T>,
            callback: ListIterator<T, TResult>,
            thisArg?: any): TResult[];

        /**
        * @see _.map
        **/
        collect<T, TResult>(
            collection: List<T>,
            callback: ListIterator<T, TResult>,
            thisArg?: any): TResult[];

        /**
        * @see _.map
        **/
        collect<T extends {}, TResult>(
            object: Dictionary<T>,
            callback: DictionaryIterator<T, TResult>,
            thisArg?: any): TResult[];

        /**
        * @see _.map
        **/
        collect<T, TResult>(
            collection: Array<T>,
            pluckValue: string): TResult[];

        /**
        * @see _.map
        **/
        collect<T, TResult>(
            collection: List<T>,
            pluckValue: string): TResult[];
    }

    interface LoDashArrayWrapper<T> {
        /**
        * @see _.map
        **/
        map<TResult>(
            callback: ListIterator<T, TResult>,
            thisArg?: any): LoDashArrayWrapper<TResult>;

        /**
        * @see _.map
        * @param pluckValue _.pluck style callback
        **/
        map<TResult>(
            pluckValue: string): LoDashArrayWrapper<TResult>;

        /**
        * @see _.map
        **/
        collect<TResult>(
            callback: ListIterator<T, TResult>,
            thisArg?: any): LoDashArrayWrapper<TResult>;

        /**
        * @see _.map
        **/
        collect<TResult>(
            pluckValue: string): LoDashArrayWrapper<TResult>;
    }

    interface LoDashObjectWrapper<T> {
        /**
        * @see _.map
        **/
        map<T extends {}, TResult>(
            callback: ObjectIterator<T, TResult>,
            thisArg?: any): LoDashArrayWrapper<TResult>;

        /**
        * @see _.map
        **/
        collect<T extends {}, TResult>(
            callback: ObjectIterator<T, TResult>,
            thisArg?: any): LoDashArrayWrapper<TResult>;
    }

    //_.max
    interface LoDashStatic {
        /**
        * Retrieves the maximum value of a collection. If the collection is empty or falsey -Infinity is
        * returned. If a callback is provided it will be executed for each value in the collection to
        * generate the criterion by which the value is ranked. The callback is bound to thisArg and invoked
        * with three arguments; (value, index, collection).
        *
        * If a property name is provided for callback the created "_.pluck" style callback will return the
        * property value of the given element.
        *
        * If an object is provided for callback the created "_.where" style callback will return true for
        * elements that have the properties of the given object, else false.
        * @param collection The collection to iterate over.
        * @param callback The function called per iteration.
        * @param thisArg The this binding of callback.
        * @return Returns the maximum value.
        **/
        max<T>(
            collection: Array<T>,
            callback?: ListIterator<T, any>,
            thisArg?: any): T;

        /**
        * @see _.max
        **/
        max<T>(
            collection: List<T>,
            callback?: ListIterator<T, any>,
            thisArg?: any): T;

        /**
        * @see _.max
        **/
        max<T>(
            collection: Dictionary<T>,
            callback?: DictionaryIterator<T, any>,
            thisArg?: any): T;

        /**
        * @see _.max
        * @param pluckValue _.pluck style callback
        **/
        max<T>(
            collection: Array<T>,
            pluckValue: string): T;

        /**
        * @see _.max
        * @param pluckValue _.pluck style callback
        **/
        max<T>(
            collection: List<T>,
            pluckValue: string): T;

        /**
        * @see _.max
        * @param pluckValue _.pluck style callback
        **/
        max<T>(
            collection: Dictionary<T>,
            pluckValue: string): T;

        /**
        * @see _.max
        * @param whereValue _.where style callback
        **/
        max<W, T>(
            collection: Array<T>,
            whereValue: W): T;

        /**
        * @see _.max
        * @param whereValue _.where style callback
        **/
        max<W, T>(
            collection: List<T>,
            whereValue: W): T;

        /**
        * @see _.max
        * @param whereValue _.where style callback
        **/
        max<W, T>(
            collection: Dictionary<T>,
            whereValue: W): T;
    }

    interface LoDashArrayWrapper<T> {
        /**
        * @see _.max
        **/
        max(
            callback?: ListIterator<T, any>,
            thisArg?: any): LoDashWrapper<T>;

        /**
        * @see _.max
        * @param pluckValue _.pluck style callback
        **/
        max(
            pluckValue: string): LoDashWrapper<T>;

        /**
        * @see _.max
        * @param whereValue _.where style callback
        **/
        max<W>(
            whereValue: W): LoDashWrapper<T>;
    }

    //_.min
    interface LoDashStatic {
        /**
        * Retrieves the minimum value of a collection. If the collection is empty or falsey
        * Infinity is returned. If a callback is provided it will be executed for each value
        * in the collection to generate the criterion by which the value is ranked. The callback
        * is bound to thisArg and invoked with three arguments; (value, index, collection).
        *
        * If a property name is provided for callback the created "_.pluck" style callback
        * will return the property value of the given element.
        *
        * If an object is provided for callback the created "_.where" style callback will
        * return true for elements that have the properties of the given object, else false.
        * @param collection The collection to iterate over.
        * @param callback The function called per iteration.
        * @param thisArg The this binding of callback.
        * @return Returns the maximum value.
        **/
        min<T>(
            collection: Array<T>,
            callback?: ListIterator<T, any>,
            thisArg?: any): T;

        /**
        * @see _.min
        **/
        min<T>(
            collection: List<T>,
            callback?: ListIterator<T, any>,
            thisArg?: any): T;

        /**
        * @see _.min
        **/
        min<T>(
            collection: Dictionary<T>,
            callback?: ListIterator<T, any>,
            thisArg?: any): T;

        /**
        * @see _.min
        * @param pluckValue _.pluck style callback
        **/
        min<T>(
            collection: Array<T>,
            pluckValue: string): T;

        /**
        * @see _.min
        * @param pluckValue _.pluck style callback
        **/
        min<T>(
            collection: List<T>,
            pluckValue: string): T;

        /**
        * @see _.min
        * @param pluckValue _.pluck style callback
        **/
        min<T>(
            collection: Dictionary<T>,
            pluckValue: string): T;

        /**
        * @see _.min
        * @param whereValue _.where style callback
        **/
        min<W, T>(
            collection: Array<T>,
            whereValue: W): T;

        /**
        * @see _.min
        * @param whereValue _.where style callback
        **/
        min<W, T>(
            collection: List<T>,
            whereValue: W): T;

        /**
        * @see _.min
        * @param whereValue _.where style callback
        **/
        min<W, T>(
            collection: Dictionary<T>,
            whereValue: W): T;
    }

    interface LoDashArrayWrapper<T> {
        /**
        * @see _.min
        **/
        min(
            callback?: ListIterator<T, any>,
            thisArg?: any): LoDashWrapper<T>;

        /**
        * @see _.min
        * @param pluckValue _.pluck style callback
        **/
        min(
            pluckValue: string): LoDashWrapper<T>;

        /**
        * @see _.min
        * @param whereValue _.where style callback
        **/
        min<W>(
            whereValue: W): LoDashWrapper<T>;
    }
    
    //_.sum
    interface LoDashStatic {
        /**
        * Gets the sum of the values in collection.
        *
        * @param collection The collection to iterate over.
        * @param iteratee The function invoked per iteration.
        * @param thisArg The this binding of iteratee.
        * @return Returns the sum.
        **/
        sum(
            collection: Array<number>): number;
            
        /**
        * @see _.sum
        **/
        sum(
            collection: List<number>): number;
            
        /**
        * @see _.sum
        **/
        sum(
            collection: Dictionary<number>): number;
            
        /**
        * @see _.sum
        **/
        sum<T>(
            collection: Array<T>,
            iteratee: ListIterator<T, number>,
            thisArg?: any): number;

        /**
        * @see _.sum
        **/
        sum<T>(
            collection: List<T>,
            iteratee: ListIterator<T, number>,
            thisArg?: any): number;

        /**
        * @see _.sum
        **/
        sum<T>(
            collection: Dictionary<T>,
            iteratee: ObjectIterator<T, number>,
            thisArg?: any): number;

        /**
        * @see _.sum
        * @param property _.property callback shorthand.
        **/
        sum<T>(
            collection: Array<T>,
            property: string): number;

        /**
        * @see _.sum
        * @param property _.property callback shorthand.
        **/
        sum<T>(
            collection: List<T>,
            property: string): number;

        /**
        * @see _.sum
        * @param property _.property callback shorthand.
        **/
        sum<T>(
            collection: Dictionary<T>,
            property: string): number;
    }
    
    interface LoDashNumberArrayWrapper {
        /**
        * @see _.sum
        **/
        sum(): number

        /**
        * @see _.sum
        **/
        sum(
            iteratee: ListIterator<number, number>,
            thisArg?: any): number;
    }

    interface LoDashArrayWrapper<T> {
        /**
        * @see _.sum
        **/
        sum(
            iteratee: ListIterator<T, number>,
            thisArg?: any): number;

        /**
        * @see _.sum
        * @param property _.property callback shorthand.
        **/
        sum(
            property: string): number;
    }
    
    interface LoDashObjectWrapper<T> {
        /**
        * @see _.sum
        **/
        sum(): number
    
        /**
        * @see _.sum
        **/
        sum(
            iteratee: ObjectIterator<any, number>,
            thisArg?: any): number;

        /**
        * @see _.sum
        * @param property _.property callback shorthand.
        **/
        sum(
            property: string): number;
    }

    //_.pluck
    interface LoDashStatic {
        /**
        * Retrieves the value of a specified property from all elements in the collection.
        * @param collection The collection to iterate over.
        * @param property The property to pluck.
        * @return A new array of property values.
        **/
        pluck<T extends {}>(
            collection: Array<T>,
            property: string): any[];

        /**
        * @see _.pluck
        **/
        pluck<T extends {}>(
            collection: List<T>,
            property: string): any[];

        /**
        * @see _.pluck
        **/
        pluck<T extends {}>(
            collection: Dictionary<T>,
            property: string): any[];
    }

    interface LoDashArrayWrapper<T> {
        /**
        * @see _.pluck
        **/
        pluck<TResult>(
            property: string): LoDashArrayWrapper<TResult>;
    }

    interface LoDashObjectWrapper<T> {
        /**
        * @see _.pluck
        **/
        pluck<TResult>(
            property: string): LoDashArrayWrapper<TResult>;
    }

    //_.reduce
    interface LoDashStatic {
        /**
        * Reduces a collection to a value which is the accumulated result of running each
        * element in the collection through the callback, where each successive callback execution
        * consumes the return value of the previous execution. If accumulator is not provided the
        * first element of the collection will be used as the initial accumulator value. The callback
        * is bound to thisArg and invoked with four arguments; (accumulator, value, index|key, collection).
        * @param collection The collection to iterate over.
        * @param callback The function called per iteration.
        * @param accumulator Initial value of the accumulator.
        * @param thisArg The this binding of callback.
        * @return Returns the accumulated value.
        **/
        reduce<T, TResult>(
            collection: Array<T>,
            callback: MemoIterator<T, TResult>,
            accumulator: TResult,
            thisArg?: any): TResult;

        /**
        * @see _.reduce
        **/
        reduce<T, TResult>(
            collection: List<T>,
            callback: MemoIterator<T, TResult>,
            accumulator: TResult,
            thisArg?: any): TResult;

        /**
        * @see _.reduce
        **/
        reduce<T, TResult>(
            collection: Dictionary<T>,
            callback: MemoIterator<T, TResult>,
            accumulator: TResult,
            thisArg?: any): TResult;

        /**
        * @see _.reduce
        **/
        reduce<T, TResult>(
            collection: Array<T>,
            callback: MemoIterator<T, TResult>,
            thisArg?: any): TResult;

        /**
        * @see _.reduce
        **/
        reduce<T, TResult>(
            collection: List<T>,
            callback: MemoIterator<T, TResult>,
            thisArg?: any): TResult;

        /**
        * @see _.reduce
        **/
        reduce<T, TResult>(
            collection: Dictionary<T>,
            callback: MemoIterator<T, TResult>,
            thisArg?: any): TResult;

        /**
        * @see _.reduce
        **/
        inject<T, TResult>(
            collection: Array<T>,
            callback: MemoIterator<T, TResult>,
            accumulator: TResult,
            thisArg?: any): TResult;

        /**
        * @see _.reduce
        **/
        inject<T, TResult>(
            collection: List<T>,
            callback: MemoIterator<T, TResult>,
            accumulator: TResult,
            thisArg?: any): TResult;

        /**
        * @see _.reduce
        **/
        inject<T, TResult>(
            collection: Dictionary<T>,
            callback: MemoIterator<T, TResult>,
            accumulator: TResult,
            thisArg?: any): TResult;

        /**
        * @see _.reduce
        **/
        inject<T, TResult>(
            collection: Array<T>,
            callback: MemoIterator<T, TResult>,
            thisArg?: any): TResult;

        /**
        * @see _.reduce
        **/
        inject<T, TResult>(
            collection: List<T>,
            callback: MemoIterator<T, TResult>,
            thisArg?: any): TResult;

        /**
        * @see _.reduce
        **/
        inject<T, TResult>(
            collection: Dictionary<T>,
            callback: MemoIterator<T, TResult>,
            thisArg?: any): TResult;

        /**
        * @see _.reduce
        **/
        foldl<T, TResult>(
            collection: Array<T>,
            callback: MemoIterator<T, TResult>,
            accumulator: TResult,
            thisArg?: any): TResult;

        /**
        * @see _.reduce
        **/
        foldl<T, TResult>(
            collection: List<T>,
            callback: MemoIterator<T, TResult>,
            accumulator: TResult,
            thisArg?: any): TResult;

        /**
        * @see _.reduce
        **/
        foldl<T, TResult>(
            collection: Dictionary<T>,
            callback: MemoIterator<T, TResult>,
            accumulator: TResult,
            thisArg?: any): TResult;

        /**
        * @see _.reduce
        **/
        foldl<T, TResult>(
            collection: Array<T>,
            callback: MemoIterator<T, TResult>,
            thisArg?: any): TResult;

        /**
        * @see _.reduce
        **/
        foldl<T, TResult>(
            collection: List<T>,
            callback: MemoIterator<T, TResult>,
            thisArg?: any): TResult;

        /**
        * @see _.reduce
        **/
        foldl<T, TResult>(
            collection: Dictionary<T>,
            callback: MemoIterator<T, TResult>,
            thisArg?: any): TResult;
    }

    interface LoDashArrayWrapper<T> {
         /**
        * @see _.reduce
        **/
        reduce<TResult>(
            callback: MemoIterator<T, TResult>,
            accumulator: TResult,
            thisArg?: any): TResult;

        /**
        * @see _.reduce
        **/
        reduce<TResult>(
            callback: MemoIterator<T, TResult>,
            thisArg?: any): TResult;

        /**
        * @see _.reduce
        **/
        inject<TResult>(
            callback: MemoIterator<T, TResult>,
            accumulator: TResult,
            thisArg?: any): TResult;

        /**
        * @see _.reduce
        **/
        inject<TResult>(
            callback: MemoIterator<T, TResult>,
            thisArg?: any): TResult;

        /**
        * @see _.reduce
        **/
        foldl<TResult>(
            callback: MemoIterator<T, TResult>,
            accumulator: TResult,
            thisArg?: any): TResult;

        /**
        * @see _.reduce
        **/
        foldl<TResult>(
            callback: MemoIterator<T, TResult>,
            thisArg?: any): TResult;
    }

    interface LoDashObjectWrapper<T> {
         /**
        * @see _.reduce
        **/
        reduce<TValue, TResult>(
            callback: MemoIterator<TValue, TResult>,
            accumulator: TResult,
            thisArg?: any): TResult;

        /**
        * @see _.reduce
        **/
        reduce<TValue, TResult>(
            callback: MemoIterator<TValue, TResult>,
            thisArg?: any): TResult;

        /**
        * @see _.reduce
        **/
        inject<TValue, TResult>(
            callback: MemoIterator<TValue, TResult>,
            accumulator: TResult,
            thisArg?: any): TResult;

        /**
        * @see _.reduce
        **/
        inject<TValue, TResult>(
            callback: MemoIterator<TValue, TResult>,
            thisArg?: any): TResult;

        /**
        * @see _.reduce
        **/
        foldl<TValue, TResult>(
            callback: MemoIterator<TValue, TResult>,
            accumulator: TResult,
            thisArg?: any): TResult;

        /**
        * @see _.reduce
        **/
        foldl<TValue, TResult>(
            callback: MemoIterator<TValue, TResult>,
            thisArg?: any): TResult;
    }

    //_.reduceRight
    interface LoDashStatic {
        /**
        * This method is like _.reduce except that it iterates over elements of a collection from
        * right to left.
        * @param collection The collection to iterate over.
        * @param callback The function called per iteration.
        * @param accumulator Initial value of the accumulator.
        * @param thisArg The this binding of callback.
        * @return The accumulated value.
        **/
        reduceRight<T, TResult>(
            collection: Array<T>,
            callback: MemoIterator<T, TResult>,
            accumulator: TResult,
            thisArg?: any): TResult;

        /**
        * @see _.reduceRight
        **/
        reduceRight<T, TResult>(
            collection: List<T>,
            callback: MemoIterator<T, TResult>,
            accumulator: TResult,
            thisArg?: any): TResult;

        /**
        * @see _.reduceRight
        **/
        reduceRight<T, TResult>(
            collection: Dictionary<T>,
            callback: MemoIterator<T, TResult>,
            accumulator: TResult,
            thisArg?: any): TResult;

        /**
        * @see _.reduceRight
        **/
        reduceRight<T, TResult>(
            collection: Array<T>,
            callback: MemoIterator<T, TResult>,
            thisArg?: any): TResult;

        /**
        * @see _.reduceRight
        **/
        reduceRight<T, TResult>(
            collection: List<T>,
            callback: MemoIterator<T, TResult>,
            thisArg?: any): TResult;

        /**
        * @see _.reduceRight
        **/
        reduceRight<T, TResult>(
            collection: Dictionary<T>,
            callback: MemoIterator<T, TResult>,
            thisArg?: any): TResult;

        /**
        * @see _.reduceRight
        **/
        foldr<T, TResult>(
            collection: Array<T>,
            callback: MemoIterator<T, TResult>,
            accumulator: TResult,
            thisArg?: any): TResult;

        /**
        * @see _.reduceRight
        **/
        foldr<T, TResult>(
            collection: List<T>,
            callback: MemoIterator<T, TResult>,
            accumulator: TResult,
            thisArg?: any): TResult;

        /**
        * @see _.reduceRight
        **/
        foldr<T, TResult>(
            collection: Dictionary<T>,
            callback: MemoIterator<T, TResult>,
            accumulator: TResult,
            thisArg?: any): TResult;

        /**
        * @see _.reduceRight
        **/
        foldr<T, TResult>(
            collection: Array<T>,
            callback: MemoIterator<T, TResult>,
            thisArg?: any): TResult;

        /**
        * @see _.reduceRight
        **/
        foldr<T, TResult>(
            collection: List<T>,
            callback: MemoIterator<T, TResult>,
            thisArg?: any): TResult;

        /**
        * @see _.reduceRight
        **/
        foldr<T, TResult>(
            collection: Dictionary<T>,
            callback: MemoIterator<T, TResult>,
            thisArg?: any): TResult;
    }

    //_.reject
    interface LoDashStatic {
        /**
        * The opposite of _.filter this method returns the elements of a collection that
        * the callback does not return truey for.
        *
        * If a property name is provided for callback the created "_.pluck" style callback
        * will return the property value of the given element.
        *
        * If an object is provided for callback the created "_.where" style callback will
        * return true for elements that have the properties of the given object, else false.
        * @param collection The collection to iterate over.
        * @param callback The function called per iteration.
        * @param thisArg The this binding of callback.
        * @return A new array of elements that failed the callback check.
        **/
        reject<T>(
            collection: Array<T>,
            callback: ListIterator<T, boolean>,
            thisArg?: any): T[];

        /**
        * @see _.reject
        **/
        reject<T>(
            collection: List<T>,
            callback: ListIterator<T, boolean>,
            thisArg?: any): T[];

        /**
        * @see _.reject
        **/
        reject<T>(
            collection: Dictionary<T>,
            callback: DictionaryIterator<T, boolean>,
            thisArg?: any): T[];

        /**
        * @see _.reject
        * @param pluckValue _.pluck style callback
        **/
        reject<T>(
            collection: Array<T>,
            pluckValue: string): T[];

        /**
        * @see _.reject
        * @param pluckValue _.pluck style callback
        **/
        reject<T>(
            collection: List<T>,
            pluckValue: string): T[];

        /**
        * @see _.reject
        * @param pluckValue _.pluck style callback
        **/
        reject<T>(
            collection: Dictionary<T>,
            pluckValue: string): T[];

        /**
        * @see _.reject
        * @param whereValue _.where style callback
        **/
        reject<W, T>(
            collection: Array<T>,
            whereValue: W): T[];

        /**
        * @see _.reject
        * @param whereValue _.where style callback
        **/
        reject<W, T>(
            collection: List<T>,
            whereValue: W): T[];

        /**
        * @see _.reject
        * @param whereValue _.where style callback
        **/
        reject<W, T>(
            collection: Dictionary<T>,
            whereValue: W): T[];
    }

    interface LoDashArrayWrapper<T> {
        /**
        * @see _.reject
        **/
        reject(
            callback: ListIterator<T, boolean>,
            thisArg?: any): LoDashArrayWrapper<T>;

        /**
        * @see _.reject
        * @param pluckValue _.pluck style callback
        **/
        reject(pluckValue: string): LoDashArrayWrapper<T>;

        /**
        * @see _.reject
        * @param whereValue _.where style callback
        **/
        reject<W>(whereValue: W): LoDashArrayWrapper<T>;
    }

    //_.sample
    interface LoDashStatic {
        /**
        * Retrieves a random element or n random elements from a collection.
        * @param collection The collection to sample.
        * @return Returns the random sample(s) of collection.
        **/
        sample<T>(collection: Array<T>): T;

        /**
        * @see _.sample
        **/
        sample<T>(collection: List<T>): T;

        /**
        * @see _.sample
        **/
        sample<T>(collection: Dictionary<T>): T;

        /**
        * @see _.sample
        * @param n The number of elements to sample.
        **/
        sample<T>(collection: Array<T>, n: number): T[];

        /**
        * @see _.sample
        * @param n The number of elements to sample.
        **/
        sample<T>(collection: List<T>, n: number): T[];

        /**
        * @see _.sample
        * @param n The number of elements to sample.
        **/
        sample<T>(collection: Dictionary<T>, n: number): T[];
    }

    //_.shuffle
    interface LoDashStatic {
        /**
        * Creates an array of shuffled values, using a version of the Fisher-Yates shuffle.
        * See http://en.wikipedia.org/wiki/Fisher-Yates_shuffle.
        * @param collection The collection to shuffle.
        * @return Returns a new shuffled collection.
        **/
        shuffle<T>(collection: Array<T>): T[];

        /**
        * @see _.shuffle
        **/
        shuffle<T>(collection: List<T>): T[];

        /**
        * @see _.shuffle
        **/
        shuffle<T>(collection: Dictionary<T>): T[];
    }

    interface LoDashArrayWrapper<T> {
        /**
         * @see _.shuffle
         **/
        shuffle(): LoDashArrayWrapper<T>;
    }

    interface LoDashObjectWrapper<T> {
        /**
         * @see _.shuffle
         **/
        shuffle(): LoDashArrayWrapper<T>;
    }

    //_.size
    interface LoDashStatic {
        /**
        * Gets the size of the collection by returning collection.length for arrays and array-like
        * objects or the number of own enumerable properties for objects.
        * @param collection The collection to inspect.
        * @return collection.length
        **/
        size<T>(collection: Array<T>): number;

        /**
        * @see _.size
        **/
        size<T>(collection: List<T>): number;

        /**
        * @see _.size
        * @param object The object to inspect
        * @return The number of own enumerable properties.
        **/
        size<T extends {}>(object: T): number;

        /**
        * @see _.size
        * @param aString The string to inspect
        * @return The length of aString
        **/
        size(aString: string): number;
    }

    //_.some
    interface LoDashStatic {
        /**
        * Checks if the callback returns a truey value for any element of a collection. The function
        * returns as soon as it finds a passing value and does not iterate over the entire collection.
        * The callback is bound to thisArg and invoked with three arguments; (value, index|key, collection).
        *
        * If a property name is provided for callback the created "_.pluck" style callback will return
        * the property value of the given element.
        *
        * If an object is provided for callback the created "_.where" style callback will return true for
        * elements that have the properties of the given object, else false.
        * @param collection The collection to iterate over.
        * @param callback The function called per iteration.
        * @param thisArg The this binding of callback.
        * @return True if any element passed the callback check, else false.
        **/
        some<T>(
            collection: Array<T>,
            callback?: ListIterator<T, boolean>,
            thisArg?: any): boolean;

        /**
        * @see _.some
        **/
        some<T>(
            collection: List<T>,
            callback?: ListIterator<T, boolean>,
            thisArg?: any): boolean;

        /**
        * @see _.some
        **/
        some<T>(
            collection: Dictionary<T>,
            callback?: DictionaryIterator<T, boolean>,
            thisArg?: any): boolean;

        /**
         * @see _.some
         **/
        some(
            collection: {},
            callback?: ListIterator<{}, boolean>,
            thisArg?: any): boolean;

        /**
        * @see _.some
        * @param pluckValue _.pluck style callback
        **/
        some<T>(
            collection: Array<T>,
            pluckValue: string): boolean;

        /**
        * @see _.some
        * @param pluckValue _.pluck style callback
        **/
        some<T>(
            collection: List<T>,
            pluckValue: string): boolean;

        /**
        * @see _.some
        * @param pluckValue _.pluck style callback
        **/
        some<T>(
            collection: Dictionary<T>,
            pluckValue: string): boolean;

        /**
        * @see _.some
        * @param whereValue _.where style callback
        **/
        some<W, T>(
            collection: Array<T>,
            whereValue: W): boolean;

        /**
        * @see _.some
        * @param whereValue _.where style callback
        **/
        some<W, T>(
            collection: List<T>,
            whereValue: W): boolean;

        /**
        * @see _.some
        * @param whereValue _.where style callback
        **/
        some<W, T>(
            collection: Dictionary<T>,
            whereValue: W): boolean;

        /**
        * @see _.some
        **/
        any<T>(
            collection: Array<T>,
            callback?: ListIterator<T, boolean>,
            thisArg?: any): boolean;

        /**
        * @see _.some
        **/
        any<T>(
            collection: List<T>,
            callback?: ListIterator<T, boolean>,
            thisArg?: any): boolean;

        /**
        * @see _.some
        **/
        any<T>(
            collection: Dictionary<T>,
            callback?: DictionaryIterator<T, boolean>,
            thisArg?: any): boolean;

        /**
         * @see _.some
         **/
        any(
            collection: {},
            callback?: ListIterator<{}, boolean>,
            thisArg?: any): boolean;

        /**
        * @see _.some
        * @param pluckValue _.pluck style callback
        **/
        any<T>(
            collection: Array<T>,
            pluckValue: string): boolean;

        /**
        * @see _.some
        * @param pluckValue _.pluck style callback
        **/
        any<T>(
            collection: List<T>,
            pluckValue: string): boolean;

        /**
        * @see _.some
        * @param pluckValue _.pluck style callback
        **/
        any<T>(
            collection: Dictionary<T>,
            pluckValue: string): boolean;

        /**
        * @see _.some
        * @param whereValue _.where style callback
        **/
        any<W, T>(
            collection: Array<T>,
            whereValue: W): boolean;

        /**
        * @see _.some
        * @param whereValue _.where style callback
        **/
        any<W, T>(
            collection: List<T>,
            whereValue: W): boolean;

        /**
        * @see _.some
        * @param whereValue _.where style callback
        **/
        any<W, T>(
            collection: Dictionary<T>,
            whereValue: W): boolean;
    }

    //_.sortBy
    interface LoDashStatic {
        /**
        * Creates an array of elements, sorted in ascending order by the results of running each
        * element in a collection through the callback. This method performs a stable sort, that
        * is, it will preserve the original sort order of equal elements. The callback is bound
        * to thisArg and invoked with three arguments; (value, index|key, collection).
        *
        * If a property name is provided for callback the created "_.pluck" style callback will
        * return the property value of the given element.
        *
        * If an object is provided for callback the created "_.where" style callback will return
        * true for elements that have the properties of the given object, else false.
        * @param collection The collection to iterate over.
        * @param callback The function called per iteration.
        * @param thisArg The this binding of callback.
        * @return A new array of sorted elements.
        **/
        sortBy<T, TSort>(
            collection: Array<T>,
            callback?: ListIterator<T, TSort>,
            thisArg?: any): T[];

        /**
        * @see _.sortBy
        **/
        sortBy<T, TSort>(
            collection: List<T>,
            callback?: ListIterator<T, TSort>,
            thisArg?: any): T[];

        /**
        * @see _.sortBy
        * @param pluckValue _.pluck style callback
        **/
        sortBy<T>(
            collection: Array<T>,
            pluckValue: string): T[];

        /**
        * @see _.sortBy
        * @param pluckValue _.pluck style callback
        **/
        sortBy<T>(
            collection: List<T>,
            pluckValue: string): T[];

        /**
        * @see _.sortBy
        * @param whereValue _.where style callback
        **/
        sortBy<W, T>(
            collection: Array<T>,
            whereValue: W): T[];

        /**
        * @see _.sortBy
        * @param whereValue _.where style callback
        **/
        sortBy<W, T>(
            collection: List<T>,
            whereValue: W): T[];
    }

    interface LoDashArrayWrapper<T> {
        /**
        * @see _.sortBy
        **/
        sortBy<TSort>(
            callback?: ListIterator<T, TSort>,
            thisArg?: any): LoDashArrayWrapper<T>;

        /**
        * @see _.sortBy
        * @param pluckValue _.pluck style callback
        **/
        sortBy(pluckValue: string): LoDashArrayWrapper<T>;

        /**
        * @see _.sortBy
        * @param whereValue _.where style callback
        **/
        sortBy<W>(whereValue: W): LoDashArrayWrapper<T>;
    }

    //_.toArray
    interface LoDashStatic {
        /**
        * Converts the collection to an array.
        * @param collection The collection to convert.
        * @return The new converted array.
        **/
        toArray<T>(collection: Array<T>): T[];

        /**
        * @see _.toArray
        **/
        toArray<T>(collection: List<T>): T[];

        /**
        * @see _.toArray
        **/
        toArray<T>(collection: Dictionary<T>): T[];
    }

    interface LoDashArrayWrapper<T> {
        /**
        * @see _.toArray
        **/
        toArray(): LoDashArrayWrapper<T>;
    }

    interface LoDashObjectWrapper<T> {
        /**
        * @see _.toArray
        **/
        toArray<TValue>(): LoDashArrayWrapper<TValue>;
    }

    //_.where
    interface LoDashStatic {
        /**
        * Performs a deep comparison of each element in a collection to the given properties
        * object, returning an array of all elements that have equivalent property values.
        * @param collection The collection to iterate over.
        * @param properties The object of property values to filter by.
        * @return A new array of elements that have the given properties.
        **/
        where<T, U extends {}>(
            list: Array<T>,
            properties: U): T[];

        /**
        * @see _.where
        **/
        where<T, U extends {}>(
            list: List<T>,
            properties: U): T[];

        /**
        * @see _.where
        **/
        where<T, U extends {}>(
            list: Dictionary<T>,
            properties: U): T[];
    }

    interface LoDashArrayWrapper<T> {
        /**
        * @see _.where
        **/
        where<T, U extends {}>(properties: U): LoDashArrayWrapper<T>;
    }

    /********
     * Date *
     ********/

    //_.now
    interface LoDashStatic {
        /**
        * Gets the number of milliseconds that have elapsed since the Unix epoch
        * (1 January 1970 00:00:00 UTC).
        * @return The number of milliseconds.
        **/
        now(): number;
    }

    /*************
     * Functions *
     *************/

    //_.after
    interface LoDashStatic {
        /**
        * Creates a function that executes func, with the this binding and arguments of the
        * created function, only after being called n times.
        * @param n The number of times the function must be called before func is executed.
        * @param func The function to restrict.
        * @return The new restricted function.
        **/
        after(
            n: number,
            func: Function): Function;
    }

    interface LoDashWrapper<T> {
        /**
        * @see _.after
        **/
        after(func: Function): LoDashObjectWrapper<Function>;
    }

    //_.bind
    interface LoDashStatic {
        /**
        * Creates a function that, when called, invokes func with the this binding of thisArg
        * and prepends any additional bind arguments to those provided to the bound function.
        * @param func The function to bind.
        * @param thisArg The this binding of func.
        * @param args Arguments to be partially applied.
        * @return The new bound function.
        **/
        bind(
            func: Function,
            thisArg: any,
            ...args: any[]): (...args: any[]) => any;
    }

    interface LoDashObjectWrapper<T> {
        /**
        * @see _.bind
        **/
        bind(
            thisArg: any,
            ...args: any[]): LoDashObjectWrapper<(...args: any[]) => any>;
    }

    //_.bindAll
    interface LoDashStatic {
        /**
        * Binds methods of an object to the object itself, overwriting the existing method. Method
        * names may be specified as individual arguments or as arrays of method names. If no method
        * names are provided all the function properties of object will be bound.
        * @param object The object to bind and assign the bound methods to.
        * @param methodNames The object method names to bind, specified as individual method names
        * or arrays of method names.
        * @return object
        **/
        bindAll<T>(
            object: T,
            ...methodNames: string[]): T;
    }

    interface LoDashObjectWrapper<T> {
        /**
        * @see _.bindAll
        **/
        bindAll(...methodNames: string[]): LoDashWrapper<T>;
    }

    //_.bindKey
    interface LoDashStatic {
        /**
        * Creates a function that, when called, invokes the method at object[key] and prepends any
        * additional bindKey arguments to those provided to the bound function. This method differs
        * from _.bind by allowing bound functions to reference methods that will be redefined or don't
        * yet exist. See http://michaux.ca/articles/lazy-function-definition-pattern.
        * @param object The object the method belongs to.
        * @param key The key of the method.
        * @param args Arguments to be partially applied.
        * @return The new bound function.
        **/
        bindKey<T>(
            object: T,
            key: string,
            ...args: any[]): Function;
    }

    interface LoDashObjectWrapper<T> {
        /**
        * @see _.bindKey
        **/
        bindKey(
            key: string,
            ...args: any[]): LoDashObjectWrapper<Function>;
    }

    //_.compose
    interface LoDashStatic {
        /**
        * Creates a function that is the composition of the provided functions, where each function
        * consumes the return value of the function that follows. For example, composing the functions
        * f(), g(), and h() produces f(g(h())). Each function is executed with the this binding of the
        * composed function.
        * @param funcs Functions to compose.
        * @return The new composed function.
        **/
        compose(...funcs: Function[]): Function;
    }

    interface LoDashObjectWrapper<T> {
        /**
        * @see _.compose
        **/
        compose(...funcs: Function[]): LoDashObjectWrapper<Function>;
    }

    //_.createCallback
    interface LoDashStatic {
        /**
        * Produces a callback bound to an optional thisArg. If func is a property name the created
        * callback will return the property value for a given element. If func is an object the created
        * callback will return true for elements that contain the equivalent object properties,
        * otherwise it will return false.
        * @param func The value to convert to a callback.
        * @param thisArg The this binding of the created callback.
        * @param argCount The number of arguments the callback accepts.
        * @return A callback function.
        **/
        createCallback(
            func: string,
            thisArg?: any,
            argCount?: number): () => any;

        /**
        * @see _.createCallback
        **/
        createCallback(
            func: Dictionary<any>,
            thisArg?: any,
            argCount?: number): () => boolean;
    }

    interface LoDashWrapper<T> {
        /**
        * @see _.createCallback
        **/
        createCallback(
            thisArg?: any,
            argCount?: number): LoDashObjectWrapper<() => any>;
    }

    interface LoDashObjectWrapper<T> {
        /**
        * @see _.createCallback
        **/
        createCallback(
            thisArg?: any,
            argCount?: number): LoDashObjectWrapper<() => any>;
    }

    //_.curry
    interface LoDashStatic {
        /**
        * Creates a function which accepts one or more arguments of func that when invoked either
        * executes func returning its result, if all func arguments have been provided, or returns
        * a function that accepts one or more of the remaining func arguments, and so on. The arity
        * of func can be specified if func.length is not sufficient.
        * @param func The function to curry.
        * @param arity The arity of func.
        * @return The new curried function.
        **/
        curry(
            func: Function,
            arity?: number): Function;
    }

    interface LoDashObjectWrapper<T> {
        /**
        * @see _.curry
        **/
        curry(arity?: number): LoDashObjectWrapper<Function>;
    }

    //_.debounce
    interface LoDashStatic {
        /**
        * Creates a function that will delay the execution of func until after wait milliseconds have
        * elapsed since the last time it was invoked. Provide an options object to indicate that func
        * should be invoked on the leading and/or trailing edge of the wait timeout. Subsequent calls
        * to the debounced function will return the result of the last func call.
        *
        * Note: If leading and trailing options are true func will be called on the trailing edge of
        * the timeout only if the the debounced function is invoked more than once during the wait
        * timeout.
        * @param func The function to debounce.
        * @param wait The number of milliseconds to delay.
        * @param options The options object.
        * @param options.leading Specify execution on the leading edge of the timeout.
        * @param options.maxWait The maximum time func is allowed to be delayed before it's called.
        * @param options.trailing Specify execution on the trailing edge of the timeout.
        * @return The new debounced function.
        **/
        debounce<T extends Function>(
            func: T,
            wait: number,
            options?: DebounceSettings): T;
    }

    interface LoDashObjectWrapper<T> {
        /**
        * @see _.debounce
        **/
        debounce(
            wait: number,
            options?: DebounceSettings): LoDashObjectWrapper<Function>;
    }

    interface DebounceSettings {
        /**
        * Specify execution on the leading edge of the timeout.
        **/
        leading?: boolean;

        /**
        * The maximum time func is allowed to be delayed before it's called.
        **/
        maxWait?: number;

        /**
        * Specify execution on the trailing edge of the timeout.
        **/
        trailing?: boolean;
    }

    //_.defer
    interface LoDashStatic {
        /**
        * Defers executing the func function until the current call stack has cleared. Additional
        * arguments will be provided to func when it is invoked.
        * @param func The function to defer.
        * @param args Arguments to invoke the function with.
        * @return The timer id.
        **/
        defer(
            func: Function,
            ...args: any[]): number;
    }

    interface LoDashObjectWrapper<T> {
        /**
        * @see _.defer
        **/
        defer(...args: any[]): LoDashWrapper<number>;
    }

    //_.delay
    interface LoDashStatic {
        /**
        * Executes the func function after wait milliseconds. Additional arguments will be provided
        * to func when it is invoked.
        * @param func The function to delay.
        * @param wait The number of milliseconds to delay execution.
        * @param args Arguments to invoke the function with.
        * @return The timer id.
        **/
        delay(
            func: Function,
            wait: number,
            ...args: any[]): number;
    }

    interface LoDashObjectWrapper<T> {
        /**
        * @see _.delay
        **/
        delay(
            wait: number,
            ...args: any[]): LoDashWrapper<number>;
    }

    //_.memoize
    interface LoDashStatic {
        /**
        * Creates a function that memoizes the result of func. If resolver is provided it will be
        * used to determine the cache key for storing the result based on the arguments provided to
        * the memoized function. By default, the first argument provided to the memoized function is
        * used as the cache key. The func is executed with the this binding of the memoized function.
        * The result cache is exposed as the cache property on the memoized function.
        * @param func Computationally expensive function that will now memoized results.
        * @param resolver Hash function for storing the result of `fn`.
        * @return Returns the new memoizing function.
        **/
        memoize<T extends Function>(
            func: T,
            resolver?: Function): T;
    }

    //_.once
    interface LoDashStatic {
        /**
        * Creates a function that is restricted to execute func once. Repeat calls to the function
        * will return the value of the first call. The func is executed with the this binding of the
        * created function.
        * @param func Function to only execute once.
        * @return The new restricted function.
        **/
        once<T extends Function>(func: T): T;
    }

    //_.partial
    interface LoDashStatic {
        /**
        * Creates a function that, when called, invokes func with any additional partial arguments
        * prepended to those provided to the new function. This method is similar to _.bind except
        * it does not alter the this binding.
        * @param func The function to partially apply arguments to.
        * @param args Arguments to be partially applied.
        * @return The new partially applied function.
        **/
        partial(
            func: Function,
            ...args: any[]): Function;
    }

    //_.partialRight
    interface LoDashStatic {
        /**
        * This method is like _.partial except that partial arguments are appended to those provided
        * to the new function.
        * @param func The function to partially apply arguments to.
        * @param args Arguments to be partially applied.
        * @return The new partially applied function.
        **/
        partialRight(
            func: Function,
            ...args: any[]): Function;
    }

    //_.throttle
    interface LoDashStatic {
        /**
        * Creates a function that, when executed, will only call the func function at most once per
        * every wait milliseconds. Provide an options object to indicate that func should be invoked
        * on the leading and/or trailing edge of the wait timeout. Subsequent calls to the throttled
        * function will return the result of the last func call.
        *
        * Note: If leading and trailing options are true func will be called on the trailing edge of
        * the timeout only if the the throttled function is invoked more than once during the wait timeout.
        * @param func The function to throttle.
        * @param wait The number of milliseconds to throttle executions to.
        * @param options The options object.
        * @param options.leading Specify execution on the leading edge of the timeout.
        * @param options.trailing Specify execution on the trailing edge of the timeout.
        * @return The new throttled function.
        **/
        throttle<T extends Function>(
            func: T,
            wait: number,
            options?: ThrottleSettings): T;
    }

    interface ThrottleSettings {

        /**
        * If you'd like to disable the leading-edge call, pass this as false.
        **/
        leading?: boolean;

        /**
        * If you'd like to disable the execution on the trailing-edge, pass false.
        **/
        trailing?: boolean;
    }

    //_.wrap
    interface LoDashStatic {
        /**
        * Creates a function that provides value to the wrapper function as its first argument.
        * Additional arguments provided to the function are appended to those provided to the
        * wrapper function. The wrapper is executed with the this binding of the created function.
        * @param value The value to wrap.
        * @param wrapper The wrapper function.
        * @return The new function.
        **/
        wrap(
            value: any,
            wrapper: (func: Function, ...args: any[]) => any): Function;
    }

    /*************
     * Objects   *
     *************/

    //_.assign
    interface LoDashStatic {
        /**
        * Assigns own enumerable properties of source object(s) to the destination object. Subsequent
        * sources will overwrite property assignments of previous sources. If a callback is provided
        * it will be executed to produce the assigned values. The callback is bound to thisArg and
        * invoked with two arguments; (objectValue, sourceValue).
        * @param object The destination object.
        * @param s1-8 The source object(s)
        * @param callback The function to customize merging properties.
        * @param thisArg The this binding of callback.
        * @return The destination object.
        **/
        assign<P, T, S1, Value, Result>(
            object: T,
            s1: S1,
            callback?: (objectValue: Value, sourceValue: Value) => Value,
            thisArg?: any): Result;

        /**
        * @see _.assign
        **/
        assign<P, T, S1, S2, Value, Result>(
            object: T,
            s1: S1,
            s2: S2,
            callback?: (objectValue: Value, sourceValue: Value) => Value,
            thisArg?: any): Result;

        /**
        * @see _.assign
        **/
        assign<P, T, S1, S2, S3, Value, Result>(
            object: T,
            s1: S1,
            s2: S2,
            s3: S3,
            callback?: (objectValue: Value, sourceValue: Value) => Value,
            thisArg?: any): Result;

        /**
        * @see _.assign
        **/
        assign<P, T, S1, S2, S3, S4, Value, Result>(
            object: T,
            s1: S1,
            s2: S2,
            s3: S3,
            s4: S4,
            callback?: (objectValue: Value, sourceValue: Value) => Value,
            thisArg?: any): Result;

        /**
        * @see _.assign
        **/
        extend<P, T, S1, Value, Result>(
            object: T,
            s1: S1,
            callback?: (objectValue: Value, sourceValue: Value) => Value,
            thisArg?: any): Result;

        /**
        * @see _.assign
        **/
        extend<P, T, S1, S2, Value, Result>(
            object: T,
            s1: S1,
            s2: S2,
            callback?: (objectValue: Value, sourceValue: Value) => Value,
            thisArg?: any): Result;

        /**
        * @see _.assign
        **/
        extend<P, T, S1, S2, S3, Value, Result>(
            object: T,
            s1: S1,
            s2: S2,
            s3: S3,
            callback?: (objectValue: Value, sourceValue: Value) => Value,
            thisArg?: any): Result;

        /**
        * @see _.assign
        **/
        extend<P, T, S1, S2, S3, S4, Value, Result>(
            object: T,
            s1: S1,
            s2: S2,
            s3: S3,
            s4: S4,
            callback?: (objectValue: Value, sourceValue: Value) => Value,
            thisArg?: any): Result;
    }

    interface LoDashObjectWrapper<T> {
        /**
        * @see _.assign
        **/
        assign<S1, Value, TResult>(
            s1: S1,
            callback?: (objectValue: Value, sourceValue: Value) => Value,
            thisArg?: any): TResult;

        /**
        * @see _.assign
        **/
        assign<S1, S2, Value, TResult>(
            s1: S1,
            s2: S2,
            callback?: (objectValue: Value, sourceValue: Value) => Value,
            thisArg?: any): TResult;
        /**
        * @see _.assign
        **/
        assign<S1, S2, S3, Value, TResult>(
            s1: S1,
            s2: S2,
            s3: S3,
            callback?: (objectValue: Value, sourceValue: Value) => Value,
            thisArg?: any): TResult;
        /**
        * @see _.assign
        **/
        assign<S1, S2, S3, S4, Value, TResult>(
            s1: S1,
            s2: S2,
            s3: S3,
            s4: S4,
            callback?: (objectValue: Value, sourceValue: Value) => Value,
            thisArg?: any): TResult;
        /**
        * @see _.assign
        **/
        assign<S1, S2, S3, S4, S5, Value, TResult>(
            s1: S1,
            s2: S2,
            s3: S3,
            s4: S4,
            s5: S5,
            callback?: (objectValue: Value, sourceValue: Value) => Value,
            thisArg?: any): TResult;

        /**
        * @see _.assign
        **/
        extend<S1, Value, TResult>(
            s1: S1,
            callback?: (objectValue: Value, sourceValue: Value) => Value,
            thisArg?: any): TResult;

        /**
        * @see _.assign
        **/
        extend<S1, S2, Value, TResult>(
            s1: S1,
            s2: S2,
            callback?: (objectValue: Value, sourceValue: Value) => Value,
            thisArg?: any): TResult;
        /**
        * @see _.assign
        **/
        extend<S1, S2, S3, Value, TResult>(
            s1: S1,
            s2: S2,
            s3: S3,
            callback?: (objectValue: Value, sourceValue: Value) => Value,
            thisArg?: any): TResult;
        /**
        * @see _.assign
        **/
        extend<S1, S2, S3, S4, Value, TResult>(
            s1: S1,
            s2: S2,
            s3: S3,
            s4: S4,
            callback?: (objectValue: Value, sourceValue: Value) => Value,
            thisArg?: any): TResult;
        /**
        * @see _.assign
        **/
        extend<S1, S2, S3, S4, S5, Value, TResult>(
            s1: S1,
            s2: S2,
            s3: S3,
            s4: S4,
            s5: S5,
            callback?: (objectValue: Value, sourceValue: Value) => Value,
            thisArg?: any): TResult;

    }

    //_.clone
    interface LoDashStatic {
        /**
        * Creates a clone of value. If deep is true nested objects will also be cloned, otherwise
        * they will be assigned by reference. If a callback is provided it will be executed to produce
        * the cloned values. If the callback returns undefined cloning will be handled by the method
        * instead. The callback is bound to thisArg and invoked with one argument; (value).
        * @param value The value to clone.
        * @param deep Specify a deep clone.
        * @param callback The function to customize cloning values.
        * @param thisArg The this binding of callback.
        * @return The cloned value.
        **/
        clone<T>(
            value: T,
            deep?: boolean,
            callback?: (value: any) => any,
            thisArg?: any): T;
    }

    //_.cloneDeep
    interface LoDashStatic {
        /**
        * Creates a deep clone of value. If a callback is provided it will be executed to produce the
        * cloned values. If the callback returns undefined cloning will be handled by the method instead.
        * The callback is bound to thisArg and invoked with one argument; (value).
        *
        * Note: This method is loosely based on the structured clone algorithm. Functions and DOM nodes
        * are not cloned. The enumerable properties of arguments objects and objects created by constructors
        * other than Object are cloned to plain Object objects.
        * See http://www.w3.org/TR/html5/infrastructure.html#internal-structured-cloning-algorithm.
        * @param value The value to clone.
        * @param callback The function to customize cloning values.
        * @param thisArg The this binding of callback.
        * @return The cloned value.
        **/
        cloneDeep<T>(
            value: T,
            callback?: (value: any) => any,
            thisArg?: any): T;
    }

    //_.defaults
    interface LoDashStatic {
        /**
        * Assigns own enumerable properties of source object(s) to the destination object for all
        * destination properties that resolve to undefined. Once a property is set, additional defaults
        * of the same property will be ignored.
        * @param object The destination object.
        * @param sources The source objects.
        * @return The destination object.
        **/
        defaults<T, TResult>(
            object: T,
            ...sources: any[]): TResult;
    }

    interface LoDashObjectWrapper<T> {
        /**
        * @see _.defaults
        **/
        defaults<T, TResult>(...sources: any[]): LoDashObjectWrapper<TResult>
    }

    //_.findKey
    interface LoDashStatic {
        /**
        * This method is like _.findIndex except that it returns the key of the first element that
        * passes the callback check, instead of the element itself.
        * @param object The object to search.
        * @param callback The function called per iteration.
        * @param thisArg The this binding of callback.
        * @return The key of the found element, else undefined.
        **/
        findKey(
            object: any,
            callback: (value: any) => boolean,
            thisArg?: any): string;

        /**
        * @see _.findKey
        * @param pluckValue _.pluck style callback
        **/
        findKey(
            object: any,
            pluckValue: string): string;

        /**
        * @see _.findKey
        * @param whereValue _.where style callback
        **/
        findKey<W extends Dictionary<any>, T>(
            object: T,
            whereValue: W): string;
    }

    //_.findLastKey
    interface LoDashStatic {
        /**
        * This method is like _.findKey except that it iterates over elements of a collection in the opposite order.
        * @param object The object to search.
        * @param callback The function called per iteration.
        * @param thisArg The this binding of callback.
        * @return The key of the found element, else undefined.
        **/
        findLastKey(
            object: any,
            callback: (value: any) => boolean,
            thisArg?: any): string;

        /**
        * @see _.findLastKey
        * @param pluckValue _.pluck style callback
        **/
        findLastKey(
            object: any,
            pluckValue: string): string;

        /**
        * @see _.findLastKey
        * @param whereValue _.where style callback
        **/
        findLastKey<W extends Dictionary<any>, T>(
            object: T,
            whereValue: W): string;
    }

    //_.forIn
    interface LoDashStatic {
        /**
        * Iterates over own and inherited enumerable properties of an object, executing the callback for
        * each property. The callback is bound to thisArg and invoked with three arguments; (value, key,
        * object). Callbacks may exit iteration early by explicitly returning false.
        * @param object The object to iterate over.
        * @param callback The function called per iteration.
        * @param thisArg The this binding of callback.
        * @return object
        **/
        forIn<T>(
            object: Dictionary<T>,
            callback?: DictionaryIterator<T, void>,
            thisArg?: any): Dictionary<T>;

        /**
        * @see _.forIn
        **/
        forIn<T>(
            object: T,
            callback?: ObjectIterator<any, void>,
            thisArg?: any): T;
    }

    interface LoDashObjectWrapper<T> {
        /**
        * @see _.forIn
        **/
        forIn<T extends {}>(
            callback: ObjectIterator<T, void>,
            thisArg?: any): _.LoDashObjectWrapper<T>;
    }

    //_.forInRight
    interface LoDashStatic {
        /**
        * This method is like _.forIn except that it iterates over elements of a collection in the
        * opposite order.
        * @param object The object to iterate over.
        * @param callback The function called per iteration.
        * @param thisArg The this binding of callback.
        * @return object
        **/
        forInRight<T extends {}>(
            object: Dictionary<T>,
            callback?: DictionaryIterator<T, void>,
            thisArg?: any): Dictionary<T>;

        /**
        * @see _.forInRight
        **/
        forInRight<T extends {}>(
            object: T,
            callback?: ObjectIterator<T, void>,
            thisArg?: any): T;
    }

    interface LoDashObjectWrapper<T> {
        /**
        * @see _.forInRight
        **/
        forInRight<T extends {}>(
            callback: ObjectIterator<T, void>,
            thisArg?: any): _.LoDashObjectWrapper<T>;
    }

    //_.forOwn
    interface LoDashStatic {
        /**
        * Iterates over own enumerable properties of an object, executing the callback for each
        * property. The callback is bound to thisArg and invoked with three arguments; (value, key,
        * object). Callbacks may exit iteration early by explicitly returning false.
        * @param object The object to iterate over.
        * @param callback The function called per iteration.
        * @param thisArg The this binding of callback.
        * @return object
        **/
        forOwn<T extends {}>(
            object: Dictionary<T>,
            callback?: DictionaryIterator<T, void>,
            thisArg?: any): Dictionary<T>;

        /**
        * @see _.forOwn
        **/
        forOwn<T extends {}>(
            object: T,
            callback?: ObjectIterator<any, void>,
            thisArg?: any): T;
    }

    interface LoDashObjectWrapper<T> {
        /**
        * @see _.forOwn
        **/
        forOwn<T extends {}>(
            callback: ObjectIterator<T, void>,
            thisArg?: any): _.LoDashObjectWrapper<T>;
    }

    //_.forOwnRight
    interface LoDashStatic {
        /**
        * This method is like _.forOwn except that it iterates over elements of a collection in the
        * opposite order.
        * @param object The object to iterate over.
        * @param callback The function called per iteration.
        * @param thisArg The this binding of callback.
        * @return object
        **/
        forOwnRight<T extends {}>(
            object: Dictionary<T>,
            callback?: DictionaryIterator<T, void>,
            thisArg?: any): Dictionary<T>;
        /**
        * @see _.forOwnRight
        **/
        forOwnRight<T extends {}>(
            object: T,
            callback?: ObjectIterator<any, void>,
            thisArg?: any): T;
    }

    interface LoDashObjectWrapper<T> {
        /**
        * @see _.forOwnRight
        **/
        forOwnRight<T extends {}>(
            callback: ObjectIterator<T, void>,
            thisArg?: any): _.LoDashObjectWrapper<T>;
    }

    //_.functions
    interface LoDashStatic {
        /**
        * Creates a sorted array of property names of all enumerable properties, own and inherited, of
        * object that have function values.
        * @param object The object to inspect.
        * @return An array of property names that have function values.
        **/
        functions(object: any): string[];

        /**
        * @see _functions
        **/
        methods(object: any): string[];
    }

    interface LoDashObjectWrapper<T> {
        /**
        * @see _.functions
        **/
        functions(): _.LoDashArrayWrapper<string>;

        /**
        * @see _.functions
        **/
        methods(): _.LoDashArrayWrapper<string>;
    }

    //_.has
    interface LoDashStatic {
        /**
        * Checks if the specified object property exists and is a direct property, instead of an
        * inherited property.
        * @param object The object to check.
        * @param property The property to check for.
        * @return True if key is a direct property, else false.
        **/
        has(object: any, property: string): boolean;
    }

    //_.invert
    interface LoDashStatic {
        /**
        * Creates an object composed of the inverted keys and values of the given object.
        * @param object The object to invert.
        * @return The created inverted object.
        **/
        invert(object: any): any;
    }

    //_.isArguments
    interface LoDashStatic {
        /**
        * Checks if value is an arguments object.
        * @param value The value to check.
        * @return True if the value is an arguments object, else false.
        **/
        isArguments(value?: any): boolean;
    }

    //_.isArray
    interface LoDashStatic {
        /**
        * Checks if value is an array.
        * @param value The value to check.
        * @return True if the value is an array, else false.
        **/
        isArray(value?: any): boolean;
    }

    //_.isBoolean
    interface LoDashStatic {
        /**
        * Checks if value is a boolean value.
        * @param value The value to check.
        * @return True if the value is a boolean value, else false.
        **/
        isBoolean(value?: any): boolean;
    }

    //_.isDate
    interface LoDashStatic {
        /**
        * Checks if value is a date.
        * @param value The value to check.
        * @return True if the value is a date, else false.
        **/
        isDate(value?: any): boolean;
    }

    //_.isElement
    interface LoDashStatic {
        /**
        * Checks if value is a DOM element.
        * @param value The value to check.
        * @return True if the value is a DOM element, else false.
        **/
        isElement(value?: any): boolean;
    }

    //_.isEmpty
    interface LoDashStatic {
        /**
        * Checks if value is empty. Arrays, strings, or arguments objects with a length of 0 and objects
        * with no own enumerable properties are considered "empty".
        * @param value The value to inspect.
        * @return True if the value is empty, else false.
        **/
        isEmpty(value?: any[]|Dictionary<any>|string|any): boolean;
    }

    //_.isError
    interface LoDashStatic {
        /**
        * Checks if value is an Error, EvalError, RangeError, ReferenceError, SyntaxError, TypeError,
        * or URIError object.
        * @param value The value to check.
        * @return True if value is an error object, else false.
        */
        isError(value: any): boolean;
    }


    //_.isEqual
    interface LoDashStatic {
        /**
        * Performs a deep comparison between two values to determine if they are equivalent to each
        * other. If a callback is provided it will be executed to compare values. If the callback
        * returns undefined comparisons will be handled by the method instead. The callback is bound to
        * thisArg and invoked with two arguments; (a, b).
        * @param a The value to compare.
        * @param b The other value to compare.
        * @param callback The function to customize comparing values.
        * @param thisArg The this binding of callback.
        * @return True if the values are equivalent, else false.
        **/
        isEqual(
            a?: any,
            b?: any,
            callback?: (a: any, b: any) => boolean,
            thisArg?: any): boolean;
    }

    //_.isFinite
    interface LoDashStatic {
        /**
        * Checks if value is, or can be coerced to, a finite number.
        *
        * Note: This is not the same as native isFinite which will return true for booleans and empty
        * strings. See http://es5.github.io/#x15.1.2.5.
        * @param value The value to check.
        * @return True if the value is finite, else false.
        **/
        isFinite(value?: any): boolean;
    }

    //_.isFunction
    interface LoDashStatic {
        /**
        * Checks if value is a function.
        * @param value The value to check.
        * @return True if the value is a function, else false.
        **/
        isFunction(value?: any): boolean;
    }

    //_.isNaN
    interface LoDashStatic {
        /**
        * Checks if value is NaN.
        *
        * Note: This is not the same as native isNaN which will return true for undefined and other
        * non-numeric values. See http://es5.github.io/#x15.1.2.4.
        * @param value The value to check.
        * @return True if the value is NaN, else false.
        **/
        isNaN(value?: any): boolean;
    }

    //_.isNull
    interface LoDashStatic {
        /**
        * Checks if value is null.
        * @param value The value to check.
        * @return True if the value is null, else false.
        **/
        isNull(value?: any): boolean;
    }

    //_.isNumber
    interface LoDashStatic {
        /**
        * Checks if value is a number.
        *
        * Note: NaN is considered a number. See http://es5.github.io/#x8.5.
        * @param value The value to check.
        * @return True if the value is a number, else false.
        **/
        isNumber(value?: any): boolean;
    }

    //_.isObject
    interface LoDashStatic {
        /**
        * Checks if value is the language type of Object. (e.g. arrays, functions, objects, regexes,
        * new Number(0), and new String(''))
        * @param value The value to check.
        * @return True if the value is an object, else false.
        **/
        isObject(value?: any): boolean;
    }

    //_.isPlainObject
    interface LoDashStatic {
        /**
        * Checks if value is an object created by the Object constructor.
        * @param value The value to check.
        * @return True if value is a plain object, else false.
        **/
        isPlainObject(value?: any): boolean;
    }

    //_.isRegExp
    interface LoDashStatic {
        /**
        * Checks if value is a regular expression.
        * @param value The value to check.
        * @return True if the value is a regular expression, else false.
        **/
        isRegExp(value?: any): boolean;
    }

    //_.isString
    interface LoDashStatic {
        /**
        * Checks if value is a string.
        * @param value The value to check.
        * @return True if the value is a string, else false.
        **/
        isString(value?: any): boolean;
    }

    //_.isUndefined
    interface LoDashStatic {
        /**
        * Checks if value is undefined.
        * @param value The value to check.
        * @return True if the value is undefined, else false.
        **/
        isUndefined(value?: any): boolean;
    }

    //_.keys
    interface LoDashStatic {
        /**
        * Creates an array composed of the own enumerable property names of an object.
        * @param object The object to inspect.
        * @return An array of property names.
        **/
        keys(object?: any): string[];
    }

    interface LoDashObjectWrapper<T> {
        /**
        * @see _.keys
        **/
        keys(): LoDashArrayWrapper<string>
    }

    //_.mapValues
    interface LoDashStatic {
        /**
        * Creates an object with the same keys as object and values generated by running each own
        * enumerable property of object through iteratee. The iteratee function is bound to thisArg
        * and invoked with three arguments: (value, key, object).
        *
        * If a property name is provided iteratee the created "_.property" style callback returns
        * the property value of the given element.
        *
        * If a value is also provided for thisArg the creted "_.matchesProperty" style callback returns
        * true for elements that have a matching property value, else false;.
        *
        * If an object is provided for iteratee the created "_.matches" style callback returns true
        * for elements that have the properties of the given object, else false.
        *
        * @param {Object} object The object to iterate over.
        * @param {Function|Object|string} [iteratee=_.identity]  The function invoked per iteration.
        * @param {Object} [thisArg] The `this` binding of `iteratee`.
        * @return {Object} Returns the new mapped object.
        */
        mapValues<T, TResult>(obj: Dictionary<T>, callback: ObjectIterator<T, TResult>, thisArg?: any): Dictionary<TResult>;
        mapValues<T>(obj: Dictionary<T>, where: Dictionary<T>): Dictionary<boolean>;
        mapValues<T, TMapped>(obj: T, pluck: string): TMapped;
        mapValues<T>(obj: T, callback: ObjectIterator<any, any>, thisArg?: any): T;
    }

    interface LoDashObjectWrapper<T> {
        /**
         * @see _.mapValues
         * TValue is the type of the property values of T.
         * TResult is the type output by the ObjectIterator function
         */
        mapValues<TValue, TResult>(callback: ObjectIterator<TValue, TResult>, thisArg?: any): LoDashObjectWrapper<Dictionary<TResult>>;

        /**
         * @see _.mapValues
         * TResult is the type of the property specified by pluck.
         * T should be a Dictionary<Dictionary<TResult>>
         */
        mapValues<TResult>(pluck: string): LoDashObjectWrapper<Dictionary<TResult>>;

        /**
         * @see _.mapValues
         * TResult is the type of the property specified by pluck.
         * TResult has to extend Dictionary<> for this to return true.
         * TResultValueType is the type of the properties on TResult.
         * T should be a Dictionary<Dictionary<TResult>>
         */
        mapValues<TResultValueType, TResult extends Dictionary<TResultValueType>>(pluck: string, where: TResult): LoDashArrayWrapper<Dictionary<boolean>>;

        /**
         * @see _.mapValues
         * TResult is the type of the properties of each object in the values of T
         * T should be a Dictionary<Dictionary<TResult>>
         */
        mapValues<TResult>(where: Dictionary<TResult>): LoDashArrayWrapper<boolean>;
    }

    //_.merge
    interface LoDashStatic {
        /**
        * Recursively merges own enumerable properties of the source object(s), that don't resolve
        * to undefined into the destination object. Subsequent sources will overwrite property
        * assignments of previous sources. If a callback is provided it will be executed to produce
        * the merged values of the destination and source properties. If the callback returns undefined
        * merging will be handled by the method instead. The callback is bound to thisArg and invoked
        * with two arguments; (objectValue, sourceValue).
        * @param object The destination object.
        * @param s1-8 The source object(s)
        * @param callback The function to customize merging properties.
        * @param thisArg The this binding of callback.
        * @return The destination object.
        **/
        merge<P, T, S1, Value, Result>(
            object: T,
            s1: S1,
            callback?: (objectValue: Value, sourceValue: Value) => Value,
            thisArg?: any): Result;

        /**
        * @see _.merge
        **/
        merge<P, T, S1, S2, Value, Result>(
            object: T,
            s1: S1,
            s2: S2,
            callback?: (objectValue: Value, sourceValue: Value) => Value,
            thisArg?: any): Result;

        /**
        * @see _.merge
        **/
        merge<P, T, S1, S2, S3, Value, Result>(
            object: T,
            s1: S1,
            s2: S2,
            s3: S3,
            callback?: (objectValue: Value, sourceValue: Value) => Value,
            thisArg?: any): Result;

        /**
        * @see _.merge
        **/
        merge<P, T, S1, S2, S3, S4, Value, Result>(
            object: T,
            s1: S1,
            s2: S2,
            s3: S3,
            s4: S4,
            callback?: (objectValue: Value, sourceValue: Value) => Value,
            thisArg?: any): Result;
    }

    //_.omit
    interface LoDashStatic {
        /**
        * Creates a shallow clone of object excluding the specified properties. Property names may be
        * specified as individual arguments or as arrays of property names. If a callback is provided
        * it will be executed for each property of object omitting the properties the callback returns
        * truey for. The callback is bound to thisArg and invoked with three arguments; (value, key,
        * object).
        * @param object The source object.
        * @param keys The properties to omit.
        * @return An object without the omitted properties.
        **/
        omit<Omitted, T>(
            object: T,
            ...keys: string[]): Omitted;

        /**
        * @see _.omit
        **/
        omit<Omitted, T>(
            object: T,
            keys: string[]): Omitted;

        /**
        * @see _.omit
        **/
        omit<Omitted, T>(
            object: T,
            callback: ObjectIterator<any, boolean>,
            thisArg?: any): Omitted;
    }

    interface LoDashObjectWrapper<T> {
        /**
        * @see _.omit
        **/
        omit<Omitted>(
            ...keys: string[]): LoDashObjectWrapper<Omitted>;

        /**
        * @see _.omit
        **/
        omit<Omitted>(
            keys: string[]): LoDashObjectWrapper<Omitted>;

        /**
        * @see _.omit
        **/
        omit<Omitted>(
            callback: ObjectIterator<any, boolean>,
            thisArg?: any): LoDashObjectWrapper<Omitted>;
    }

    //_.pairs
    interface LoDashStatic {
        /**
        * Creates a two dimensional array of an object's key-value pairs,
        * i.e. [[key1, value1], [key2, value2]].
        * @param object The object to inspect.
        * @return Aew array of key-value pairs.
        **/
        pairs(object?: any): any[][];
    }

    interface LoDashObjectWrapper<T> {
        /**
        * @see _.pairs
        **/
        pairs(): LoDashArrayWrapper<any[]>;
    }

    //_.picks
    interface LoDashStatic {
        /**
        * Creates a shallow clone of object composed of the specified properties. Property names may be
        * specified as individual arguments or as arrays of property names. If a callback is provided
        * it will be executed for each property of object picking the properties the callback returns
        * truey for. The callback is bound to thisArg and invoked with three arguments; (value, key,
        * object).
        * @param object Object to strip unwanted key/value pairs.
        * @param keys Property names to pick
        * @return An object composed of the picked properties.
        **/
        pick<Picked, T>(
            object: T,
            ...keys: string[]): Picked;

        /**
        * @see _.pick
        **/
        pick<Picked, T>(
            object: T,
            keys: string[]): Picked;

        /**
        * @see _.pick
        **/
        pick<Picked, T>(
            object: T,
            callback: ObjectIterator<any, boolean>,
            thisArg?: any): Picked;
    }

    //_.transform
    interface LoDashStatic {
        /**
        * An alternative to _.reduce this method transforms object to a new accumulator object which is
        * the result of running each of its elements through a callback, with each callback execution
        * potentially mutating the accumulator object. The callback is bound to thisArg and invoked with
        * four arguments; (accumulator, value, key, object). Callbacks may exit iteration early by
        * explicitly returning false.
        * @param collection The collection to iterate over.
        * @param callback The function called per iteration.
        * @param accumulator The custom accumulator value.
        * @param thisArg The this binding of callback.
        * @return The accumulated value.
        **/
        transform<T, Acc>(
            collection: Array<T>,
            callback: MemoVoidIterator<T, Acc>,
            accumulator: Acc,
            thisArg?: any): Acc;

        /**
        * @see _.transform
        **/
        transform<T, Acc>(
            collection: List<T>,
            callback: MemoVoidIterator<T, Acc>,
            accumulator: Acc,
            thisArg?: any): Acc;

        /**
        * @see _.transform
        **/
        transform<T, Acc>(
            collection: Dictionary<T>,
            callback: MemoVoidIterator<T, Acc>,
            accumulator: Acc,
            thisArg?: any): Acc;

        /**
        * @see _.transform
        **/
        transform<T, Acc>(
            collection: Array<T>,
            callback?: MemoVoidIterator<T, Acc>,
            thisArg?: any): Acc;

        /**
        * @see _.transform
        **/
        transform<T, Acc>(
            collection: List<T>,
            callback?: MemoVoidIterator<T, Acc>,
            thisArg?: any): Acc;

        /**
        * @see _.transform
        **/
        transform<T, Acc>(
            collection: Dictionary<T>,
            callback?: MemoVoidIterator<T, Acc>,
            thisArg?: any): Acc;
    }

    //_.values
    interface LoDashStatic {
        /**
        * Creates an array composed of the own enumerable property values of object.
        * @param object The object to inspect.
        * @return Returns an array of property values.
        **/
        values(object?: any): any[];
    }

    /**********
     * String *
     **********/

    interface LoDashStatic {
        camelCase(str?: string): string;
        capitalize(str?: string): string;
        deburr(str?: string): string;
        endsWith(str?: string, target?: string, position?: number): boolean;
        escape(str?: string): string;
        escapeRegExp(str?: string): string;
        kebabCase(str?: string): string;
        pad(str?: string, length?: number, chars?: string): string;
        padLeft(str?: string, length?: number, chars?: string): string;
        padRight(str?: string, length?: number, chars?: string): string;
        repeat(str?: string, n?: number): string;
        snakeCase(str?: string): string;
        startCase(str?: string): string;
        startsWith(str?: string, target?: string, position?: number): boolean;
        trim(str?: string, chars?: string): string;
        trimLeft(str?: string, chars?: string): string;
        trimRight(str?: string, chars?: string): string;
        trunc(str?: string, len?: number): string;
        trunc(str?: string, options?: { length?: number; omission?: string; separator?: string|RegExp }): string;
        words(str?: string, pattern?: string|RegExp): string[];
    }

    //_.parseInt
    interface LoDashStatic {
        /**
        * Converts the given value into an integer of the specified radix. If radix is undefined or 0 a
        * radix of 10 is used unless the value is a hexadecimal, in which case a radix of 16 is used.
        *
        * Note: This method avoids differences in native ES3 and ES5 parseInt implementations. See
        * http://es5.github.io/#E.
        * @param value The value to parse.
        * @param radix The radix used to interpret the value to parse.
        * @return The new integer value.
        **/
        parseInt(value?: string, radix?: number): number;
    }

    /*************
     * Utilities *
     *************/
    //_.escape
    interface LoDashStatic {
        /**
        * Converts the characters &, <, >, ", and ' in string to their corresponding HTML entities.
        * @param string The string to escape.
        * @return The escaped string.
        **/
        escape(str?: string): string;
    }

    //_.identity
    interface LoDashStatic {
        /**
        * This method returns the first argument provided to it.
        * @param value Any value.
        * @return value.
        **/
        identity<T>(value?: T): T;
    }

    //_.mixin
    interface LoDashStatic {
        /**
        * Adds function properties of a source object to the lodash function and chainable wrapper.
        * @param object The object of function properties to add to lodash.
        **/
        mixin(object?: Dictionary<(value: any) => any>): void;
    }

    //_.noConflict
    interface LoDashStatic {
        /**
        * Reverts the '_' variable to its previous value and returns a reference to the lodash function.
        * @return The lodash function.
        **/
        noConflict(): typeof _;
    }

    //_.property
    interface LoDashStatic {
        /**
         * # S
         * Creates a "_.pluck" style function, which returns the key value of a given object.
         * @param key (string)
         * @return the value of that key on the object
         **/
        property<T,RT>(key: string): (obj: T) => RT;
    }

    //_.random
    interface LoDashStatic {
        /**
        * Produces a random number between min and max (inclusive). If only one argument is provided a
        * number between 0 and the given number will be returned. If floating is truey or either min or
        * max are floats a floating-point number will be returned instead of an integer.
        * @param max The maximum possible value.
        * @param floating Specify returning a floating-point number.
        * @return A random number.
        **/
        random(max: number, floating?: boolean): number;

        /**
        * @see _.random
        * @param min The minimum possible value.
        * @return A random number between `min` and `max`.
        **/
        random(min: number, max: number, floating?: boolean): number;
    }

    //_.result
    interface LoDashStatic {
        /**
        * Resolves the value of property on object. If property is a function it will be invoked with
        * the this binding of object and its result returned, else the property value is returned. If
        * object is falsey then undefined is returned.
        * @param object The object to inspect.
        * @param property The property to get the value of.
        * @return The resolved value.
        **/
        result(object: any, property: string): any;
    }

    //_.runInContext
    interface LoDashStatic {
        /**
        * Create a new lodash function using the given context object.
        * @param context The context object
        * @returns The lodash function.
        **/
        runInContext(context: any): typeof _;
    }

    //_.template
    interface LoDashStatic {
        /**
        * A micro-templating method that handles arbitrary delimiters, preserves whitespace, and
        * correctly escapes quotes within interpolated code.
        *
        * Note: In the development build, _.template utilizes sourceURLs for easier debugging. See
        * http://www.html5rocks.com/en/tutorials/developertools/sourcemaps/#toc-sourceurl
        *
        * For more information on precompiling templates see:
        * http://lodash.com/#custom-builds
        *
        * For more information on Chrome extension sandboxes see:
        * http://developer.chrome.com/stable/extensions/sandboxingEval.html
        * @param text The template text.
        * @param data The data object used to populate the text.
        * @param options The options object.
        * @param options.escape The "escape" delimiter.
        * @param options.evaluate The "evaluate" delimiter.
        * @param options.import An object to import into the template as local variables.
        * @param options.interpolate The "interpolate" delimiter.
        * @param sourceURL The sourceURL of the template's compiled source.
        * @param variable The data object variable name.
        * @return Returns the compiled Lo-Dash HTML template or a TemplateExecutor if no data is passed.
        **/
        template(
            text: string): TemplateExecutor;

        /**
        * @see _.template
        **/
        template(
            text: string,
            data: any,
            options?: TemplateSettings,
            sourceURL?: string,
            variable?: string): any /* string or TemplateExecutor*/;
    }

    interface TemplateExecutor {
        (...data: any[]): string;
        source: string;
    }

    //_.times
    interface LoDashStatic {
        /**
        * Executes the callback n times, returning an array of the results of each callback execution.
        * The callback is bound to thisArg and invoked with one argument; (index).
        * @param n The number of times to execute the callback.
        * @param callback The function called per iteration.
        * @param thisArg The this binding of callback.
        **/
        times<TResult>(
            n: number,
            callback: (num: number) => TResult,
            context?: any): TResult[];
    }

    //_.unescape
    interface LoDashStatic {
        /**
        * The inverse of _.escape this method converts the HTML entities &amp;, <, &gt;, &quot;, and
        * &#39; in string to their corresponding characters.
        * @param string The string to unescape.
        * @return The unescaped string.
        **/
        unescape(
            string: string): string;
    }

    //_.uniqueId
    interface LoDashStatic {
        /**
        * Generates a unique ID. If prefix is provided the ID will be appended to it.
        * @param prefix The value to prefix the ID with.
        * @return Returns the unique ID.
        **/
        uniqueId(prefix?: string): string;
    }

    //_.noop
    interface LoDashStatic {
        /**
         * A no-operation function.
         **/
        noop(): void;
    }

    //_.constant
    interface LoDashStatic {
        /**
         * Creates a function that returns value..
         **/
        constant<T>(value: T): () => T;
    }

    //_.create
    interface LoDashStatic {
        /**
         * Creates an object that inherits from the given prototype object. If a properties object is provided its own enumerable properties are assigned to the created object.
         * @param prototype The object to inherit from.
         * @param properties The properties to assign to the object.
         */
        create<T>(prototype: Object, properties?: Object): Object;
    }

    interface ListIterator<T, TResult> {
        (value: T, index: number, collection: T[]): TResult;
    }

    interface DictionaryIterator<T, TResult> {
        (value: T, key: string, collection: Dictionary<T>): TResult;
    }

    interface ObjectIterator<T, TResult> {
        (element: T, key: string, collection: any): TResult;
    }

    interface MemoVoidIterator<T, TResult> {
        (prev: TResult, curr: T, indexOrKey: any, list?: T[]): void;
    }
    interface MemoIterator<T, TResult> {
        (prev: TResult, curr: T, indexOrKey: any, list?: T[]): TResult;
    }
    /*
    interface MemoListIterator<T, TResult> {
        (prev: TResult, curr: T, index: number, list?: T[]): TResult;
    }
    interface MemoObjectIterator<T, TResult> {
        (prev: TResult, curr: T, index: string, object?: Dictionary<T>): TResult;
    }
    */

    //interface Collection<T> {}

    // Common interface between Arrays and jQuery objects
    interface List<T> {
        [index: number]: T;
        length: number;
    }

    interface Dictionary<T> {
        [index: string]: T;
    }
}

declare module "lodash" {
    export = _;
}<|MERGE_RESOLUTION|>--- conflicted
+++ resolved
@@ -2069,21 +2069,12 @@
     //_.zipObject
     interface LoDashStatic {
         /**
-<<<<<<< HEAD
-        * Creates an object composed from arrays of keys and values. Provide either a single
-        * two dimensional array, i.e. [[key1, value1], [key2, value2]] or two arrays, one of
-        * keys and one of corresponding values.
-        * @param keys The array of keys.
-        * @param values The array of values.
-        * @return An object composed of the given keys and corresponding values.
-=======
         * The inverse of _.pairs; this method returns an object composed from arrays of property
         * names and values. Provide either a single two dimensional array, e.g. [[key1, value1],
         * [key2, value2]] or two arrays, one of property names and one of corresponding values.
         * @param props The property names.
         * @param values The property values.
         * @return Returns the new object.
->>>>>>> 2d4c4679
         **/
         zipObject<TResult extends {}>(
             props: List<string>,
@@ -2106,7 +2097,7 @@
         **/
         object<TResult extends {}>(props: List<List<any>>): Dictionary<any>;
     }
-    
+
     interface LoDashArrayWrapper<T> {
         /**
         * @see _.zipObject
@@ -2118,7 +2109,7 @@
         **/
         object(values?: List<any>): _.LoDashObjectWrapper<Dictionary<any>>;
     }
-    
+
     /* *************
      * Collections *
      ************* */
@@ -3876,7 +3867,7 @@
         min<W>(
             whereValue: W): LoDashWrapper<T>;
     }
-    
+
     //_.sum
     interface LoDashStatic {
         /**
@@ -3889,19 +3880,19 @@
         **/
         sum(
             collection: Array<number>): number;
-            
+
         /**
         * @see _.sum
         **/
         sum(
             collection: List<number>): number;
-            
+
         /**
         * @see _.sum
         **/
         sum(
             collection: Dictionary<number>): number;
-            
+
         /**
         * @see _.sum
         **/
@@ -3950,7 +3941,7 @@
             collection: Dictionary<T>,
             property: string): number;
     }
-    
+
     interface LoDashNumberArrayWrapper {
         /**
         * @see _.sum
@@ -3980,13 +3971,13 @@
         sum(
             property: string): number;
     }
-    
+
     interface LoDashObjectWrapper<T> {
         /**
         * @see _.sum
         **/
         sum(): number
-    
+
         /**
         * @see _.sum
         **/
