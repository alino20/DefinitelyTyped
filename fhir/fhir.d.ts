// Type definitions for FHIR DSTU2 v1.0.0
// Project: http://www.hl7.org/fhir/2015Sep/index.html
// Definitions by: Artifact Health <http://www.artifacthealth.com>
<<<<<<< HEAD
// Definitions: https://github.com/DefinitelyTyped/DefinitelyTyped
declare module fhir {
=======
// Definitions: https://github.com/borisyankov/DefinitelyTyped
declare namespace fhir {
>>>>>>> 89f1449d
    type id = string;
    /**
     * String of characters used to identify a name or a resource
     */
    type uri = string;
    /**
     * A whole number
     */
    type integer = number;
    /**
     * A rational number with implicit precision
     */
    type decimal = number;
    /**
     * A stream of bytes
     */
    type base64Binary = string;
    /**
     * An instant in time - known at least to the second
     */
    type instant = string;
    /**
     * A date, or partial date (e.g. just year or year + month). There is no time zone. The format is a union of the schema types gYear, gYearMonth and date.                 Dates SHALL be valid dates.
     */
    type date = string;
    /**
     * A date, date-time or partial date (e.g. just year or year + month).  If hours and minutes are specified, a time zone SHALL be populated. The format is a union of the schema types gYear, gYearMonth, date and dateTime. Seconds must be provided due to schema type constraints but may be zero-filled and may be ignored.                 Dates SHALL be valid dates.
     */
    type dateTime = string;
    /**
     * A time during the day, with no date specified
     */
    type time = string;
    type code = string;
    type oid = string;
    type unsignedInt = number;
    type positiveInt = number;
    type markdown = string;
    /**
     * A reference from one resource to another
     */
    interface Reference extends Element {
        /**
         * Relative, internal or absolute URL reference
         */
        reference?: string;
        /**
         * Contains reference's id, extensions, and comments.
         */
        _reference?: Element;
        /**
         * Text alternative for the resource
         */
        display?: string;
        /**
         * Contains display's id, extensions, and comments.
         */
        _display?: Element;
    }
    /**
     * A reference to a code defined by a terminology system
     */
    interface Coding extends Element {
        /**
         * Identity of the terminology system
         */
        system?: uri;
        /**
         * Contains system's id, extensions, and comments.
         */
        _system?: Element;
        /**
         * Version of the system - if relevant
         */
        version?: string;
        /**
         * Contains version's id, extensions, and comments.
         */
        _version?: Element;
        /**
         * Symbol in syntax defined by the system
         */
        code?: code;
        /**
         * Contains code's id, extensions, and comments.
         */
        _code?: Element;
        /**
         * Representation defined by the system
         */
        display?: string;
        /**
         * Contains display's id, extensions, and comments.
         */
        _display?: Element;
        /**
         * If this coding was chosen directly by the user
         */
        userSelected?: boolean;
        /**
         * Contains userSelected's id, extensions, and comments.
         */
        _userSelected?: Element;
    }
    /**
     * Concept - reference to a terminology or just  text
     */
    interface CodeableConcept extends Element {
        /**
         * Code defined by a terminology system
         */
        coding?: Coding[];
        /**
         * Plain text representation of the concept
         */
        text?: string;
        /**
         * Contains text's id, extensions, and comments.
         */
        _text?: Element;
    }
    /**
     * Time range defined by start and end date/time
     */
    interface Period extends Element {
        /**
         * Starting time with inclusive boundary
         */
        start?: dateTime;
        /**
         * Contains start's id, extensions, and comments.
         */
        _start?: Element;
        /**
         * End time with inclusive boundary, if not ongoing
         */
        end?: dateTime;
        /**
         * Contains end's id, extensions, and comments.
         */
        _end?: Element;
    }
    /**
     * Details of a Technology mediated contact point (phone, fax, email, etc)
     */
    interface ContactPoint extends Element {
        /**
         * phone | fax | email | pager | other
         */
        system?: code;
        /**
         * Contains system's id, extensions, and comments.
         */
        _system?: Element;
        /**
         * The actual contact point details
         */
        value?: string;
        /**
         * Contains value's id, extensions, and comments.
         */
        _value?: Element;
        /**
         * home | work | temp | old | mobile - purpose of this contact point
         */
        use?: code;
        /**
         * Contains use's id, extensions, and comments.
         */
        _use?: Element;
        /**
         * Specify preferred order of use (1 = highest)
         */
        rank?: positiveInt;
        /**
         * Contains rank's id, extensions, and comments.
         */
        _rank?: Element;
        /**
         * Time period when the contact point was/is in use
         */
        period?: Period;
    }
    /**
     * A postal address
     */
    interface Address extends Element {
        /**
         * home | work | temp | old - purpose of this address
         */
        use?: code;
        /**
         * Contains use's id, extensions, and comments.
         */
        _use?: Element;
        /**
         * postal | physical | both
         */
        type?: code;
        /**
         * Contains type's id, extensions, and comments.
         */
        _type?: Element;
        /**
         * Text representation of the address
         */
        text?: string;
        /**
         * Contains text's id, extensions, and comments.
         */
        _text?: Element;
        /**
         * Street name, number, direction & P.O. Box etc
         */
        line?: string[];
        /**
         * Contains line's id, extensions, and comments.
         */
        _line?: Element[];
        /**
         * Name of city, town etc.
         */
        city?: string;
        /**
         * Contains city's id, extensions, and comments.
         */
        _city?: Element;
        /**
         * District name (aka county)
         */
        district?: string;
        /**
         * Contains district's id, extensions, and comments.
         */
        _district?: Element;
        /**
         * Sub-unit of country (abreviations ok)
         */
        state?: string;
        /**
         * Contains state's id, extensions, and comments.
         */
        _state?: Element;
        /**
         * Postal code for area
         */
        postalCode?: string;
        /**
         * Contains postalCode's id, extensions, and comments.
         */
        _postalCode?: Element;
        /**
         * Country (can be ISO 3166 3 letter code)
         */
        country?: string;
        /**
         * Contains country's id, extensions, and comments.
         */
        _country?: Element;
        /**
         * Time period when address was/is in use
         */
        period?: Period;
    }
    /**
     * Contact for the organization for a certain purpose
     */
    interface OrganizationContact extends Element {
        /**
         * The type of contact
         */
        purpose?: CodeableConcept;
        /**
         * A name associated with the contact
         */
        name?: HumanName;
        /**
         * Contact details (telephone, email, etc)  for a contact
         */
        telecom?: ContactPoint[];
        /**
         * Visiting or postal addresses for the contact
         */
        address?: Address;
    }
    /**
     * Name of a human - parts and usage
     */
    interface HumanName extends Element {
        /**
         * usual | official | temp | nickname | anonymous | old | maiden
         */
        use?: code;
        /**
         * Contains use's id, extensions, and comments.
         */
        _use?: Element;
        /**
         * Text representation of the full name
         */
        text?: string;
        /**
         * Contains text's id, extensions, and comments.
         */
        _text?: Element;
        /**
         * Family name (often called 'Surname')
         */
        family?: string[];
        /**
         * Contains family's id, extensions, and comments.
         */
        _family?: Element[];
        /**
         * Given names (not always 'first'). Includes middle names
         */
        given?: string[];
        /**
         * Contains given's id, extensions, and comments.
         */
        _given?: Element[];
        /**
         * Parts that come before the name
         */
        prefix?: string[];
        /**
         * Contains prefix's id, extensions, and comments.
         */
        _prefix?: Element[];
        /**
         * Parts that come after the name
         */
        suffix?: string[];
        /**
         * Contains suffix's id, extensions, and comments.
         */
        _suffix?: Element[];
        /**
         * Time period when name was/is in use
         */
        period?: Period;
    }
    /**
     * A grouping of people or organizations with a common purpose
     */
    interface Organization extends DomainResource {
        /**
         * Identifies this organization  across multiple systems
         */
        identifier?: Identifier[];
        /**
         * Whether the organization's record is still in active use
         */
        active?: boolean;
        /**
         * Contains active's id, extensions, and comments.
         */
        _active?: Element;
        /**
         * Kind of organization
         */
        type?: CodeableConcept;
        /**
         * Name used for the organization
         */
        name?: string;
        /**
         * Contains name's id, extensions, and comments.
         */
        _name?: Element;
        /**
         * A contact detail for the organization
         */
        telecom?: ContactPoint[];
        /**
         * An address for the organization
         */
        address?: Address[];
        /**
         * The organization of which this organization forms a part
         */
        partOf?: Reference;
        /**
         * Contact for the organization for a certain purpose
         */
        contact?: OrganizationContact[];
    }
    /**
     * An identifier intended for computation
     */
    interface Identifier extends Element {
        /**
         * usual | official | temp | secondary (If known)
         */
        use?: code;
        /**
         * Contains use's id, extensions, and comments.
         */
        _use?: Element;
        /**
         * Description of identifier
         */
        type?: CodeableConcept;
        /**
         * The namespace for the identifier
         */
        system?: uri;
        /**
         * Contains system's id, extensions, and comments.
         */
        _system?: Element;
        /**
         * The value that is unique
         */
        value?: string;
        /**
         * Contains value's id, extensions, and comments.
         */
        _value?: Element;
        /**
         * Time period when id is/was valid for use
         */
        period?: Period;
        /**
         * Organization that issued id (may be just text)
         */
        assigner?: Reference;
    }
    /**
     * Content in a format defined elsewhere
     */
    interface Attachment extends Element {
        /**
         * Mime type of the content, with charset etc.
         */
        contentType?: code;
        /**
         * Contains contentType's id, extensions, and comments.
         */
        _contentType?: Element;
        /**
         * Human language of the content (BCP-47)
         */
        language?: code;
        /**
         * Contains language's id, extensions, and comments.
         */
        _language?: Element;
        /**
         * Data inline, base64ed
         */
        data?: base64Binary;
        /**
         * Contains data's id, extensions, and comments.
         */
        _data?: Element;
        /**
         * Uri where the data can be found
         */
        url?: uri;
        /**
         * Contains url's id, extensions, and comments.
         */
        _url?: Element;
        /**
         * Number of bytes of content (if url provided)
         */
        size?: unsignedInt;
        /**
         * Contains size's id, extensions, and comments.
         */
        _size?: Element;
        /**
         * Hash of the data (sha-1, base64ed )
         */
        hash?: base64Binary;
        /**
         * Contains hash's id, extensions, and comments.
         */
        _hash?: Element;
        /**
         * Label to display in place of the data
         */
        title?: string;
        /**
         * Contains title's id, extensions, and comments.
         */
        _title?: Element;
        /**
         * Date attachment was first created
         */
        creation?: dateTime;
        /**
         * Contains creation's id, extensions, and comments.
         */
        _creation?: Element;
    }
    /**
     * The list of Roles/Organizations that the Practitioner is associated with
     */
    interface PractitionerPractitionerRole extends Element {
        /**
         * The Organization where the Practitioner performs the roles associated
         */
        managingOrganization?: Reference;
        /**
         * Roles which this practitioner may perform
         */
        role?: CodeableConcept;
        /**
         * Specific specialty of the practitioner
         */
        specialty?: CodeableConcept[];
        /**
         * The period during which the practitioner is authorized to perform in these role(s)
         */
        period?: Period;
        /**
         * The location(s) at which this practitioner provides care
         */
        location?: Reference[];
        /**
         * The list of healthcare services that this worker provides for this role's Organization/Location(s)
         */
        healthcareService?: Reference[];
    }
    /**
     * The absolute geographic location
     */
    interface LocationPosition extends Element {
        /**
         * Longitude with WGS84 datum
         */
        longitude: decimal;
        /**
         * Contains longitude's id, extensions, and comments.
         */
        _longitude?: Element;
        /**
         * Latitude with WGS84 datum
         */
        latitude: decimal;
        /**
         * Contains latitude's id, extensions, and comments.
         */
        _latitude?: Element;
        /**
         * Altitude with WGS84 datum
         */
        altitude?: decimal;
        /**
         * Contains altitude's id, extensions, and comments.
         */
        _altitude?: Element;
    }
    /**
     * Details and position information for a physical place
     */
    interface Location extends DomainResource {
        /**
         * Unique code or number identifying the location to its users
         */
        identifier?: Identifier[];
        /**
         * active | suspended | inactive
         */
        status?: code;
        /**
         * Contains status's id, extensions, and comments.
         */
        _status?: Element;
        /**
         * Name of the location as used by humans
         */
        name?: string;
        /**
         * Contains name's id, extensions, and comments.
         */
        _name?: Element;
        /**
         * Description of the Location, which helps in finding or referencing the place
         */
        description?: string;
        /**
         * Contains description's id, extensions, and comments.
         */
        _description?: Element;
        /**
         * instance | kind
         */
        mode?: code;
        /**
         * Contains mode's id, extensions, and comments.
         */
        _mode?: Element;
        /**
         * Indicates the type of function performed at the location
         */
        type?: CodeableConcept;
        /**
         * Contact details of the location
         */
        telecom?: ContactPoint[];
        /**
         * Physical location
         */
        address?: Address;
        /**
         * Physical form of the location
         */
        physicalType?: CodeableConcept;
        /**
         * The absolute geographic location
         */
        position?: LocationPosition;
        /**
         * The organization that is responsible for the provisioning and upkeep of the location
         */
        managingOrganization?: Reference;
        /**
         * Another Location which this Location is physically part of
         */
        partOf?: Reference;
    }
    /**
     * A specific type of service that may be delivered or performed
     */
    interface HealthcareServiceServiceType extends Element {
        /**
         * The specific type of service being delivered or performed
         */
        type: CodeableConcept;
        /**
         * Collection of Specialties handled by the Service Site. This is more of a Medical Term
         */
        specialty?: CodeableConcept[];
    }
    /**
     * A Collection of times that the Service Site is available
     */
    interface HealthcareServiceAvailableTime extends Element {
        /**
         * mon | tue | wed | thu | fri | sat | sun
         */
        daysOfWeek?: code[];
        /**
         * Contains daysOfWeek's id, extensions, and comments.
         */
        _daysOfWeek?: Element[];
        /**
         * Is this always available? (hence times are irrelevant) e.g. 24 hour service
         */
        allDay?: boolean;
        /**
         * Contains allDay's id, extensions, and comments.
         */
        _allDay?: Element;
        /**
         * The opening time of day. Note: If the AllDay flag is set, then this time is ignored
         */
        availableStartTime?: time;
        /**
         * Contains availableStartTime's id, extensions, and comments.
         */
        _availableStartTime?: Element;
        /**
         * The closing time of day. Note: If the AllDay flag is set, then this time is ignored
         */
        availableEndTime?: time;
        /**
         * Contains availableEndTime's id, extensions, and comments.
         */
        _availableEndTime?: Element;
    }
    /**
     * The HealthcareService is not available during this period of time due to the provided reason
     */
    interface HealthcareServiceNotAvailable extends Element {
        /**
         * The reason that can be presented to the user as to why this time is not available
         */
        description: string;
        /**
         * Contains description's id, extensions, and comments.
         */
        _description?: Element;
        /**
         * Service is not available (seasonally or for a public holiday) from this date
         */
        during?: Period;
    }
    /**
     * The details of a Healthcare Service available at a location
     */
    interface HealthcareService extends DomainResource {
        /**
         * External Identifiers for this item
         */
        identifier?: Identifier[];
        /**
         * The organization that provides this Healthcare Service
         */
        providedBy?: Reference;
        /**
         * Identifies the broad category of service being performed or delivered. Selecting a Service Category then determines the list of relevant service types that can be selected in the Primary Service Type
         */
        serviceCategory?: CodeableConcept;
        /**
         * A specific type of service that may be delivered or performed
         */
        serviceType?: HealthcareServiceServiceType[];
        /**
         * The location where this healthcare service may be provided
         */
        location: Reference;
        /**
         * Further description of the service as it would be presented to a consumer while searching
         */
        serviceName?: string;
        /**
         * Contains serviceName's id, extensions, and comments.
         */
        _serviceName?: Element;
        /**
         * Any additional description of the service and/or any specific issues not covered by the other attributes, which can be displayed as further detail under the serviceName
         */
        comment?: string;
        /**
         * Contains comment's id, extensions, and comments.
         */
        _comment?: Element;
        /**
         * Extra details about the service that can't be placed in the other fields
         */
        extraDetails?: string;
        /**
         * Contains extraDetails's id, extensions, and comments.
         */
        _extraDetails?: Element;
        /**
         * If there is a photo/symbol associated with this HealthcareService, it may be included here to facilitate quick identification of the service in a list
         */
        photo?: Attachment;
        /**
         * List of contacts related to this specific healthcare service. If this is empty, then refer to the location's contacts
         */
        telecom?: ContactPoint[];
        /**
         * The location(s) that this service is available to (not where the service is provided)
         */
        coverageArea?: Reference[];
        /**
         * The code(s) that detail the conditions under which the healthcare service is available/offered
         */
        serviceProvisionCode?: CodeableConcept[];
        /**
         * Does this service have specific eligibility requirements that need to be met in order to use the service
         */
        eligibility?: CodeableConcept;
        /**
         * Describes the eligibility conditions for the service
         */
        eligibilityNote?: string;
        /**
         * Contains eligibilityNote's id, extensions, and comments.
         */
        _eligibilityNote?: Element;
        /**
         * Program Names that can be used to categorize the service
         */
        programName?: string[];
        /**
         * Contains programName's id, extensions, and comments.
         */
        _programName?: Element[];
        /**
         * Collection of Characteristics (attributes)
         */
        characteristic?: CodeableConcept[];
        /**
         * Ways that the service accepts referrals
         */
        referralMethod?: CodeableConcept[];
        /**
         * The public part of the 'keys' allocated to an Organization by an accredited body to support secure exchange of data over the internet. To be provided by the Organization, where available
         */
        publicKey?: string;
        /**
         * Contains publicKey's id, extensions, and comments.
         */
        _publicKey?: Element;
        /**
         * Indicates if an appointment is required for access to this service
         */
        appointmentRequired?: boolean;
        /**
         * Contains appointmentRequired's id, extensions, and comments.
         */
        _appointmentRequired?: Element;
        /**
         * A Collection of times that the Service Site is available
         */
        availableTime?: HealthcareServiceAvailableTime[];
        /**
         * The HealthcareService is not available during this period of time due to the provided reason
         */
        notAvailable?: HealthcareServiceNotAvailable[];
        /**
         * A description of Site availability exceptions, e.g., public holiday availability. Succinctly describing all possible exceptions to normal Site availability as details in the Available Times and Not Available Times
         */
        availabilityExceptions?: string;
        /**
         * Contains availabilityExceptions's id, extensions, and comments.
         */
        _availabilityExceptions?: Element;
    }
    /**
     * Qualifications obtained by training and certification
     */
    interface PractitionerQualification extends Element {
        /**
         * An identifier for this qualification for the practitioner
         */
        identifier?: Identifier[];
        /**
         * Coded representation of the qualification
         */
        code: CodeableConcept;
        /**
         * Period during which the qualification is valid
         */
        period?: Period;
        /**
         * Organization that regulates and issues the qualification
         */
        issuer?: Reference;
    }
    /**
     * A person with a  formal responsibility in the provisioning of healthcare or related services
     */
    interface Practitioner extends DomainResource {
        /**
         * A identifier for the person as this agent
         */
        identifier?: Identifier[];
        /**
         * Whether this practitioner's record is in active use
         */
        active?: boolean;
        /**
         * Contains active's id, extensions, and comments.
         */
        _active?: Element;
        /**
         * A name associated with the person
         */
        name?: HumanName;
        /**
         * A contact detail for the practitioner
         */
        telecom?: ContactPoint[];
        /**
         * Where practitioner can be found/visited
         */
        address?: Address[];
        /**
         * male | female | other | unknown
         */
        gender?: code;
        /**
         * Contains gender's id, extensions, and comments.
         */
        _gender?: Element;
        /**
         * The date  on which the practitioner was born
         */
        birthDate?: date;
        /**
         * Contains birthDate's id, extensions, and comments.
         */
        _birthDate?: Element;
        /**
         * Image of the person
         */
        photo?: Attachment[];
        /**
         * The list of Roles/Organizations that the Practitioner is associated with
         */
        practitionerRole?: PractitionerPractitionerRole[];
        /**
         * Qualifications obtained by training and certification
         */
        qualification?: PractitionerQualification[];
        /**
         * A language the practitioner is able to use in patient communication
         */
        communication?: CodeableConcept[];
    }
    /**
     * A contact party (e.g. guardian, partner, friend) for the patient
     */
    interface PatientContact extends Element {
        /**
         * The kind of relationship
         */
        relationship?: CodeableConcept[];
        /**
         * A name associated with the contact person
         */
        name?: HumanName;
        /**
         * A contact detail for the person
         */
        telecom?: ContactPoint[];
        /**
         * Address for the contact person
         */
        address?: Address;
        /**
         * male | female | other | unknown
         */
        gender?: code;
        /**
         * Contains gender's id, extensions, and comments.
         */
        _gender?: Element;
        /**
         * Organization that is associated with the contact
         */
        organization?: Reference;
        /**
         * The period during which this contact person or organization is valid to be contacted relating to this patient
         */
        period?: Period;
    }
    /**
     * This patient is known to be an animal (non-human)
     */
    interface PatientAnimal extends Element {
        /**
         * E.g. Dog, Cow
         */
        species: CodeableConcept;
        /**
         * E.g. Poodle, Angus
         */
        breed?: CodeableConcept;
        /**
         * E.g. Neutered, Intact
         */
        genderStatus?: CodeableConcept;
    }
    /**
     * A list of Languages which may be used to communicate with the patient about his or her health
     */
    interface PatientCommunication extends Element {
        /**
         * The language which can be used to communicate with the patient about his or her health
         */
        language: CodeableConcept;
        /**
         * Language preference indicator
         */
        preferred?: boolean;
        /**
         * Contains preferred's id, extensions, and comments.
         */
        _preferred?: Element;
    }
    /**
     * Link to another patient resource that concerns the same actual person
     */
    interface PatientLink extends Element {
        /**
         * The other patient resource that the link refers to
         */
        other: Reference;
        /**
         * replace | refer | seealso - type of link
         */
        type: code;
        /**
         * Contains type's id, extensions, and comments.
         */
        _type?: Element;
    }
    /**
     * Information about an individual or animal receiving health care services
     */
    interface Patient extends DomainResource {
        /**
         * An identifier for this patient
         */
        identifier?: Identifier[];
        /**
         * Whether this patient's record is in active use
         */
        active?: boolean;
        /**
         * Contains active's id, extensions, and comments.
         */
        _active?: Element;
        /**
         * A name associated with the patient
         */
        name?: HumanName[];
        /**
         * A contact detail for the individual
         */
        telecom?: ContactPoint[];
        /**
         * male | female | other | unknown
         */
        gender?: code;
        /**
         * Contains gender's id, extensions, and comments.
         */
        _gender?: Element;
        /**
         * The date of birth for the individual
         */
        birthDate?: date;
        /**
         * Contains birthDate's id, extensions, and comments.
         */
        _birthDate?: Element;
        /**
         * Indicates if the individual is deceased or not
         */
        deceasedBoolean?: boolean;
        /**
         * Contains deceasedBoolean's id, extensions, and comments.
         */
        _deceasedBoolean?: Element;
        /**
         * Indicates if the individual is deceased or not
         */
        deceasedDateTime?: dateTime;
        /**
         * Contains deceasedDateTime's id, extensions, and comments.
         */
        _deceasedDateTime?: Element;
        /**
         * Addresses for the individual
         */
        address?: Address[];
        /**
         * Marital (civil) status of a patient
         */
        maritalStatus?: CodeableConcept;
        /**
         * Whether patient is part of a multiple birth
         */
        multipleBirthBoolean?: boolean;
        /**
         * Contains multipleBirthBoolean's id, extensions, and comments.
         */
        _multipleBirthBoolean?: Element;
        /**
         * Whether patient is part of a multiple birth
         */
        multipleBirthInteger?: integer;
        /**
         * Contains multipleBirthInteger's id, extensions, and comments.
         */
        _multipleBirthInteger?: Element;
        /**
         * Image of the patient
         */
        photo?: Attachment[];
        /**
         * A contact party (e.g. guardian, partner, friend) for the patient
         */
        contact?: PatientContact[];
        /**
         * This patient is known to be an animal (non-human)
         */
        animal?: PatientAnimal;
        /**
         * A list of Languages which may be used to communicate with the patient about his or her health
         */
        communication?: PatientCommunication[];
        /**
         * Patient's nominated primary care provider
         */
        careProvider?: Reference[];
        /**
         * Organization that is the custodian of the patient record
         */
        managingOrganization?: Reference;
        /**
         * Link to another patient resource that concerns the same actual person
         */
        link?: PatientLink[];
    }
    /**
     * An person that is related to a patient, but who is not a direct target of care
     */
    interface RelatedPerson extends DomainResource {
        /**
         * A Human identifier for this person
         */
        identifier?: Identifier[];
        /**
         * The patient this person is related to
         */
        patient: Reference;
        /**
         * The nature of the relationship
         */
        relationship?: CodeableConcept;
        /**
         * A name associated with the person
         */
        name?: HumanName;
        /**
         * A contact detail for the person
         */
        telecom?: ContactPoint[];
        /**
         * male | female | other | unknown
         */
        gender?: code;
        /**
         * Contains gender's id, extensions, and comments.
         */
        _gender?: Element;
        /**
         * The date on which the related person was born
         */
        birthDate?: date;
        /**
         * Contains birthDate's id, extensions, and comments.
         */
        _birthDate?: Element;
        /**
         * Address where the related person can be contacted or visited
         */
        address?: Address[];
        /**
         * Image of the person
         */
        photo?: Attachment[];
        /**
         * Period of time that this relationship is considered valid
         */
        period?: Period;
    }
    /**
     * Text node with attribution
     */
    interface Annotation extends Element {
        /**
         * Individual responsible for the annotation
         */
        authorReference?: Reference;
        /**
         * Individual responsible for the annotation
         */
        authorString?: string;
        /**
         * Contains authorString's id, extensions, and comments.
         */
        _authorString?: Element;
        /**
         * When the annotation was made
         */
        time?: dateTime;
        /**
         * Contains time's id, extensions, and comments.
         */
        _time?: Element;
        /**
         * The annotation  - text content
         */
        text: string;
        /**
         * Contains text's id, extensions, and comments.
         */
        _text?: Element;
    }
    /**
     * A measured or measurable amount
     */
    interface Quantity extends Element {
        /**
         * Numerical value (with implicit precision)
         */
        value?: decimal;
        /**
         * Contains value's id, extensions, and comments.
         */
        _value?: Element;
        /**
         * < | <= | >= | > - how to understand the value
         */
        comparator?: code;
        /**
         * Contains comparator's id, extensions, and comments.
         */
        _comparator?: Element;
        /**
         * Unit representation
         */
        unit?: string;
        /**
         * Contains unit's id, extensions, and comments.
         */
        _unit?: Element;
        /**
         * System that defines coded unit form
         */
        system?: uri;
        /**
         * Contains system's id, extensions, and comments.
         */
        _system?: Element;
        /**
         * Coded form of the unit
         */
        code?: code;
        /**
         * Contains code's id, extensions, and comments.
         */
        _code?: Element;
    }
    /**
     * A fixed quantity (no comparator)
     */
    interface SimpleQuantity extends Quantity {
    }
    /**
     * Set of values bounded by low and high
     */
    interface Range extends Element {
        /**
         * Low limit
         */
        low?: Quantity;
        /**
         * High limit
         */
        high?: Quantity;
    }
    /**
     * A ratio of two Quantity values - a numerator and a denominator
     */
    interface Ratio extends Element {
        /**
         * Numerator value
         */
        numerator?: Quantity;
        /**
         * Denominator value
         */
        denominator?: Quantity;
    }
    /**
     * A series of measurements taken by a device
     */
    interface SampledData extends Element {
        /**
         * Zero value and units
         */
        origin: Quantity;
        /**
         * Number of milliseconds between samples
         */
        period: decimal;
        /**
         * Contains period's id, extensions, and comments.
         */
        _period?: Element;
        /**
         * Multiply data by this before adding to origin
         */
        factor?: decimal;
        /**
         * Contains factor's id, extensions, and comments.
         */
        _factor?: Element;
        /**
         * Lower limit of detection
         */
        lowerLimit?: decimal;
        /**
         * Contains lowerLimit's id, extensions, and comments.
         */
        _lowerLimit?: Element;
        /**
         * Upper limit of detection
         */
        upperLimit?: decimal;
        /**
         * Contains upperLimit's id, extensions, and comments.
         */
        _upperLimit?: Element;
        /**
         * Number of sample points at each time point
         */
        dimensions: positiveInt;
        /**
         * Contains dimensions's id, extensions, and comments.
         */
        _dimensions?: Element;
        /**
         * Decimal values with spaces, or "E" | "U" | "L"
         */
        data: string;
        /**
         * Contains data's id, extensions, and comments.
         */
        _data?: Element;
    }
    /**
     * An instance of a manufactured thing that is used in the provision of healthcare
     */
    interface Device extends DomainResource {
        /**
         * Instance id from manufacturer, owner, and others
         */
        identifier?: Identifier[];
        /**
         * What kind of device this is
         */
        type: CodeableConcept;
        /**
         * Device notes and comments
         */
        note?: Annotation[];
        /**
         * available | not-available | entered-in-error
         */
        status?: code;
        /**
         * Contains status's id, extensions, and comments.
         */
        _status?: Element;
        /**
         * Name of device manufacturer
         */
        manufacturer?: string;
        /**
         * Contains manufacturer's id, extensions, and comments.
         */
        _manufacturer?: Element;
        /**
         * Model id assigned by the manufacturer
         */
        model?: string;
        /**
         * Contains model's id, extensions, and comments.
         */
        _model?: Element;
        /**
         * Version number (i.e. software)
         */
        version?: string;
        /**
         * Contains version's id, extensions, and comments.
         */
        _version?: Element;
        /**
         * Manufacture date
         */
        manufactureDate?: dateTime;
        /**
         * Contains manufactureDate's id, extensions, and comments.
         */
        _manufactureDate?: Element;
        /**
         * Date and time of expiry of this device (if applicable)
         */
        expiry?: dateTime;
        /**
         * Contains expiry's id, extensions, and comments.
         */
        _expiry?: Element;
        /**
         * FDA Mandated Unique Device Identifier
         */
        udi?: string;
        /**
         * Contains udi's id, extensions, and comments.
         */
        _udi?: Element;
        /**
         * Lot number of manufacture
         */
        lotNumber?: string;
        /**
         * Contains lotNumber's id, extensions, and comments.
         */
        _lotNumber?: Element;
        /**
         * Organization responsible for device
         */
        owner?: Reference;
        /**
         * Where the resource is found
         */
        location?: Reference;
        /**
         * If the resource is affixed to a person
         */
        patient?: Reference;
        /**
         * Details for human/organization for support
         */
        contact?: ContactPoint[];
        /**
         * Network address to contact device
         */
        url?: uri;
        /**
         * Contains url's id, extensions, and comments.
         */
        _url?: Element;
    }
    /**
     * A digital Signature - XML DigSig, JWT, Graphical image of signature, etc
     */
    interface Signature extends Element {
        /**
         * Indication of the reason the entity signed the object(s)
         */
        type: Coding[];
        /**
         * When the signature was created
         */
        when: instant;
        /**
         * Contains when's id, extensions, and comments.
         */
        _when?: Element;
        /**
         * Who signed the signature
         */
        whoUri?: uri;
        /**
         * Contains whoUri's id, extensions, and comments.
         */
        _whoUri?: Element;
        /**
         * Who signed the signature
         */
        whoReference?: Reference;
        /**
         * The technical format of the signature
         */
        contentType: code;
        /**
         * Contains contentType's id, extensions, and comments.
         */
        _contentType?: Element;
        /**
         * The actual signature content (XML DigSig. JWT, picture, etc)
         */
        blob: base64Binary;
        /**
         * Contains blob's id, extensions, and comments.
         */
        _blob?: Element;
    }
    /**
     * When the event is to occur
     */
    interface TimingRepeat extends Element {
        /**
         * Length/Range of lengths, or (Start and/or end) limits
         */
        boundsQuantity?: Quantity;
        /**
         * Length/Range of lengths, or (Start and/or end) limits
         */
        boundsRange?: Range;
        /**
         * Length/Range of lengths, or (Start and/or end) limits
         */
        boundsPeriod?: Period;
        /**
         * Number of times to repeat
         */
        count?: integer;
        /**
         * Contains count's id, extensions, and comments.
         */
        _count?: Element;
        /**
         * How long when it happens
         */
        duration?: decimal;
        /**
         * Contains duration's id, extensions, and comments.
         */
        _duration?: Element;
        /**
         * How long when it happens (Max)
         */
        durationMax?: decimal;
        /**
         * Contains durationMax's id, extensions, and comments.
         */
        _durationMax?: Element;
        /**
         * s | min | h | d | wk | mo | a - unit of time (UCUM)
         */
        durationUnits?: code;
        /**
         * Contains durationUnits's id, extensions, and comments.
         */
        _durationUnits?: Element;
        /**
         * Event occurs frequency times per period
         */
        frequency?: integer;
        /**
         * Contains frequency's id, extensions, and comments.
         */
        _frequency?: Element;
        /**
         * Event occurs up to frequencyMax times per period
         */
        frequencyMax?: integer;
        /**
         * Contains frequencyMax's id, extensions, and comments.
         */
        _frequencyMax?: Element;
        /**
         * Event occurs frequency times per period
         */
        period?: decimal;
        /**
         * Contains period's id, extensions, and comments.
         */
        _period?: Element;
        /**
         * Upper limit of period (3-4 hours)
         */
        periodMax?: decimal;
        /**
         * Contains periodMax's id, extensions, and comments.
         */
        _periodMax?: Element;
        /**
         * s | min | h | d | wk | mo | a - unit of time (UCUM)
         */
        periodUnits?: code;
        /**
         * Contains periodUnits's id, extensions, and comments.
         */
        _periodUnits?: Element;
        /**
         * Regular life events the event is tied to
         */
        when?: code;
        /**
         * Contains when's id, extensions, and comments.
         */
        _when?: Element;
    }
    /**
     * A length of time
     */
    interface Duration extends Quantity {
    }
    /**
     * A timing schedule that specifies an event that may occur multiple times
     */
    interface Timing extends Element {
        /**
         * When the event occurs
         */
        event?: dateTime[];
        /**
         * Contains event's id, extensions, and comments.
         */
        _event?: Element[];
        /**
         * When the event is to occur
         */
        repeat?: TimingRepeat;
        /**
         * QD | QOD | Q4H | Q6H | BID | TID | QID | AM | PM +
         */
        code?: CodeableConcept;
    }
    interface Extension extends Element {
        /**
         * identifies the meaning of the extension
         */
        url: uri;
        /**
         * Contains url's id, extensions, and comments.
         */
        _url?: Element;
        /**
         * Value of extension
         */
        valueBoolean?: boolean;
        /**
         * Contains valueBoolean's id, extensions, and comments.
         */
        _valueBoolean?: Element;
        /**
         * Value of extension
         */
        valueInteger?: integer;
        /**
         * Contains valueInteger's id, extensions, and comments.
         */
        _valueInteger?: Element;
        /**
         * Value of extension
         */
        valueDecimal?: decimal;
        /**
         * Contains valueDecimal's id, extensions, and comments.
         */
        _valueDecimal?: Element;
        /**
         * Value of extension
         */
        valueBase64Binary?: base64Binary;
        /**
         * Contains valueBase64Binary's id, extensions, and comments.
         */
        _valueBase64Binary?: Element;
        /**
         * Value of extension
         */
        valueInstant?: instant;
        /**
         * Contains valueInstant's id, extensions, and comments.
         */
        _valueInstant?: Element;
        /**
         * Value of extension
         */
        valueString?: string;
        /**
         * Contains valueString's id, extensions, and comments.
         */
        _valueString?: Element;
        /**
         * Value of extension
         */
        valueUri?: uri;
        /**
         * Contains valueUri's id, extensions, and comments.
         */
        _valueUri?: Element;
        /**
         * Value of extension
         */
        valueDate?: date;
        /**
         * Contains valueDate's id, extensions, and comments.
         */
        _valueDate?: Element;
        /**
         * Value of extension
         */
        valueDateTime?: dateTime;
        /**
         * Contains valueDateTime's id, extensions, and comments.
         */
        _valueDateTime?: Element;
        /**
         * Value of extension
         */
        valueTime?: time;
        /**
         * Contains valueTime's id, extensions, and comments.
         */
        _valueTime?: Element;
        /**
         * Value of extension
         */
        valueCode?: code;
        /**
         * Contains valueCode's id, extensions, and comments.
         */
        _valueCode?: Element;
        /**
         * Value of extension
         */
        valueOid?: oid;
        /**
         * Contains valueOid's id, extensions, and comments.
         */
        _valueOid?: Element;
        /**
         * Value of extension
         */
        valueId?: id;
        /**
         * Contains valueId's id, extensions, and comments.
         */
        _valueId?: Element;
        /**
         * Value of extension
         */
        valueUnsignedInt?: unsignedInt;
        /**
         * Contains valueUnsignedInt's id, extensions, and comments.
         */
        _valueUnsignedInt?: Element;
        /**
         * Value of extension
         */
        valuePositiveInt?: positiveInt;
        /**
         * Contains valuePositiveInt's id, extensions, and comments.
         */
        _valuePositiveInt?: Element;
        /**
         * Value of extension
         */
        valueMarkdown?: markdown;
        /**
         * Contains valueMarkdown's id, extensions, and comments.
         */
        _valueMarkdown?: Element;
        /**
         * Value of extension
         */
        valueAnnotation?: Annotation;
        /**
         * Value of extension
         */
        valueAttachment?: Attachment;
        /**
         * Value of extension
         */
        valueIdentifier?: Identifier;
        /**
         * Value of extension
         */
        valueCodeableConcept?: CodeableConcept;
        /**
         * Value of extension
         */
        valueCoding?: Coding;
        /**
         * Value of extension
         */
        valueQuantity?: Quantity;
        /**
         * Value of extension
         */
        valueRange?: Range;
        /**
         * Value of extension
         */
        valuePeriod?: Period;
        /**
         * Value of extension
         */
        valueRatio?: Ratio;
        /**
         * Value of extension
         */
        valueSampledData?: SampledData;
        /**
         * Value of extension
         */
        valueSignature?: Signature;
        /**
         * Value of extension
         */
        valueHumanName?: HumanName;
        /**
         * Value of extension
         */
        valueAddress?: Address;
        /**
         * Value of extension
         */
        valueContactPoint?: ContactPoint;
        /**
         * Value of extension
         */
        valueTiming?: Timing;
        /**
         * Value of extension
         */
        valueReference?: Reference;
        /**
         * Value of extension
         */
        valueMeta?: Meta;
    }
    /**
     * Base for all elements
     */
    interface Element {
        /**
         * Content that would be comments in an XML.
         */
        fhir_comments?: string[];
        /**
         * Contains fhir_comments's id, extensions, and comments.
         */
        _fhir_comments?: Element[];
        /**
         * xml:id (or equivalent in JSON)
         */
        id?: id;
        /**
         * Contains id's id, extensions, and comments.
         */
        _id?: Element;
        /**
         * Additional Content defined by implementations
         */
        extension?: Extension[];
    }
    /**
     * Metadata about a resource
     */
    interface Meta extends Element {
        /**
         * Version specific identifier
         */
        versionId?: id;
        /**
         * Contains versionId's id, extensions, and comments.
         */
        _versionId?: Element;
        /**
         * When the resource version last changed
         */
        lastUpdated?: instant;
        /**
         * Contains lastUpdated's id, extensions, and comments.
         */
        _lastUpdated?: Element;
        /**
         * Profiles this resource claims to conform to
         */
        profile?: uri[];
        /**
         * Contains profile's id, extensions, and comments.
         */
        _profile?: Element[];
        /**
         * Security Labels applied to this resource
         */
        security?: Coding[];
        /**
         * Tags applied
         */
        tag?: Coding[];
    }
    /**
     * Base Resource
     */
    interface ResourceBase {
        /**
         * The type of the resource.
         */
        resourceType?: code;
        /**
         * Contains resourceType's id, extensions, and comments.
         */
        _resourceType?: Element;
        /**
         * Logical id of this artifact
         */
        id?: id;
        /**
         * Contains id's id, extensions, and comments.
         */
        _id?: Element;
        /**
         * Metadata about the resource
         */
        meta?: Meta;
        /**
         * A set of rules under which this content was created
         */
        implicitRules?: uri;
        /**
         * Contains implicitRules's id, extensions, and comments.
         */
        _implicitRules?: Element;
        /**
         * Language of the resource content
         */
        language?: code;
        /**
         * Contains language's id, extensions, and comments.
         */
        _language?: Element;
    }
    /**
     * A human-readable formatted text, including images
     */
    interface Narrative extends Element {
        /**
         * generated | extensions | additional | empty
         */
        status: code;
        /**
         * Contains status's id, extensions, and comments.
         */
        _status?: Element;
        /**
         * Limited xhtml content
         */
        div: string;
        /**
         * Contains div's id, extensions, and comments.
         */
        _div?: Element;
    }
    /**
     * A resource with narrative, extensions, and contained resources
     */
    interface DomainResource extends ResourceBase {
        /**
         * Text summary of the resource, for human interpretation
         */
        text?: Narrative;
        /**
         * Contained, inline Resources
         */
        contained?: Resource[];
        /**
         * Additional Content defined by implementations
         */
        extension?: Extension[];
        /**
         * Extensions that cannot be ignored
         */
        modifierExtension?: Extension[];
    }
    /**
     * An amount of money. With regard to precision, see [Decimal Precision](datatypes.html#precision)
     */
    interface Money extends Quantity {
    }
    interface Account extends DomainResource {
        /**
         * Account number
         */
        identifier?: Identifier[];
        /**
         * Human-readable label
         */
        name?: string;
        /**
         * Contains name's id, extensions, and comments.
         */
        _name?: Element;
        /**
         * E.g. patient, expense, depreciation
         */
        type?: CodeableConcept;
        /**
         * active | inactive
         */
        status?: code;
        /**
         * Contains status's id, extensions, and comments.
         */
        _status?: Element;
        /**
         * Valid from..to
         */
        activePeriod?: Period;
        /**
         * Base currency in which balance is tracked
         */
        currency?: Coding;
        /**
         * How much is in account?
         */
        balance?: Quantity;
        /**
         * Transaction window
         */
        coveragePeriod?: Period;
        /**
         * What is account tied to?
         */
        subject?: Reference;
        /**
         * Who is responsible?
         */
        owner?: Reference;
        /**
         * Explanation of purpose/use
         */
        description?: string;
        /**
         * Contains description's id, extensions, and comments.
         */
        _description?: Element;
    }
    /**
     * Adverse Reaction Events linked to exposure to substance
     */
    interface AllergyIntoleranceReaction extends Element {
        /**
         * Specific substance considered to be responsible for event
         */
        substance?: CodeableConcept;
        /**
         * unlikely | likely | confirmed - clinical certainty about the specific substance
         */
        certainty?: code;
        /**
         * Contains certainty's id, extensions, and comments.
         */
        _certainty?: Element;
        /**
         * Clinical symptoms/signs associated with the Event
         */
        manifestation: CodeableConcept[];
        /**
         * Description of the event as a whole
         */
        description?: string;
        /**
         * Contains description's id, extensions, and comments.
         */
        _description?: Element;
        /**
         * Date(/time) when manifestations showed
         */
        onset?: dateTime;
        /**
         * Contains onset's id, extensions, and comments.
         */
        _onset?: Element;
        /**
         * mild | moderate | severe (of event as a whole)
         */
        severity?: code;
        /**
         * Contains severity's id, extensions, and comments.
         */
        _severity?: Element;
        /**
         * How the subject was exposed to the substance
         */
        exposureRoute?: CodeableConcept;
        /**
         * Text about event not captured in other fields
         */
        note?: Annotation;
    }
    /**
     * Allergy or Intolerance (generally: Risk Of Adverse reaction to a substance)
     */
    interface AllergyIntolerance extends DomainResource {
        /**
         * External Ids for this item
         */
        identifier?: Identifier[];
        /**
         * Date(/time) when manifestations showed
         */
        onset?: dateTime;
        /**
         * Contains onset's id, extensions, and comments.
         */
        _onset?: Element;
        /**
         * When recorded
         */
        recordedDate?: dateTime;
        /**
         * Contains recordedDate's id, extensions, and comments.
         */
        _recordedDate?: Element;
        /**
         * Who recorded the sensitivity
         */
        recorder?: Reference;
        /**
         * Who the sensitivity is for
         */
        patient: Reference;
        /**
         * Source of the information about the allergy
         */
        reporter?: Reference;
        /**
         * Substance, (or class) considered to be responsible for risk
         */
        substance: CodeableConcept;
        /**
         * active | unconfirmed | confirmed | inactive | resolved | refuted | entered-in-error
         */
        status?: code;
        /**
         * Contains status's id, extensions, and comments.
         */
        _status?: Element;
        /**
         * CRITL | CRITH | CRITU
         */
        criticality?: code;
        /**
         * Contains criticality's id, extensions, and comments.
         */
        _criticality?: Element;
        /**
         * allergy | intolerance - Underlying mechanism (if known)
         */
        type?: code;
        /**
         * Contains type's id, extensions, and comments.
         */
        _type?: Element;
        /**
         * food | medication | environment | other - Category of Substance
         */
        category?: code;
        /**
         * Contains category's id, extensions, and comments.
         */
        _category?: Element;
        /**
         * Date(/time) of last known occurence of a reaction
         */
        lastOccurence?: dateTime;
        /**
         * Contains lastOccurence's id, extensions, and comments.
         */
        _lastOccurence?: Element;
        /**
         * Additional text not captured in other fields
         */
        note?: Annotation;
        /**
         * Adverse Reaction Events linked to exposure to substance
         */
        reaction?: AllergyIntoleranceReaction[];
    }
    /**
     * A container for slot(s) of time that may be available for booking appointments
     */
    interface Schedule extends DomainResource {
        /**
         * External Ids for this item
         */
        identifier?: Identifier[];
        /**
         * The schedule type can be used for the categorization of healthcare services or other appointment types
         */
        type?: CodeableConcept[];
        /**
         * The resource this Schedule resource is providing availability information for. These are expected to usually be one of HealthcareService, Location, Practitioner, Device, Patient or RelatedPerson
         */
        actor: Reference;
        /**
         * The period of time that the slots that are attached to this Schedule resource cover (even if none exist). These  cover the amount of time that an organization's planning horizon; the interval for which they are currently accepting appointments. This does not define a "template" for planning outside these dates
         */
        planningHorizon?: Period;
        /**
         * Comments on the availability to describe any extended information. Such as custom constraints on the slot(s) that may be associated
         */
        comment?: string;
        /**
         * Contains comment's id, extensions, and comments.
         */
        _comment?: Element;
    }
    /**
     * A slot of time on a schedule that may be available for booking appointments
     */
    interface Slot extends DomainResource {
        /**
         * External Ids for this item
         */
        identifier?: Identifier[];
        /**
         * The type of appointments that can be booked into this slot (ideally this would be an identifiable service - which is at a location, rather than the location itself). If provided then this overrides the value provided on the availability resource
         */
        type?: CodeableConcept;
        /**
         * The schedule resource that this slot defines an interval of status information
         */
        schedule: Reference;
        /**
         * busy | free | busy-unavailable | busy-tentative
         */
        freeBusyType: code;
        /**
         * Contains freeBusyType's id, extensions, and comments.
         */
        _freeBusyType?: Element;
        /**
         * Date/Time that the slot is to begin
         */
        start: instant;
        /**
         * Contains start's id, extensions, and comments.
         */
        _start?: Element;
        /**
         * Date/Time that the slot is to conclude
         */
        end: instant;
        /**
         * Contains end's id, extensions, and comments.
         */
        _end?: Element;
        /**
         * This slot has already been overbooked, appointments are unlikely to be accepted for this time
         */
        overbooked?: boolean;
        /**
         * Contains overbooked's id, extensions, and comments.
         */
        _overbooked?: Element;
        /**
         * Comments on the slot to describe any extended information. Such as custom constraints on the slot
         */
        comment?: string;
        /**
         * Contains comment's id, extensions, and comments.
         */
        _comment?: Element;
    }
    /**
     * List of participants involved in the appointment
     */
    interface AppointmentParticipant extends Element {
        /**
         * Role of participant in the appointment
         */
        type?: CodeableConcept[];
        /**
         * A Person, Location/HealthcareService or Device that is participating in the appointment
         */
        actor?: Reference;
        /**
         * required | optional | information-only
         */
        required?: code;
        /**
         * Contains required's id, extensions, and comments.
         */
        _required?: Element;
        /**
         * accepted | declined | tentative | needs-action
         */
        status: code;
        /**
         * Contains status's id, extensions, and comments.
         */
        _status?: Element;
    }
    /**
     * A booking of a healthcare event among patient(s), practitioner(s), related person(s) and/or device(s) for a specific date/time. This may result in one or more Encounter(s)
     */
    interface Appointment extends DomainResource {
        /**
         * External Ids for this item
         */
        identifier?: Identifier[];
        /**
         * proposed | pending | booked | arrived | fulfilled | cancelled | noshow
         */
        status: code;
        /**
         * Contains status's id, extensions, and comments.
         */
        _status?: Element;
        /**
         * The type of appointment that is being booked
         */
        type?: CodeableConcept;
        /**
         * The reason that this appointment is being scheduled, this is more clinical than administrative
         */
        reason?: CodeableConcept;
        /**
         * The priority of the appointment. Can be used to make informed decisions if needing to re-prioritize appointments. (The iCal Standard specifies 0 as undefined, 1 as highest, 9 as lowest priority)
         */
        priority?: unsignedInt;
        /**
         * Contains priority's id, extensions, and comments.
         */
        _priority?: Element;
        /**
         * The brief description of the appointment as would be shown on a subject line in a meeting request, or appointment list. Detailed or expanded information should be put in the comment field
         */
        description?: string;
        /**
         * Contains description's id, extensions, and comments.
         */
        _description?: Element;
        /**
         * Date/Time that the appointment is to take place
         */
        start?: instant;
        /**
         * Contains start's id, extensions, and comments.
         */
        _start?: Element;
        /**
         * Date/Time that the appointment is to conclude
         */
        end?: instant;
        /**
         * Contains end's id, extensions, and comments.
         */
        _end?: Element;
        /**
         * Number of minutes that the appointment is to take. This can be less than the duration between the start and end times (where actual time of appointment is only an estimate or is a planned appointment request)
         */
        minutesDuration?: positiveInt;
        /**
         * Contains minutesDuration's id, extensions, and comments.
         */
        _minutesDuration?: Element;
        /**
         * The slot that this appointment is filling. If provided then the schedule will not be provided as slots are not recursive, and the start/end values MUST be the same as from the slot
         */
        slot?: Reference[];
        /**
         * Additional comments about the appointment
         */
        comment?: string;
        /**
         * Contains comment's id, extensions, and comments.
         */
        _comment?: Element;
        /**
         * List of participants involved in the appointment
         */
        participant: AppointmentParticipant[];
    }
    /**
     * A reply to an appointment request for a patient and/or practitioner(s), such as a confirmation or rejection
     */
    interface AppointmentResponse extends DomainResource {
        /**
         * External Ids for this item
         */
        identifier?: Identifier[];
        /**
         * Parent appointment that this response is replying to
         */
        appointment: Reference;
        /**
         * Date/Time that the appointment is to take place, or requested new start time
         */
        start?: instant;
        /**
         * Contains start's id, extensions, and comments.
         */
        _start?: Element;
        /**
         * Date/Time that the appointment is to conclude, or requested new end time
         */
        end?: instant;
        /**
         * Contains end's id, extensions, and comments.
         */
        _end?: Element;
        /**
         * Role of participant in the appointment
         */
        participantType?: CodeableConcept[];
        /**
         * A Person, Location/HealthcareService or Device that is participating in the appointment
         */
        actor?: Reference;
        /**
         * accepted | declined | tentative | in-process | completed | needs-action
         */
        participantStatus: code;
        /**
         * Contains participantStatus's id, extensions, and comments.
         */
        _participantStatus?: Element;
        /**
         * Additional comments about the appointment
         */
        comment?: string;
        /**
         * Contains comment's id, extensions, and comments.
         */
        _comment?: Element;
    }
    /**
     * What was done
     */
    interface AuditEventEvent extends Element {
        /**
         * Type/identifier of event
         */
        type: Coding;
        /**
         * More specific type/id for the event
         */
        subtype?: Coding[];
        /**
         * Type of action performed during the event
         */
        action?: code;
        /**
         * Contains action's id, extensions, and comments.
         */
        _action?: Element;
        /**
         * Time when the event occurred on source
         */
        dateTime: instant;
        /**
         * Contains dateTime's id, extensions, and comments.
         */
        _dateTime?: Element;
        /**
         * Whether the event succeeded or failed
         */
        outcome?: code;
        /**
         * Contains outcome's id, extensions, and comments.
         */
        _outcome?: Element;
        /**
         * Description of the event outcome
         */
        outcomeDesc?: string;
        /**
         * Contains outcomeDesc's id, extensions, and comments.
         */
        _outcomeDesc?: Element;
        /**
         * The purposeOfUse of the event
         */
        purposeOfEvent?: Coding[];
    }
    /**
     * A person, a hardware device or software process
     */
    interface AuditEventParticipant extends Element {
        /**
         * User roles (e.g. local RBAC codes)
         */
        role?: CodeableConcept[];
        /**
         * Direct reference to resource
         */
        reference?: Reference;
        /**
         * Unique identifier for the user
         */
        userId?: Identifier;
        /**
         * Alternative User id e.g. authentication
         */
        altId?: string;
        /**
         * Contains altId's id, extensions, and comments.
         */
        _altId?: Element;
        /**
         * Human-meaningful name for the user
         */
        name?: string;
        /**
         * Contains name's id, extensions, and comments.
         */
        _name?: Element;
        /**
         * Whether user is initiator
         */
        requestor: boolean;
        /**
         * Contains requestor's id, extensions, and comments.
         */
        _requestor?: Element;
        /**
         * Where
         */
        location?: Reference;
        /**
         * Policy that authorized event
         */
        policy?: uri[];
        /**
         * Contains policy's id, extensions, and comments.
         */
        _policy?: Element[];
        /**
         * Type of media
         */
        media?: Coding;
        /**
         * Logical network location for application activity
         */
        network?: AuditEventParticipantNetwork;
        /**
         * Reason given for this user
         */
        purposeOfUse?: Coding[];
    }
    /**
     * Logical network location for application activity
     */
    interface AuditEventParticipantNetwork extends Element {
        /**
         * Identifier for the network access point of the user device
         */
        address?: string;
        /**
         * Contains address's id, extensions, and comments.
         */
        _address?: Element;
        /**
         * The type of network access point
         */
        type?: code;
        /**
         * Contains type's id, extensions, and comments.
         */
        _type?: Element;
    }
    /**
     * Application systems and processes
     */
    interface AuditEventSource extends Element {
        /**
         * Logical source location within the enterprise
         */
        site?: string;
        /**
         * Contains site's id, extensions, and comments.
         */
        _site?: Element;
        /**
         * The identity of source detecting the event
         */
        identifier: Identifier;
        /**
         * The type of source where event originated
         */
        type?: Coding[];
    }
    /**
     * Specific instances of data or objects that have been accessed
     */
    interface AuditEventObject extends Element {
        /**
         * Specific instance of object (e.g. versioned)
         */
        identifier?: Identifier;
        /**
         * Specific instance of resource (e.g. versioned)
         */
        reference?: Reference;
        /**
         * Type of object involved
         */
        type?: Coding;
        /**
         * What role the Object played
         */
        role?: Coding;
        /**
         * Life-cycle stage for the object
         */
        lifecycle?: Coding;
        /**
         * Security labels applied to the object
         */
        securityLabel?: Coding[];
        /**
         * Instance-specific descriptor for Object
         */
        name?: string;
        /**
         * Contains name's id, extensions, and comments.
         */
        _name?: Element;
        /**
         * Descriptive text
         */
        description?: string;
        /**
         * Contains description's id, extensions, and comments.
         */
        _description?: Element;
        /**
         * Actual query for object
         */
        query?: base64Binary;
        /**
         * Contains query's id, extensions, and comments.
         */
        _query?: Element;
        /**
         * Additional Information about the Object
         */
        detail?: AuditEventObjectDetail[];
    }
    /**
     * Additional Information about the Object
     */
    interface AuditEventObjectDetail extends Element {
        /**
         * Name of the property
         */
        type: string;
        /**
         * Contains type's id, extensions, and comments.
         */
        _type?: Element;
        /**
         * Property value
         */
        value: base64Binary;
        /**
         * Contains value's id, extensions, and comments.
         */
        _value?: Element;
    }
    /**
     * Event record kept for security purposes
     */
    interface AuditEvent extends DomainResource {
        /**
         * What was done
         */
        event: AuditEventEvent;
        /**
         * A person, a hardware device or software process
         */
        participant: AuditEventParticipant[];
        /**
         * Application systems and processes
         */
        source: AuditEventSource;
        /**
         * Specific instances of data or objects that have been accessed
         */
        object?: AuditEventObject[];
    }
    /**
     * Resource for non-supported content
     */
    interface Basic extends DomainResource {
        /**
         * Business identifier
         */
        identifier?: Identifier[];
        /**
         * Kind of Resource
         */
        code: CodeableConcept;
        /**
         * Identifies the focus of this resource
         */
        subject?: Reference;
        /**
         * Who created
         */
        author?: Reference;
        /**
         * When created
         */
        created?: date;
        /**
         * Contains created's id, extensions, and comments.
         */
        _created?: Element;
    }
    /**
     * Pure binary content defined by sime other format than FHIR
     */
    interface Binary extends ResourceBase {
        /**
         * MimeType of the binary content
         */
        contentType: code;
        /**
         * Contains contentType's id, extensions, and comments.
         */
        _contentType?: Element;
        /**
         * The actual content
         */
        content: base64Binary;
        /**
         * Contains content's id, extensions, and comments.
         */
        _content?: Element;
    }
    /**
     * Specific and identified anatomical location
     */
    interface BodySite extends DomainResource {
        /**
         * Patient
         */
        patient: Reference;
        /**
         * Bodysite identifier
         */
        identifier?: Identifier[];
        /**
         * Named anatomical location
         */
        code?: CodeableConcept;
        /**
         * Modification to location code
         */
        modifier?: CodeableConcept[];
        /**
         * The Description of anatomical location
         */
        description?: string;
        /**
         * Contains description's id, extensions, and comments.
         */
        _description?: Element;
        /**
         * Attached images
         */
        image?: Attachment[];
    }
    /**
     * Links related to this Bundle
     */
    interface BundleLink extends Element {
        /**
         * http://www.iana.org/assignments/link-relations/link-relations.xhtml
         */
        relation: string;
        /**
         * Contains relation's id, extensions, and comments.
         */
        _relation?: Element;
        /**
         * Reference details for the link
         */
        url: uri;
        /**
         * Contains url's id, extensions, and comments.
         */
        _url?: Element;
    }
    /**
     * Entry in the bundle - will have a resource, or information
     */
    interface BundleEntry extends Element {
        /**
         * Links related to this entry
         */
        link?: BundleLink[];
        /**
         * Absolute URL for resource (server address, or UUID/OID)
         */
        fullUrl?: uri;
        /**
         * Contains fullUrl's id, extensions, and comments.
         */
        _fullUrl?: Element;
        /**
         * A resource in the bundle
         */
        resource?: Resource;
        /**
         * Search related information
         */
        search?: BundleEntrySearch;
        /**
         * Transaction Related Information
         */
        request?: BundleEntryRequest;
        /**
         * Transaction Related Information
         */
        response?: BundleEntryResponse;
    }
    /**
     * Search related information
     */
    interface BundleEntrySearch extends Element {
        /**
         * match | include | outcome - why this is in the result set
         */
        mode?: code;
        /**
         * Contains mode's id, extensions, and comments.
         */
        _mode?: Element;
        /**
         * Search ranking (between 0 and 1)
         */
        score?: decimal;
        /**
         * Contains score's id, extensions, and comments.
         */
        _score?: Element;
    }
    /**
     * Transaction Related Information
     */
    interface BundleEntryRequest extends Element {
        /**
         * GET | POST | PUT | DELETE
         */
        method: code;
        /**
         * Contains method's id, extensions, and comments.
         */
        _method?: Element;
        /**
         * URL for HTTP equivalent of this entry
         */
        url: uri;
        /**
         * Contains url's id, extensions, and comments.
         */
        _url?: Element;
        /**
         * For managing cache currency
         */
        ifNoneMatch?: string;
        /**
         * Contains ifNoneMatch's id, extensions, and comments.
         */
        _ifNoneMatch?: Element;
        /**
         * For managing update contention
         */
        ifModifiedSince?: instant;
        /**
         * Contains ifModifiedSince's id, extensions, and comments.
         */
        _ifModifiedSince?: Element;
        /**
         * For managing update contention
         */
        ifMatch?: string;
        /**
         * Contains ifMatch's id, extensions, and comments.
         */
        _ifMatch?: Element;
        /**
         * For conditional creates
         */
        ifNoneExist?: string;
        /**
         * Contains ifNoneExist's id, extensions, and comments.
         */
        _ifNoneExist?: Element;
    }
    /**
     * Transaction Related Information
     */
    interface BundleEntryResponse extends Element {
        /**
         * Status return code for entry
         */
        status: string;
        /**
         * Contains status's id, extensions, and comments.
         */
        _status?: Element;
        /**
         * The location, if the operation returns a location
         */
        location?: uri;
        /**
         * Contains location's id, extensions, and comments.
         */
        _location?: Element;
        /**
         * The etag for the resource (if relevant)
         */
        etag?: string;
        /**
         * Contains etag's id, extensions, and comments.
         */
        _etag?: Element;
        /**
         * Server's date time modified
         */
        lastModified?: instant;
        /**
         * Contains lastModified's id, extensions, and comments.
         */
        _lastModified?: Element;
    }
    /**
     * Contains a collection of resources
     */
    interface Bundle extends ResourceBase {
        /**
         * document | message | transaction | transaction-response | batch | batch-response | history | searchset | collection
         */
        type: code;
        /**
         * Contains type's id, extensions, and comments.
         */
        _type?: Element;
        /**
         * If search, the total number of matches
         */
        total?: unsignedInt;
        /**
         * Contains total's id, extensions, and comments.
         */
        _total?: Element;
        /**
         * Links related to this Bundle
         */
        link?: BundleLink[];
        /**
         * Entry in the bundle - will have a resource, or information
         */
        entry?: BundleEntry[];
        /**
         * Digital Signature
         */
        signature?: Signature;
    }
    /**
     * Trait of group members
     */
    interface GroupCharacteristic extends Element {
        /**
         * Kind of characteristic
         */
        code: CodeableConcept;
        /**
         * Value held by characteristic
         */
        valueCodeableConcept?: CodeableConcept;
        /**
         * Value held by characteristic
         */
        valueBoolean?: boolean;
        /**
         * Contains valueBoolean's id, extensions, and comments.
         */
        _valueBoolean?: Element;
        /**
         * Value held by characteristic
         */
        valueQuantity?: Quantity;
        /**
         * Value held by characteristic
         */
        valueRange?: Range;
        /**
         * Group includes or excludes
         */
        exclude: boolean;
        /**
         * Contains exclude's id, extensions, and comments.
         */
        _exclude?: Element;
        /**
         * Period over which characteristic is tested
         */
        period?: Period;
    }
    /**
     * Who or what is in group
     */
    interface GroupMember extends Element {
        /**
         * Reference to the group member
         */
        entity: Reference;
        /**
         * Period member belonged to the group
         */
        period?: Period;
        /**
         * If member is no longer in group
         */
        inactive?: boolean;
        /**
         * Contains inactive's id, extensions, and comments.
         */
        _inactive?: Element;
    }
    /**
     * Administrable medication details
     */
    interface MedicationProduct extends Element {
        /**
         * powder | tablets | carton +
         */
        form?: CodeableConcept;
        /**
         * Active or inactive ingredient
         */
        ingredient?: MedicationProductIngredient[];
        batch?: MedicationProductBatch[];
    }
    /**
     * Active or inactive ingredient
     */
    interface MedicationProductIngredient extends Element {
        /**
         * The product contained
         */
        item: Reference;
        /**
         * How much ingredient in product
         */
        amount?: Ratio;
    }
    /**
     * If this describes a specific package/container of the substance
     */
    interface SubstanceInstance extends Element {
        /**
         * Identifier of the package/container
         */
        identifier?: Identifier;
        /**
         * When no longer valid to use
         */
        expiry?: dateTime;
        /**
         * Contains expiry's id, extensions, and comments.
         */
        _expiry?: Element;
        /**
         * Amount of substance in the package
         */
        quantity?: Quantity;
    }
    /**
     * Composition information about the substance
     */
    interface SubstanceIngredient extends Element {
        /**
         * Optional amount (concentration)
         */
        quantity?: Ratio;
        /**
         * A component of the substance
         */
        substance: Reference;
    }
    /**
     * A homogeneous material with a definite composition
     */
    interface Substance extends DomainResource {
        /**
         * Unique identifier
         */
        identifier?: Identifier[];
        /**
         * What class/type of substance this is
         */
        category?: CodeableConcept[];
        /**
         * What substance this is
         */
        code: CodeableConcept;
        /**
         * Textual description of the substance, comments
         */
        description?: string;
        /**
         * Contains description's id, extensions, and comments.
         */
        _description?: Element;
        /**
         * If this describes a specific package/container of the substance
         */
        instance?: SubstanceInstance[];
        /**
         * Composition information about the substance
         */
        ingredient?: SubstanceIngredient[];
    }
    interface MedicationProductBatch extends Element {
        lotNumber?: string;
        /**
         * Contains lotNumber's id, extensions, and comments.
         */
        _lotNumber?: Element;
        expirationDate?: dateTime;
        /**
         * Contains expirationDate's id, extensions, and comments.
         */
        _expirationDate?: Element;
    }
    /**
     * Details about packaged medications
     */
    interface MedicationPackage extends Element {
        /**
         * E.g. box, vial, blister-pack
         */
        container?: CodeableConcept;
        /**
         * What is  in the package?
         */
        content?: MedicationPackageContent[];
    }
    /**
     * What is  in the package?
     */
    interface MedicationPackageContent extends Element {
        /**
         * A product in the package
         */
        item: Reference;
        /**
         * How many are in the package?
         */
        amount?: Quantity;
    }
    /**
     * Definition of a Medication
     */
    interface Medication extends DomainResource {
        /**
         * Codes that identify this medication
         */
        code?: CodeableConcept;
        /**
         * True if a brand
         */
        isBrand?: boolean;
        /**
         * Contains isBrand's id, extensions, and comments.
         */
        _isBrand?: Element;
        /**
         * Manufacturer of the item
         */
        manufacturer?: Reference;
        /**
         * Administrable medication details
         */
        product?: MedicationProduct;
        /**
         * Details about packaged medications
         */
        package?: MedicationPackage;
    }
    /**
     * Group of multiple entities
     */
    interface Group extends DomainResource {
        /**
         * Unique id
         */
        identifier?: Identifier[];
        /**
         * person | animal | practitioner | device | medication | substance
         */
        type: code;
        /**
         * Contains type's id, extensions, and comments.
         */
        _type?: Element;
        /**
         * Descriptive or actual
         */
        actual: boolean;
        /**
         * Contains actual's id, extensions, and comments.
         */
        _actual?: Element;
        /**
         * Kind of Group members
         */
        code?: CodeableConcept;
        /**
         * Label for Group
         */
        name?: string;
        /**
         * Contains name's id, extensions, and comments.
         */
        _name?: Element;
        /**
         * Number of members
         */
        quantity?: unsignedInt;
        /**
         * Contains quantity's id, extensions, and comments.
         */
        _quantity?: Element;
        /**
         * Trait of group members
         */
        characteristic?: GroupCharacteristic[];
        /**
         * Who or what is in group
         */
        member?: GroupMember[];
    }
    /**
     * List of Encounter statuses
     */
    interface EncounterStatusHistory extends Element {
        /**
         * planned | arrived | in-progress | onleave | finished | cancelled
         */
        status: code;
        /**
         * Contains status's id, extensions, and comments.
         */
        _status?: Element;
        /**
         * The time that the episode was in the specified status
         */
        period: Period;
    }
    /**
     * The history of statuses that the EpisodeOfCare has been through (without requiring processing the history of the resource)
     */
    interface EpisodeOfCareStatusHistory extends Element {
        /**
         * planned | waitlist | active | onhold | finished | cancelled
         */
        status: code;
        /**
         * Contains status's id, extensions, and comments.
         */
        _status?: Element;
        /**
         * The period during this EpisodeOfCare that the specific status applied
         */
        period: Period;
    }
    /**
     * A duration (length of time) with a UCUM code
     */
    interface Age extends Quantity {
    }
    /**
     * Stage/grade, usually assessed formally
     */
    interface ConditionStage extends Element {
        /**
         * Simple summary (disease specific)
         */
        summary?: CodeableConcept;
        /**
         * Formal record of assessment
         */
        assessment?: Reference[];
    }
    /**
     * One or more sets of investigations (signs, symptions, etc)
     */
    interface ClinicalImpressionInvestigations extends Element {
        /**
         * A name/code for the set
         */
        code: CodeableConcept;
        /**
         * Record of a specific investigation
         */
        item?: Reference[];
    }
    /**
     * Collection details
     */
    interface SpecimenCollection extends Element {
        /**
         * Who collected the specimen
         */
        collector?: Reference;
        /**
         * Collector comments
         */
        comment?: string[];
        /**
         * Contains comment's id, extensions, and comments.
         */
        _comment?: Element[];
        /**
         * Collection time
         */
        collectedDateTime?: dateTime;
        /**
         * Contains collectedDateTime's id, extensions, and comments.
         */
        _collectedDateTime?: Element;
        /**
         * Collection time
         */
        collectedPeriod?: Period;
        /**
         * The quantity of specimen collected
         */
        quantity?: Quantity;
        /**
         * Technique used to perform collection
         */
        method?: CodeableConcept;
        /**
         * Anatomical collection site
         */
        bodySite?: CodeableConcept;
    }
    /**
     * Treatment and processing step details
     */
    interface SpecimenTreatment extends Element {
        /**
         * Textual description of procedure
         */
        description?: string;
        /**
         * Contains description's id, extensions, and comments.
         */
        _description?: Element;
        /**
         * Indicates the treatment or processing step  applied to the specimen
         */
        procedure?: CodeableConcept;
        /**
         * Material used in the processing step
         */
        additive?: Reference[];
    }
    /**
     * Direct container of specimen (tube/slide, etc)
     */
    interface SpecimenContainer extends Element {
        /**
         * Id for the container
         */
        identifier?: Identifier[];
        /**
         * Textual description of the container
         */
        description?: string;
        /**
         * Contains description's id, extensions, and comments.
         */
        _description?: Element;
        /**
         * Kind of container directly associated with specimen
         */
        type?: CodeableConcept;
        /**
         * Container volume or size
         */
        capacity?: Quantity;
        /**
         * Quantity of specimen within container
         */
        specimenQuantity?: Quantity;
        /**
         * Additive associated with container
         */
        additiveCodeableConcept?: CodeableConcept;
        /**
         * Additive associated with container
         */
        additiveReference?: Reference;
    }
    /**
     * Sample for analysis
     */
    interface Specimen extends DomainResource {
        /**
         * External Identifier
         */
        identifier?: Identifier[];
        /**
         * available | unavailable | unsatisfactory | entered-in-error
         */
        status?: code;
        /**
         * Contains status's id, extensions, and comments.
         */
        _status?: Element;
        /**
         * Kind of material that forms the specimen
         */
        type?: CodeableConcept;
        /**
         * Specimen from which this specimen originated
         */
        parent?: Reference[];
        /**
         * Where the specimen came from. This may be from the patient(s) or from the environment or a device
         */
        subject: Reference;
        /**
         * Identifier assigned by the lab
         */
        accessionIdentifier?: Identifier;
        /**
         * The time when specimen was received for processing
         */
        receivedTime?: dateTime;
        /**
         * Contains receivedTime's id, extensions, and comments.
         */
        _receivedTime?: Element;
        /**
         * Collection details
         */
        collection?: SpecimenCollection;
        /**
         * Treatment and processing step details
         */
        treatment?: SpecimenTreatment[];
        /**
         * Direct container of specimen (tube/slide, etc)
         */
        container?: SpecimenContainer[];
    }
    /**
     * Production specification of the component
     */
    interface DeviceComponentProductionSpecification extends Element {
        /**
         * Specification type
         */
        specType?: CodeableConcept;
        /**
         * Internal component unique identification
         */
        componentId?: Identifier;
        /**
         * A printable string defining the component
         */
        productionSpec?: string;
        /**
         * Contains productionSpec's id, extensions, and comments.
         */
        _productionSpec?: Element;
    }
    /**
     * An instance of a medical-related component of a medical device
     */
    interface DeviceComponent extends DomainResource {
        /**
         * What kind of component it is
         */
        type: CodeableConcept;
        /**
         * Instance id assigned by the software stack
         */
        identifier: Identifier;
        /**
         * Recent system change timestamp
         */
        lastSystemChange: instant;
        /**
         * Contains lastSystemChange's id, extensions, and comments.
         */
        _lastSystemChange?: Element;
        /**
         * A source device of this component
         */
        source?: Reference;
        /**
         * Parent resource link
         */
        parent?: Reference;
        /**
         * Component operational status
         */
        operationalStatus?: CodeableConcept[];
        /**
         * Current supported parameter group
         */
        parameterGroup?: CodeableConcept;
        /**
         * other | chemical | electrical | impedance | nuclear | optical | thermal | biological | mechanical | acoustical | manual+
         */
        measurementPrinciple?: code;
        /**
         * Contains measurementPrinciple's id, extensions, and comments.
         */
        _measurementPrinciple?: Element;
        /**
         * Production specification of the component
         */
        productionSpecification?: DeviceComponentProductionSpecification[];
        /**
         * Language code for the human-readable text strings produced by the device
         */
        languageCode?: CodeableConcept;
    }
    /**
     * Describes the calibrations that have been performed or that are required to be performed
     */
    interface DeviceMetricCalibration extends Element {
        /**
         * unspecified | offset | gain | two-point
         */
        type?: code;
        /**
         * Contains type's id, extensions, and comments.
         */
        _type?: Element;
        /**
         * not-calibrated | calibration-required | calibrated | unspecified
         */
        state?: code;
        /**
         * Contains state's id, extensions, and comments.
         */
        _state?: Element;
        /**
         * Describes the time last calibration has been performed
         */
        time?: instant;
        /**
         * Contains time's id, extensions, and comments.
         */
        _time?: Element;
    }
    /**
     * Measurement, calculation or setting capability of a medical device
     */
    interface DeviceMetric extends DomainResource {
        /**
         * Type of metric
         */
        type: CodeableConcept;
        /**
         * Unique identifier of this DeviceMetric
         */
        identifier: Identifier;
        /**
         * Unit of metric
         */
        unit?: CodeableConcept;
        /**
         * Describes the link to the source Device
         */
        source?: Reference;
        /**
         * Describes the link to the parent DeviceComponent
         */
        parent?: Reference;
        /**
         * on | off | standby
         */
        operationalStatus?: code;
        /**
         * Contains operationalStatus's id, extensions, and comments.
         */
        _operationalStatus?: Element;
        /**
         * black | red | green | yellow | blue | magenta | cyan | white
         */
        color?: code;
        /**
         * Contains color's id, extensions, and comments.
         */
        _color?: Element;
        /**
         * measurement | setting | calculation | unspecified
         */
        category: code;
        /**
         * Contains category's id, extensions, and comments.
         */
        _category?: Element;
        /**
         * Describes the measurement repetition time
         */
        measurementPeriod?: Timing;
        /**
         * Describes the calibrations that have been performed or that are required to be performed
         */
        calibration?: DeviceMetricCalibration[];
    }
    /**
     * Provides guide for interpretation
     */
    interface ObservationReferenceRange extends Element {
        /**
         * Low Range, if relevant
         */
        low?: Quantity;
        /**
         * High Range, if relevant
         */
        high?: Quantity;
        /**
         * Indicates the meaning/use of this range of this range
         */
        meaning?: CodeableConcept;
        /**
         * Applicable age range, if relevant
         */
        age?: Range;
        /**
         * Text based reference range in an observation
         */
        text?: string;
        /**
         * Contains text's id, extensions, and comments.
         */
        _text?: Element;
    }
    /**
     * Resource related to this observation
     */
    interface ObservationRelated extends Element {
        /**
         * has-member | derived-from | sequel-to | replaces | qualified-by | interfered-by
         */
        type?: code;
        /**
         * Contains type's id, extensions, and comments.
         */
        _type?: Element;
        /**
         * Resource that is related to this one
         */
        target: Reference;
    }
    /**
     * Grouped questions
     */
    interface QuestionnaireGroup extends Element {
        /**
         * To link questionnaire with questionnaire response
         */
        linkId?: string;
        /**
         * Contains linkId's id, extensions, and comments.
         */
        _linkId?: Element;
        /**
         * Name to be displayed for group
         */
        title?: string;
        /**
         * Contains title's id, extensions, and comments.
         */
        _title?: Element;
        /**
         * Concept that represents this section on a questionnaire
         */
        concept?: Coding[];
        /**
         * Additional text for the group
         */
        text?: string;
        /**
         * Contains text's id, extensions, and comments.
         */
        _text?: Element;
        /**
         * Must group be included in data results?
         */
        required?: boolean;
        /**
         * Contains required's id, extensions, and comments.
         */
        _required?: Element;
        /**
         * Whether the group may repeat
         */
        repeats?: boolean;
        /**
         * Contains repeats's id, extensions, and comments.
         */
        _repeats?: Element;
        /**
         * Nested questionnaire group
         */
        group?: QuestionnaireGroup[];
        /**
         * Questions in this group
         */
        question?: QuestionnaireGroupQuestion[];
    }
    /**
     * Questions in this group
     */
    interface QuestionnaireGroupQuestion extends Element {
        /**
         * To link questionnaire with questionnaire response
         */
        linkId?: string;
        /**
         * Contains linkId's id, extensions, and comments.
         */
        _linkId?: Element;
        /**
         * Concept that represents this question on a questionnaire
         */
        concept?: Coding[];
        /**
         * Text of the question as it is shown to the user
         */
        text?: string;
        /**
         * Contains text's id, extensions, and comments.
         */
        _text?: Element;
        /**
         * boolean | decimal | integer | date | dateTime +
         */
        type?: code;
        /**
         * Contains type's id, extensions, and comments.
         */
        _type?: Element;
        /**
         * Must question be answered in data results?
         */
        required?: boolean;
        /**
         * Contains required's id, extensions, and comments.
         */
        _required?: Element;
        /**
         * Can question  have multiple answers?
         */
        repeats?: boolean;
        /**
         * Contains repeats's id, extensions, and comments.
         */
        _repeats?: Element;
        /**
         * Valueset containing permitted answers
         */
        options?: Reference;
        /**
         * Permitted answer
         */
        option?: Coding[];
        /**
         * Nested questionnaire group
         */
        group?: QuestionnaireGroup[];
    }
    /**
     * Contact details of the publisher
     */
    interface ValueSetContact extends Element {
        /**
         * Name of a individual to contact
         */
        name?: string;
        /**
         * Contains name's id, extensions, and comments.
         */
        _name?: Element;
        /**
         * Contact details for individual or publisher
         */
        telecom?: ContactPoint[];
    }
    /**
     * An inline code system - part of this value set
     */
    interface ValueSetCodeSystem extends Element {
        /**
         * URI to identify the code system (e.g. in Coding.system)
         */
        system: uri;
        /**
         * Contains system's id, extensions, and comments.
         */
        _system?: Element;
        /**
         * Version (for use in Coding.version)
         */
        version?: string;
        /**
         * Contains version's id, extensions, and comments.
         */
        _version?: Element;
        /**
         * If code comparison is case sensitive
         */
        caseSensitive?: boolean;
        /**
         * Contains caseSensitive's id, extensions, and comments.
         */
        _caseSensitive?: Element;
        /**
         * Concepts in the code system
         */
        concept: ValueSetCodeSystemConcept[];
    }
    /**
     * Concepts in the code system
     */
    interface ValueSetCodeSystemConcept extends Element {
        /**
         * Code that identifies concept
         */
        code: code;
        /**
         * Contains code's id, extensions, and comments.
         */
        _code?: Element;
        /**
         * If this code is not for use as a real concept
         */
        abstract?: boolean;
        /**
         * Contains abstract's id, extensions, and comments.
         */
        _abstract?: Element;
        /**
         * Text to Display to the user
         */
        display?: string;
        /**
         * Contains display's id, extensions, and comments.
         */
        _display?: Element;
        /**
         * Formal Definition
         */
        definition?: string;
        /**
         * Contains definition's id, extensions, and comments.
         */
        _definition?: Element;
        /**
         * Additional representations for the concept
         */
        designation?: ValueSetCodeSystemConceptDesignation[];
        /**
         * Child Concepts (is-a / contains / categorises)
         */
        concept?: ValueSetCodeSystemConcept[];
    }
    /**
     * Additional representations for the concept
     */
    interface ValueSetCodeSystemConceptDesignation extends Element {
        /**
         * Human language of the designation
         */
        language?: code;
        /**
         * Contains language's id, extensions, and comments.
         */
        _language?: Element;
        /**
         * Details how this designation would be used
         */
        use?: Coding;
        /**
         * The text value for this designation
         */
        value: string;
        /**
         * Contains value's id, extensions, and comments.
         */
        _value?: Element;
    }
    /**
     * When value set includes codes from elsewhere
     */
    interface ValueSetCompose extends Element {
        /**
         * Import the contents of another value set
         */
        import?: uri[];
        /**
         * Contains import's id, extensions, and comments.
         */
        _import?: Element[];
        /**
         * Include one or more codes from a code system
         */
        include?: ValueSetComposeInclude[];
        /**
         * Explicitly exclude codes
         */
        exclude?: ValueSetComposeInclude[];
    }
    /**
     * Include one or more codes from a code system
     */
    interface ValueSetComposeInclude extends Element {
        /**
         * The system the codes come from
         */
        system: uri;
        /**
         * Contains system's id, extensions, and comments.
         */
        _system?: Element;
        /**
         * Specific version of the code system referred to
         */
        version?: string;
        /**
         * Contains version's id, extensions, and comments.
         */
        _version?: Element;
        /**
         * A concept defined in the system
         */
        concept?: ValueSetComposeIncludeConcept[];
        /**
         * Select codes/concepts by their properties (including relationships)
         */
        filter?: ValueSetComposeIncludeFilter[];
    }
    /**
     * A concept defined in the system
     */
    interface ValueSetComposeIncludeConcept extends Element {
        /**
         * Code or expression from system
         */
        code: code;
        /**
         * Contains code's id, extensions, and comments.
         */
        _code?: Element;
        /**
         * Test to display for this code for this value set
         */
        display?: string;
        /**
         * Contains display's id, extensions, and comments.
         */
        _display?: Element;
        /**
         * Additional representations for this valueset
         */
        designation?: ValueSetCodeSystemConceptDesignation[];
    }
    /**
     * Select codes/concepts by their properties (including relationships)
     */
    interface ValueSetComposeIncludeFilter extends Element {
        /**
         * A property defined by the code system
         */
        property: code;
        /**
         * Contains property's id, extensions, and comments.
         */
        _property?: Element;
        /**
         * = | is-a | is-not-a | regex | in | not-in
         */
        op: code;
        /**
         * Contains op's id, extensions, and comments.
         */
        _op?: Element;
        /**
         * Code from the system, or regex criteria
         */
        value: code;
        /**
         * Contains value's id, extensions, and comments.
         */
        _value?: Element;
    }
    /**
     * Used when the value set is "expanded"
     */
    interface ValueSetExpansion extends Element {
        /**
         * Uniquely identifies this expansion
         */
        identifier: uri;
        /**
         * Contains identifier's id, extensions, and comments.
         */
        _identifier?: Element;
        /**
         * Time valueset expansion happened
         */
        timestamp: dateTime;
        /**
         * Contains timestamp's id, extensions, and comments.
         */
        _timestamp?: Element;
        /**
         * Total number of codes in the expansion
         */
        total?: integer;
        /**
         * Contains total's id, extensions, and comments.
         */
        _total?: Element;
        /**
         * Offset at which this resource starts
         */
        offset?: integer;
        /**
         * Contains offset's id, extensions, and comments.
         */
        _offset?: Element;
        /**
         * Parameter that controlled the expansion process
         */
        parameter?: ValueSetExpansionParameter[];
        /**
         * Codes in the value set
         */
        contains?: ValueSetExpansionContains[];
    }
    /**
     * Parameter that controlled the expansion process
     */
    interface ValueSetExpansionParameter extends Element {
        /**
         * Name as assigned by server
         */
        name: string;
        /**
         * Contains name's id, extensions, and comments.
         */
        _name?: Element;
        /**
         * Value of the named parameter
         */
        valueString?: string;
        /**
         * Contains valueString's id, extensions, and comments.
         */
        _valueString?: Element;
        /**
         * Value of the named parameter
         */
        valueBoolean?: boolean;
        /**
         * Contains valueBoolean's id, extensions, and comments.
         */
        _valueBoolean?: Element;
        /**
         * Value of the named parameter
         */
        valueInteger?: integer;
        /**
         * Contains valueInteger's id, extensions, and comments.
         */
        _valueInteger?: Element;
        /**
         * Value of the named parameter
         */
        valueDecimal?: decimal;
        /**
         * Contains valueDecimal's id, extensions, and comments.
         */
        _valueDecimal?: Element;
        /**
         * Value of the named parameter
         */
        valueUri?: uri;
        /**
         * Contains valueUri's id, extensions, and comments.
         */
        _valueUri?: Element;
        /**
         * Value of the named parameter
         */
        valueCode?: code;
        /**
         * Contains valueCode's id, extensions, and comments.
         */
        _valueCode?: Element;
    }
    /**
     * Codes in the value set
     */
    interface ValueSetExpansionContains extends Element {
        /**
         * System value for the code
         */
        system?: uri;
        /**
         * Contains system's id, extensions, and comments.
         */
        _system?: Element;
        /**
         * If user cannot select this entry
         */
        abstract?: boolean;
        /**
         * Contains abstract's id, extensions, and comments.
         */
        _abstract?: Element;
        /**
         * Version in which this code / display is defined
         */
        version?: string;
        /**
         * Contains version's id, extensions, and comments.
         */
        _version?: Element;
        /**
         * Code - if blank, this is not a choosable code
         */
        code?: code;
        /**
         * Contains code's id, extensions, and comments.
         */
        _code?: Element;
        /**
         * User display for the concept
         */
        display?: string;
        /**
         * Contains display's id, extensions, and comments.
         */
        _display?: Element;
        /**
         * Codes contained under this entry
         */
        contains?: ValueSetExpansionContains[];
    }
    /**
     * A set of codes drawn from one or more code systems
     */
    interface ValueSet extends DomainResource {
        /**
         * Globally unique logical id for  value set
         */
        url?: uri;
        /**
         * Contains url's id, extensions, and comments.
         */
        _url?: Element;
        /**
         * Additional identifier for the value set (v2 / CDA)
         */
        identifier?: Identifier;
        /**
         * Logical id for this version of the value set
         */
        version?: string;
        /**
         * Contains version's id, extensions, and comments.
         */
        _version?: Element;
        /**
         * Informal name for this value set
         */
        name?: string;
        /**
         * Contains name's id, extensions, and comments.
         */
        _name?: Element;
        /**
         * draft | active | retired
         */
        status: code;
        /**
         * Contains status's id, extensions, and comments.
         */
        _status?: Element;
        /**
         * If for testing purposes, not real usage
         */
        experimental?: boolean;
        /**
         * Contains experimental's id, extensions, and comments.
         */
        _experimental?: Element;
        /**
         * Name of the publisher (Organization or individual)
         */
        publisher?: string;
        /**
         * Contains publisher's id, extensions, and comments.
         */
        _publisher?: Element;
        /**
         * Contact details of the publisher
         */
        contact?: ValueSetContact[];
        /**
         * Date for given status
         */
        date?: dateTime;
        /**
         * Contains date's id, extensions, and comments.
         */
        _date?: Element;
        /**
         * Fixed date for all referenced code systems and value sets
         */
        lockedDate?: date;
        /**
         * Contains lockedDate's id, extensions, and comments.
         */
        _lockedDate?: Element;
        /**
         * Human language description of the value set
         */
        description?: string;
        /**
         * Contains description's id, extensions, and comments.
         */
        _description?: Element;
        /**
         * Content intends to support these contexts
         */
        useContext?: CodeableConcept[];
        /**
         * Indicates whether or not any change to the content logical definition may occur
         */
        immutable?: boolean;
        /**
         * Contains immutable's id, extensions, and comments.
         */
        _immutable?: Element;
        /**
         * Why is this needed?
         */
        requirements?: string;
        /**
         * Contains requirements's id, extensions, and comments.
         */
        _requirements?: Element;
        /**
         * Use and/or Publishing restrictions
         */
        copyright?: string;
        /**
         * Contains copyright's id, extensions, and comments.
         */
        _copyright?: Element;
        /**
         * Whether this is intended to be used with an extensible binding
         */
        extensible?: boolean;
        /**
         * Contains extensible's id, extensions, and comments.
         */
        _extensible?: Element;
        /**
         * An inline code system - part of this value set
         */
        codeSystem?: ValueSetCodeSystem;
        /**
         * When value set includes codes from elsewhere
         */
        compose?: ValueSetCompose;
        /**
         * Used when the value set is "expanded"
         */
        expansion?: ValueSetExpansion;
    }
    /**
     * A structured set of questions
     */
    interface Questionnaire extends DomainResource {
        /**
         * External Ids for this questionnaire
         */
        identifier?: Identifier[];
        /**
         * Logical id for this version of Questionnaire
         */
        version?: string;
        /**
         * Contains version's id, extensions, and comments.
         */
        _version?: Element;
        /**
         * draft | published | retired
         */
        status: code;
        /**
         * Contains status's id, extensions, and comments.
         */
        _status?: Element;
        /**
         * Date this version was authored
         */
        date?: dateTime;
        /**
         * Contains date's id, extensions, and comments.
         */
        _date?: Element;
        /**
         * Organization/individual who designed the questionnaire
         */
        publisher?: string;
        /**
         * Contains publisher's id, extensions, and comments.
         */
        _publisher?: Element;
        /**
         * Contact information of the publisher
         */
        telecom?: ContactPoint[];
        /**
         * Resource that can be subject of QuestionnaireResponse
         */
        subjectType?: code[];
        /**
         * Contains subjectType's id, extensions, and comments.
         */
        _subjectType?: Element[];
        /**
         * Grouped questions
         */
        group: QuestionnaireGroup;
    }
    /**
     * Grouped questions
     */
    interface QuestionnaireResponseGroup extends Element {
        /**
         * Corresponding group within Questionnaire
         */
        linkId?: string;
        /**
         * Contains linkId's id, extensions, and comments.
         */
        _linkId?: Element;
        /**
         * Name for this group
         */
        title?: string;
        /**
         * Contains title's id, extensions, and comments.
         */
        _title?: Element;
        /**
         * Additional text for the group
         */
        text?: string;
        /**
         * Contains text's id, extensions, and comments.
         */
        _text?: Element;
        /**
         * The subject this group's answers are about
         */
        subject?: Reference;
        /**
         * Nested questionnaire response group
         */
        group?: QuestionnaireResponseGroup[];
        /**
         * Questions in this group
         */
        question?: QuestionnaireResponseGroupQuestion[];
    }
    /**
     * Questions in this group
     */
    interface QuestionnaireResponseGroupQuestion extends Element {
        /**
         * Corresponding question within Questionnaire
         */
        linkId?: string;
        /**
         * Contains linkId's id, extensions, and comments.
         */
        _linkId?: Element;
        /**
         * Text of the question as it is shown to the user
         */
        text?: string;
        /**
         * Contains text's id, extensions, and comments.
         */
        _text?: Element;
        /**
         * The response(s) to the question
         */
        answer?: QuestionnaireResponseGroupQuestionAnswer[];
    }
    /**
     * The response(s) to the question
     */
    interface QuestionnaireResponseGroupQuestionAnswer extends Element {
        /**
         * Single-valued answer to the question
         */
        valueBoolean?: boolean;
        /**
         * Contains valueBoolean's id, extensions, and comments.
         */
        _valueBoolean?: Element;
        /**
         * Single-valued answer to the question
         */
        valueDecimal?: decimal;
        /**
         * Contains valueDecimal's id, extensions, and comments.
         */
        _valueDecimal?: Element;
        /**
         * Single-valued answer to the question
         */
        valueInteger?: integer;
        /**
         * Contains valueInteger's id, extensions, and comments.
         */
        _valueInteger?: Element;
        /**
         * Single-valued answer to the question
         */
        valueDate?: date;
        /**
         * Contains valueDate's id, extensions, and comments.
         */
        _valueDate?: Element;
        /**
         * Single-valued answer to the question
         */
        valueDateTime?: dateTime;
        /**
         * Contains valueDateTime's id, extensions, and comments.
         */
        _valueDateTime?: Element;
        /**
         * Single-valued answer to the question
         */
        valueInstant?: instant;
        /**
         * Contains valueInstant's id, extensions, and comments.
         */
        _valueInstant?: Element;
        /**
         * Single-valued answer to the question
         */
        valueTime?: time;
        /**
         * Contains valueTime's id, extensions, and comments.
         */
        _valueTime?: Element;
        /**
         * Single-valued answer to the question
         */
        valueString?: string;
        /**
         * Contains valueString's id, extensions, and comments.
         */
        _valueString?: Element;
        /**
         * Single-valued answer to the question
         */
        valueUri?: uri;
        /**
         * Contains valueUri's id, extensions, and comments.
         */
        _valueUri?: Element;
        /**
         * Single-valued answer to the question
         */
        valueAttachment?: Attachment;
        /**
         * Single-valued answer to the question
         */
        valueCoding?: Coding;
        /**
         * Single-valued answer to the question
         */
        valueQuantity?: Quantity;
        /**
         * Single-valued answer to the question
         */
        valueReference?: Reference;
        /**
         * Nested questionnaire group
         */
        group?: QuestionnaireResponseGroup[];
    }
    /**
     * A structured set of questions and their answers
     */
    interface QuestionnaireResponse extends DomainResource {
        /**
         * Unique id for this set of answers
         */
        identifier?: Identifier;
        /**
         * Form being answered
         */
        questionnaire?: Reference;
        /**
         * in-progress | completed | amended
         */
        status: code;
        /**
         * Contains status's id, extensions, and comments.
         */
        _status?: Element;
        /**
         * The subject of the questions
         */
        subject?: Reference;
        /**
         * Person who received and recorded the answers
         */
        author?: Reference;
        /**
         * Date this version was authored
         */
        authored?: dateTime;
        /**
         * Contains authored's id, extensions, and comments.
         */
        _authored?: Element;
        /**
         * The person who answered the questions
         */
        source?: Reference;
        /**
         * Primary encounter during which the answers were collected
         */
        encounter?: Reference;
        /**
         * Grouped questions
         */
        group?: QuestionnaireResponseGroup;
    }
    /**
     * Component results
     */
    interface ObservationComponent extends Element {
        /**
         * Type of component observation (code / type)
         */
        code: CodeableConcept;
        /**
         * Actual component result
         */
        valueQuantity?: Quantity;
        /**
         * Actual component result
         */
        valueCodeableConcept?: CodeableConcept;
        /**
         * Actual component result
         */
        valueString?: string;
        /**
         * Contains valueString's id, extensions, and comments.
         */
        _valueString?: Element;
        /**
         * Actual component result
         */
        valueRange?: Range;
        /**
         * Actual component result
         */
        valueRatio?: Ratio;
        /**
         * Actual component result
         */
        valueSampledData?: SampledData;
        /**
         * Actual component result
         */
        valueAttachment?: Attachment;
        /**
         * Actual component result
         */
        valueTime?: time;
        /**
         * Contains valueTime's id, extensions, and comments.
         */
        _valueTime?: Element;
        /**
         * Actual component result
         */
        valueDateTime?: dateTime;
        /**
         * Contains valueDateTime's id, extensions, and comments.
         */
        _valueDateTime?: Element;
        /**
         * Actual component result
         */
        valuePeriod?: Period;
        /**
         * Why the component result is missing
         */
        dataAbsentReason?: CodeableConcept;
        /**
         * Provides guide for interpretation ofcomponent result
         */
        referenceRange?: ObservationReferenceRange[];
    }
    /**
     * Measurements and simple assertions
     */
    interface Observation extends DomainResource {
        /**
         * Unique Id for this particular observation
         */
        identifier?: Identifier[];
        /**
         * registered | preliminary | final | amended +
         */
        status: code;
        /**
         * Contains status's id, extensions, and comments.
         */
        _status?: Element;
        /**
         * Classification of  type of observation
         */
        category?: CodeableConcept;
        /**
         * Type of observation (code / type)
         */
        code: CodeableConcept;
        /**
         * Who and/or what this is about
         */
        subject?: Reference;
        /**
         * Healthcare event during which this observation is made
         */
        encounter?: Reference;
        /**
         * Clinically Relevant time/time-period for observation
         */
        effectiveDateTime?: dateTime;
        /**
         * Contains effectiveDateTime's id, extensions, and comments.
         */
        _effectiveDateTime?: Element;
        /**
         * Clinically Relevant time/time-period for observation
         */
        effectivePeriod?: Period;
        /**
         * Date/Time this was made available
         */
        issued?: instant;
        /**
         * Contains issued's id, extensions, and comments.
         */
        _issued?: Element;
        /**
         * Who is responsible for the observation
         */
        performer?: Reference[];
        /**
         * Actual result
         */
        valueQuantity?: Quantity;
        /**
         * Actual result
         */
        valueCodeableConcept?: CodeableConcept;
        /**
         * Actual result
         */
        valueString?: string;
        /**
         * Contains valueString's id, extensions, and comments.
         */
        _valueString?: Element;
        /**
         * Actual result
         */
        valueRange?: Range;
        /**
         * Actual result
         */
        valueRatio?: Ratio;
        /**
         * Actual result
         */
        valueSampledData?: SampledData;
        /**
         * Actual result
         */
        valueAttachment?: Attachment;
        /**
         * Actual result
         */
        valueTime?: time;
        /**
         * Contains valueTime's id, extensions, and comments.
         */
        _valueTime?: Element;
        /**
         * Actual result
         */
        valueDateTime?: dateTime;
        /**
         * Contains valueDateTime's id, extensions, and comments.
         */
        _valueDateTime?: Element;
        /**
         * Actual result
         */
        valuePeriod?: Period;
        /**
         * Why the result is missing
         */
        dataAbsentReason?: CodeableConcept;
        /**
         * High, low, normal, etc.
         */
        interpretation?: CodeableConcept;
        /**
         * Comments about result
         */
        comments?: string;
        /**
         * Contains comments's id, extensions, and comments.
         */
        _comments?: Element;
        /**
         * Observed body part
         */
        bodySite?: CodeableConcept;
        /**
         * How it was done
         */
        method?: CodeableConcept;
        /**
         * Specimen used for this observation
         */
        specimen?: Reference;
        /**
         * (Measurement) Device
         */
        device?: Reference;
        /**
         * Provides guide for interpretation
         */
        referenceRange?: ObservationReferenceRange[];
        /**
         * Resource related to this observation
         */
        related?: ObservationRelated[];
        /**
         * Component results
         */
        component?: ObservationComponent[];
    }
    /**
     * Condition that the related person had
     */
    interface FamilyMemberHistoryCondition extends Element {
        /**
         * Condition suffered by relation
         */
        code: CodeableConcept;
        /**
         * deceased | permanent disability | etc.
         */
        outcome?: CodeableConcept;
        /**
         * When condition first manifested
         */
        onsetQuantity?: Quantity;
        /**
         * When condition first manifested
         */
        onsetRange?: Range;
        /**
         * When condition first manifested
         */
        onsetPeriod?: Period;
        /**
         * When condition first manifested
         */
        onsetString?: string;
        /**
         * Contains onsetString's id, extensions, and comments.
         */
        _onsetString?: Element;
        /**
         * Extra information about condition
         */
        note?: Annotation;
    }
    /**
     * Information about patient's relatives, relevant for patient
     */
    interface FamilyMemberHistory extends DomainResource {
        /**
         * External Id(s) for this record
         */
        identifier?: Identifier[];
        /**
         * Patient history is about
         */
        patient: Reference;
        /**
         * When history was captured/updated
         */
        date?: dateTime;
        /**
         * Contains date's id, extensions, and comments.
         */
        _date?: Element;
        /**
         * partial | completed | entered-in-error | health-unknown
         */
        status: code;
        /**
         * Contains status's id, extensions, and comments.
         */
        _status?: Element;
        /**
         * The family member described
         */
        name?: string;
        /**
         * Contains name's id, extensions, and comments.
         */
        _name?: Element;
        /**
         * Relationship to the subject
         */
        relationship: CodeableConcept;
        /**
         * male | female | other | unknown
         */
        gender?: code;
        /**
         * Contains gender's id, extensions, and comments.
         */
        _gender?: Element;
        /**
         * (approximate) date of birth
         */
        bornPeriod?: Period;
        /**
         * (approximate) date of birth
         */
        bornDate?: date;
        /**
         * Contains bornDate's id, extensions, and comments.
         */
        _bornDate?: Element;
        /**
         * (approximate) date of birth
         */
        bornString?: string;
        /**
         * Contains bornString's id, extensions, and comments.
         */
        _bornString?: Element;
        /**
         * (approximate) age
         */
        ageQuantity?: Quantity;
        /**
         * (approximate) age
         */
        ageRange?: Range;
        /**
         * (approximate) age
         */
        ageString?: string;
        /**
         * Contains ageString's id, extensions, and comments.
         */
        _ageString?: Element;
        /**
         * Dead? How old/when?
         */
        deceasedBoolean?: boolean;
        /**
         * Contains deceasedBoolean's id, extensions, and comments.
         */
        _deceasedBoolean?: Element;
        /**
         * Dead? How old/when?
         */
        deceasedQuantity?: Quantity;
        /**
         * Dead? How old/when?
         */
        deceasedRange?: Range;
        /**
         * Dead? How old/when?
         */
        deceasedDate?: date;
        /**
         * Contains deceasedDate's id, extensions, and comments.
         */
        _deceasedDate?: Element;
        /**
         * Dead? How old/when?
         */
        deceasedString?: string;
        /**
         * Contains deceasedString's id, extensions, and comments.
         */
        _deceasedString?: Element;
        /**
         * General note about related person
         */
        note?: Annotation;
        /**
         * Condition that the related person had
         */
        condition?: FamilyMemberHistoryCondition[];
    }
    /**
     * Relationships to other documents
     */
    interface DocumentReferenceRelatesTo extends Element {
        /**
         * replaces | transforms | signs | appends
         */
        code: code;
        /**
         * Contains code's id, extensions, and comments.
         */
        _code?: Element;
        /**
         * Target of the relationship
         */
        target: Reference;
    }
    /**
     * Document referenced
     */
    interface DocumentReferenceContent extends Element {
        /**
         * Where to access the document
         */
        attachment: Attachment;
        /**
         * Format/content rules for the document
         */
        format?: Coding[];
    }
    /**
     * Clinical context of document
     */
    interface DocumentReferenceContext extends Element {
        /**
         * Context of the document  content
         */
        encounter?: Reference;
        /**
         * Main Clinical Acts Documented
         */
        event?: CodeableConcept[];
        /**
         * Time of service that is being documented
         */
        period?: Period;
        /**
         * Kind of facility where patient was seen
         */
        facilityType?: CodeableConcept;
        /**
         * Additional details about where the content was created (e.g. clinical specialty)
         */
        practiceSetting?: CodeableConcept;
        /**
         * Patient demographics from source
         */
        sourcePatientInfo?: Reference;
        /**
         * Related identifiers or resources
         */
        related?: DocumentReferenceContextRelated[];
    }
    /**
     * Related identifiers or resources
     */
    interface DocumentReferenceContextRelated extends Element {
        /**
         * Identifer of related objects or events
         */
        identifier?: Identifier;
        /**
         * Related Resource
         */
        ref?: Reference;
    }
    /**
     * A reference to a document
     */
    interface DocumentReference extends DomainResource {
        /**
         * Master Version Specific Identifier
         */
        masterIdentifier?: Identifier;
        /**
         * Other identifiers for the document
         */
        identifier?: Identifier[];
        /**
         * Who|what is the subject of the document
         */
        subject?: Reference;
        /**
         * Kind of document (LOINC if possible)
         */
        type: CodeableConcept;
        /**
         * Categorization of document
         */
        class?: CodeableConcept;
        /**
         * Who and/or what authored the document
         */
        author?: Reference[];
        /**
         * Org which maintains the document
         */
        custodian?: Reference;
        /**
         * Who/What authenticated the document
         */
        authenticator?: Reference;
        /**
         * Document creation time
         */
        created?: dateTime;
        /**
         * Contains created's id, extensions, and comments.
         */
        _created?: Element;
        /**
         * When this document reference created
         */
        indexed: instant;
        /**
         * Contains indexed's id, extensions, and comments.
         */
        _indexed?: Element;
        /**
         * current | superseded | entered-in-error
         */
        status: code;
        /**
         * Contains status's id, extensions, and comments.
         */
        _status?: Element;
        /**
         * preliminary | final | appended | amended | entered-in-error
         */
        docStatus?: CodeableConcept;
        /**
         * Relationships to other documents
         */
        relatesTo?: DocumentReferenceRelatesTo[];
        /**
         * Human-readable description (title)
         */
        description?: string;
        /**
         * Contains description's id, extensions, and comments.
         */
        _description?: Element;
        /**
         * Document security-tags
         */
        securityLabel?: CodeableConcept[];
        /**
         * Document referenced
         */
        content: DocumentReferenceContent[];
        /**
         * Clinical context of document
         */
        context?: DocumentReferenceContext;
    }
    /**
     * A list of events of interest in the lifecycle
     */
    interface DiagnosticOrderEvent extends Element {
        /**
         * proposed | draft | planned | requested | received | accepted | in-progress | review | completed | cancelled | suspended | rejected | failed
         */
        status: code;
        /**
         * Contains status's id, extensions, and comments.
         */
        _status?: Element;
        /**
         * More information about the event and its context
         */
        description?: CodeableConcept;
        /**
         * The date at which the event happened
         */
        dateTime: dateTime;
        /**
         * Contains dateTime's id, extensions, and comments.
         */
        _dateTime?: Element;
        /**
         * Who recorded or did this
         */
        actor?: Reference;
    }
    /**
     * The items the orderer requested
     */
    interface DiagnosticOrderItem extends Element {
        /**
         * Code to indicate the item (test or panel) being ordered
         */
        code: CodeableConcept;
        /**
         * If this item relates to specific specimens
         */
        specimen?: Reference[];
        /**
         * Location of requested test (if applicable)
         */
        bodySite?: CodeableConcept;
        /**
         * proposed | draft | planned | requested | received | accepted | in-progress | review | completed | cancelled | suspended | rejected | failed
         */
        status?: code;
        /**
         * Contains status's id, extensions, and comments.
         */
        _status?: Element;
        /**
         * Events specific to this item
         */
        event?: DiagnosticOrderEvent[];
    }
    /**
     * A request for a diagnostic service
     */
    interface DiagnosticOrder extends DomainResource {
        /**
         * Who and/or what test is about
         */
        subject: Reference;
        /**
         * Who ordered the test
         */
        orderer?: Reference;
        /**
         * Identifiers assigned to this order
         */
        identifier?: Identifier[];
        /**
         * The encounter that this diagnostic order is associated with
         */
        encounter?: Reference;
        /**
         * Explanation/Justification for test
         */
        reason?: CodeableConcept[];
        /**
         * Additional clinical information
         */
        supportingInformation?: Reference[];
        /**
         * If the whole order relates to specific specimens
         */
        specimen?: Reference[];
        /**
         * proposed | draft | planned | requested | received | accepted | in-progress | review | completed | cancelled | suspended | rejected | failed
         */
        status?: code;
        /**
         * Contains status's id, extensions, and comments.
         */
        _status?: Element;
        /**
         * routine | urgent | stat | asap
         */
        priority?: code;
        /**
         * Contains priority's id, extensions, and comments.
         */
        _priority?: Element;
        /**
         * A list of events of interest in the lifecycle
         */
        event?: DiagnosticOrderEvent[];
        /**
         * The items the orderer requested
         */
        item?: DiagnosticOrderItem[];
        /**
         * Other notes and comments
         */
        note?: Annotation[];
    }
    /**
     * A request for a procedure to be performed
     */
    interface ProcedureRequest extends DomainResource {
        /**
         * Identifier
         */
        identifier?: Identifier[];
        /**
         * Subject
         */
        subject: Reference;
        /**
         * Procedure Code
         */
        code: CodeableConcept;
        /**
         * Target body sites
         */
        bodySite?: CodeableConcept[];
        /**
         * Indication
         */
        reasonCodeableConcept?: CodeableConcept;
        /**
         * Indication
         */
        reasonReference?: Reference;
        /**
         * Procedure timing schedule
         */
        scheduledDateTime?: dateTime;
        /**
         * Contains scheduledDateTime's id, extensions, and comments.
         */
        _scheduledDateTime?: Element;
        /**
         * Procedure timing schedule
         */
        scheduledPeriod?: Period;
        /**
         * Procedure timing schedule
         */
        scheduledTiming?: Timing;
        /**
         * Encounter
         */
        encounter?: Reference;
        /**
         * Performer
         */
        performer?: Reference;
        /**
         * proposed | draft | requested | received | accepted | in-progress | completed | suspended | rejected | aborted
         */
        status?: code;
        /**
         * Contains status's id, extensions, and comments.
         */
        _status?: Element;
        /**
         * Notes
         */
        notes?: Annotation[];
        /**
         * PRN
         */
        asNeededBoolean?: boolean;
        /**
         * Contains asNeededBoolean's id, extensions, and comments.
         */
        _asNeededBoolean?: Element;
        /**
         * PRN
         */
        asNeededCodeableConcept?: CodeableConcept;
        /**
         * When Requested
         */
        orderedOn?: dateTime;
        /**
         * Contains orderedOn's id, extensions, and comments.
         */
        _orderedOn?: Element;
        /**
         * Ordering Party
         */
        orderer?: Reference;
        /**
         * routine | urgent | stat | asap
         */
        priority?: code;
        /**
         * Contains priority's id, extensions, and comments.
         */
        _priority?: Element;
    }
    /**
     * A request for referral or transfer of care
     */
    interface ReferralRequest extends DomainResource {
        /**
         * draft | requested | active | cancelled | accepted | rejected | completed
         */
        status: code;
        /**
         * Contains status's id, extensions, and comments.
         */
        _status?: Element;
        /**
         * Business Identifier
         */
        identifier?: Identifier[];
        /**
         * Date of creation/activation
         */
        date?: dateTime;
        /**
         * Contains date's id, extensions, and comments.
         */
        _date?: Element;
        /**
         * Referral/Transition of care request type
         */
        type?: CodeableConcept;
        /**
         * The clinical specialty (discipline) that the referral is requested for
         */
        specialty?: CodeableConcept;
        /**
         * Urgency of referral / transfer of care request
         */
        priority?: CodeableConcept;
        /**
         * Patient referred to care or transfer
         */
        patient?: Reference;
        /**
         * Requester of referral / transfer of care
         */
        requester?: Reference;
        /**
         * Receiver of referral / transfer of care request
         */
        recipient?: Reference[];
        /**
         * Originating encounter
         */
        encounter?: Reference;
        /**
         * Date referral/transfer of care request is sent
         */
        dateSent?: dateTime;
        /**
         * Contains dateSent's id, extensions, and comments.
         */
        _dateSent?: Element;
        /**
         * Reason for referral / Transfer of care request
         */
        reason?: CodeableConcept;
        /**
         * A textual description of the referral
         */
        description?: string;
        /**
         * Contains description's id, extensions, and comments.
         */
        _description?: Element;
        /**
         * What actions are requested as part of referral?
         */
        serviceRequested?: CodeableConcept[];
        /**
         * Additonal information to support referral or transfer of care request
         */
        supportingInformation?: Reference[];
        /**
         * Requested service(s) fulfillment time
         */
        fulfillmentTime?: Period;
    }
    /**
     * The people who performed the procedure
     */
    interface ProcedurePerformer extends Element {
        /**
         * The reference to the practitioner
         */
        actor?: Reference;
        /**
         * The role the actor was in
         */
        role?: CodeableConcept;
    }
    /**
     * Device changed in procedure
     */
    interface ProcedureFocalDevice extends Element {
        /**
         * Kind of change to device
         */
        action?: CodeableConcept;
        /**
         * Device that was changed
         */
        manipulated: Reference;
    }
    /**
     * An action that was or is currently being performed on a patient
     */
    interface Procedure extends DomainResource {
        /**
         * External Ids for this procedure
         */
        identifier?: Identifier[];
        /**
         * Who procedure was performed on
         */
        subject: Reference;
        /**
         * in-progress | aborted | completed | entered-in-error
         */
        status: code;
        /**
         * Contains status's id, extensions, and comments.
         */
        _status?: Element;
        /**
         * Classification of the procedure
         */
        category?: CodeableConcept;
        /**
         * Identification of the procedure
         */
        code: CodeableConcept;
        /**
         * True if procedure was not performed as scheduled
         */
        notPerformed?: boolean;
        /**
         * Contains notPerformed's id, extensions, and comments.
         */
        _notPerformed?: Element;
        /**
         * Reason procedure not performed
         */
        reasonNotPerformed?: CodeableConcept[];
        /**
         * Target body sites
         */
        bodySite?: CodeableConcept[];
        /**
         * Reason procedure performed
         */
        reasonCodeableConcept?: CodeableConcept;
        /**
         * Reason procedure performed
         */
        reasonReference?: Reference;
        /**
         * The people who performed the procedure
         */
        performer?: ProcedurePerformer[];
        /**
         * Date/Period the procedure was performed
         */
        performedDateTime?: dateTime;
        /**
         * Contains performedDateTime's id, extensions, and comments.
         */
        _performedDateTime?: Element;
        /**
         * Date/Period the procedure was performed
         */
        performedPeriod?: Period;
        /**
         * The encounter when procedure performed
         */
        encounter?: Reference;
        /**
         * Where the procedure happened
         */
        location?: Reference;
        /**
         * What was result of procedure?
         */
        outcome?: CodeableConcept;
        /**
         * Any report that results from the procedure
         */
        report?: Reference[];
        /**
         * Complication following the procedure
         */
        complication?: CodeableConcept[];
        /**
         * Instructions for follow up
         */
        followUp?: CodeableConcept[];
        /**
         * A request for this procedure
         */
        request?: Reference;
        /**
         * Additional information about procedure
         */
        notes?: Annotation[];
        /**
         * Device changed in procedure
         */
        focalDevice?: ProcedureFocalDevice[];
        /**
         * Items used during procedure
         */
        used?: Reference[];
    }
    /**
     * Each study has one or more series of instances
     */
    interface ImagingStudySeries extends Element {
        /**
         * Numeric identifier of this series
         */
        number?: unsignedInt;
        /**
         * Contains number's id, extensions, and comments.
         */
        _number?: Element;
        /**
         * The modality of the instances in the series
         */
        modality: Coding;
        /**
         * Formal identifier for this series
         */
        uid: oid;
        /**
         * Contains uid's id, extensions, and comments.
         */
        _uid?: Element;
        /**
         * A description of the series
         */
        description?: string;
        /**
         * Contains description's id, extensions, and comments.
         */
        _description?: Element;
        /**
         * Number of Series Related Instances
         */
        numberOfInstances: unsignedInt;
        /**
         * Contains numberOfInstances's id, extensions, and comments.
         */
        _numberOfInstances?: Element;
        /**
         * ONLINE | OFFLINE | NEARLINE | UNAVAILABLE
         */
        availability?: code;
        /**
         * Contains availability's id, extensions, and comments.
         */
        _availability?: Element;
        /**
         * Location of the referenced instance(s)
         */
        url?: uri;
        /**
         * Contains url's id, extensions, and comments.
         */
        _url?: Element;
        /**
         * Body part examined
         */
        bodySite?: Coding;
        /**
         * Body part laterality
         */
        laterality?: Coding;
        /**
         * When the series started
         */
        started?: dateTime;
        /**
         * Contains started's id, extensions, and comments.
         */
        _started?: Element;
        /**
         * A single SOP instance from the series
         */
        instance?: ImagingStudySeriesInstance[];
    }
    /**
     * A single SOP instance from the series
     */
    interface ImagingStudySeriesInstance extends Element {
        /**
         * The number of this instance in the series
         */
        number?: unsignedInt;
        /**
         * Contains number's id, extensions, and comments.
         */
        _number?: Element;
        /**
         * Formal identifier for this instance
         */
        uid: oid;
        /**
         * Contains uid's id, extensions, and comments.
         */
        _uid?: Element;
        /**
         * DICOM class type
         */
        sopClass: oid;
        /**
         * Contains sopClass's id, extensions, and comments.
         */
        _sopClass?: Element;
        /**
         * Type of instance (image etc)
         */
        type?: string;
        /**
         * Contains type's id, extensions, and comments.
         */
        _type?: Element;
        /**
         * Description of instance
         */
        title?: string;
        /**
         * Contains title's id, extensions, and comments.
         */
        _title?: Element;
        /**
         * Content of the instance
         */
        content?: Attachment[];
    }
    /**
     * A set of images produced in single study (one or more series of references images)
     */
    interface ImagingStudy extends DomainResource {
        /**
         * When the study was started
         */
        started?: dateTime;
        /**
         * Contains started's id, extensions, and comments.
         */
        _started?: Element;
        /**
         * Who the images are of
         */
        patient: Reference;
        /**
         * Formal identifier for the study
         */
        uid: oid;
        /**
         * Contains uid's id, extensions, and comments.
         */
        _uid?: Element;
        /**
         * Related workflow identifier ("Accession Number")
         */
        accession?: Identifier;
        /**
         * Other identifiers for the study
         */
        identifier?: Identifier[];
        /**
         * Order(s) that caused this study to be performed
         */
        order?: Reference[];
        /**
         * All series.modality if actual acquisition modalities
         */
        modalityList?: Coding[];
        /**
         * Referring physician (0008,0090)
         */
        referrer?: Reference;
        /**
         * ONLINE | OFFLINE | NEARLINE | UNAVAILABLE (0008,0056)
         */
        availability?: code;
        /**
         * Contains availability's id, extensions, and comments.
         */
        _availability?: Element;
        /**
         * Retrieve URI
         */
        url?: uri;
        /**
         * Contains url's id, extensions, and comments.
         */
        _url?: Element;
        /**
         * Number of Study Related Series
         */
        numberOfSeries: unsignedInt;
        /**
         * Contains numberOfSeries's id, extensions, and comments.
         */
        _numberOfSeries?: Element;
        /**
         * Number of Study Related Instances
         */
        numberOfInstances: unsignedInt;
        /**
         * Contains numberOfInstances's id, extensions, and comments.
         */
        _numberOfInstances?: Element;
        /**
         * Type of procedure performed
         */
        procedure?: Reference[];
        /**
         * Who interpreted images
         */
        interpreter?: Reference;
        /**
         * Institution-generated description
         */
        description?: string;
        /**
         * Contains description's id, extensions, and comments.
         */
        _description?: Element;
        /**
         * Each study has one or more series of instances
         */
        series?: ImagingStudySeries[];
    }
    /**
     * Study identity of the selected instances
     */
    interface ImagingObjectSelectionStudy extends Element {
        /**
         * Study instance UID
         */
        uid: oid;
        /**
         * Contains uid's id, extensions, and comments.
         */
        _uid?: Element;
        /**
         * Retrieve study URL
         */
        url?: uri;
        /**
         * Contains url's id, extensions, and comments.
         */
        _url?: Element;
        /**
         * Reference to ImagingStudy
         */
        imagingStudy?: Reference;
        /**
         * Series identity of the selected instances
         */
        series: ImagingObjectSelectionStudySeries[];
    }
    /**
     * Series identity of the selected instances
     */
    interface ImagingObjectSelectionStudySeries extends Element {
        /**
         * Series instance UID
         */
        uid?: oid;
        /**
         * Contains uid's id, extensions, and comments.
         */
        _uid?: Element;
        /**
         * Retrieve series URL
         */
        url?: uri;
        /**
         * Contains url's id, extensions, and comments.
         */
        _url?: Element;
        /**
         * The selected instance
         */
        instance: ImagingObjectSelectionStudySeriesInstance[];
    }
    /**
     * The selected instance
     */
    interface ImagingObjectSelectionStudySeriesInstance extends Element {
        /**
         * SOP class UID of instance
         */
        sopClass: oid;
        /**
         * Contains sopClass's id, extensions, and comments.
         */
        _sopClass?: Element;
        /**
         * Selected instance UID
         */
        uid: oid;
        /**
         * Contains uid's id, extensions, and comments.
         */
        _uid?: Element;
        /**
         * Retrieve instance URL
         */
        url: uri;
        /**
         * Contains url's id, extensions, and comments.
         */
        _url?: Element;
        /**
         * The frame set
         */
        frames?: ImagingObjectSelectionStudySeriesInstanceFrames[];
    }
    /**
     * The frame set
     */
    interface ImagingObjectSelectionStudySeriesInstanceFrames extends Element {
        /**
         * Frame numbers
         */
        frameNumbers: unsignedInt[];
        /**
         * Contains frameNumbers's id, extensions, and comments.
         */
        _frameNumbers?: Element[];
        /**
         * Retrieve frame URL
         */
        url: uri;
        /**
         * Contains url's id, extensions, and comments.
         */
        _url?: Element;
    }
    /**
     * Key Object Selection
     */
    interface ImagingObjectSelection extends DomainResource {
        /**
         * Instance UID
         */
        uid: oid;
        /**
         * Contains uid's id, extensions, and comments.
         */
        _uid?: Element;
        /**
         * Patient of the selected objects
         */
        patient: Reference;
        /**
         * Reason for selection
         */
        title: CodeableConcept;
        /**
         * Description text
         */
        description?: string;
        /**
         * Contains description's id, extensions, and comments.
         */
        _description?: Element;
        /**
         * Author (human or machine)
         */
        author?: Reference;
        /**
         * Authoring time of the selection
         */
        authoringTime?: dateTime;
        /**
         * Contains authoringTime's id, extensions, and comments.
         */
        _authoringTime?: Element;
        /**
         * Study identity of the selected instances
         */
        study: ImagingObjectSelectionStudy[];
    }
    /**
     * Key images associated with this report
     */
    interface DiagnosticReportImage extends Element {
        /**
         * Comment about the image (e.g. explanation)
         */
        comment?: string;
        /**
         * Contains comment's id, extensions, and comments.
         */
        _comment?: Element;
        /**
         * Reference to the image source
         */
        link: Reference;
    }
    /**
     * A photo, video, or audio recording acquired or used in healthcare. The actual content may be inline or provided by direct reference
     */
    interface Media extends DomainResource {
        /**
         * photo | video | audio
         */
        type: code;
        /**
         * Contains type's id, extensions, and comments.
         */
        _type?: Element;
        /**
         * The type of acquisition equipment/process
         */
        subtype?: CodeableConcept;
        /**
         * Identifier(s) for the image
         */
        identifier?: Identifier[];
        /**
         * Who/What this Media is a record of
         */
        subject?: Reference;
        /**
         * The person who generated the image
         */
        operator?: Reference;
        /**
         * Imaging view e.g Lateral or Antero-posterior
         */
        view?: CodeableConcept;
        /**
         * Name of the device/manufacturer
         */
        deviceName?: string;
        /**
         * Contains deviceName's id, extensions, and comments.
         */
        _deviceName?: Element;
        /**
         * Height of the image in pixels(photo/video)
         */
        height?: positiveInt;
        /**
         * Contains height's id, extensions, and comments.
         */
        _height?: Element;
        /**
         * Width of the image in pixels (photo/video)
         */
        width?: positiveInt;
        /**
         * Contains width's id, extensions, and comments.
         */
        _width?: Element;
        /**
         * Number of frames if > 1 (photo)
         */
        frames?: positiveInt;
        /**
         * Contains frames's id, extensions, and comments.
         */
        _frames?: Element;
        /**
         * Length in seconds (audio / video)
         */
        duration?: unsignedInt;
        /**
         * Contains duration's id, extensions, and comments.
         */
        _duration?: Element;
        /**
         * Actual Media - reference or data
         */
        content: Attachment;
    }
    /**
     * A Diagnostic report - a combination of request information, atomic results, images, interpretation, as well as formatted reports
     */
    interface DiagnosticReport extends DomainResource {
        /**
         * Id for external references to this report
         */
        identifier?: Identifier[];
        /**
         * registered | partial | final | corrected | appended | cancelled | entered-in-error
         */
        status: code;
        /**
         * Contains status's id, extensions, and comments.
         */
        _status?: Element;
        /**
         * Service category
         */
        category?: CodeableConcept;
        /**
         * Name/Code for this diagnostic report
         */
        code: CodeableConcept;
        /**
         * The subject of the report, usually, but not always, the patient
         */
        subject: Reference;
        /**
         * Health care event when test ordered
         */
        encounter?: Reference;
        /**
         * Clinically Relevant time/time-period for report
         */
        effectiveDateTime?: dateTime;
        /**
         * Contains effectiveDateTime's id, extensions, and comments.
         */
        _effectiveDateTime?: Element;
        /**
         * Clinically Relevant time/time-period for report
         */
        effectivePeriod?: Period;
        /**
         * DateTime this version was released
         */
        issued: instant;
        /**
         * Contains issued's id, extensions, and comments.
         */
        _issued?: Element;
        /**
         * Responsible Diagnostic Service
         */
        performer: Reference;
        /**
         * What was requested
         */
        request?: Reference[];
        /**
         * Specimens this report is based on
         */
        specimen?: Reference[];
        /**
         * Observations - simple, or complex nested groups
         */
        result?: Reference[];
        /**
         * Reference to full details of imaging associated with the diagnostic report
         */
        imagingStudy?: Reference[];
        /**
         * Key images associated with this report
         */
        image?: DiagnosticReportImage[];
        /**
         * Clinical Interpretation of test results
         */
        conclusion?: string;
        /**
         * Contains conclusion's id, extensions, and comments.
         */
        _conclusion?: Element;
        /**
         * Codes for the conclusion
         */
        codedDiagnosis?: CodeableConcept[];
        /**
         * Entire Report as issued
         */
        presentedForm?: Attachment[];
    }
    /**
     * Possible or likely findings and diagnoses
     */
    interface ClinicalImpressionFinding extends Element {
        /**
         * Specific text or code for finding
         */
        item: CodeableConcept;
        /**
         * Which investigations support finding
         */
        cause?: string;
        /**
         * Contains cause's id, extensions, and comments.
         */
        _cause?: Element;
    }
    /**
     * Diagnosis considered not possible
     */
    interface ClinicalImpressionRuledOut extends Element {
        /**
         * Specific text of code for diagnosis
         */
        item: CodeableConcept;
        /**
         * Grounds for elimination
         */
        reason?: string;
        /**
         * Contains reason's id, extensions, and comments.
         */
        _reason?: Element;
    }
    /**
     * Message payload
     */
    interface CommunicationRequestPayload extends Element {
        /**
         * Message part content
         */
        contentString?: string;
        /**
         * Contains contentString's id, extensions, and comments.
         */
        _contentString?: Element;
        /**
         * Message part content
         */
        contentAttachment?: Attachment;
        /**
         * Message part content
         */
        contentReference?: Reference;
    }
    /**
     * A request for information to be sent to a receiver
     */
    interface CommunicationRequest extends DomainResource {
        /**
         * Unique identifier
         */
        identifier?: Identifier[];
        /**
         * Message category
         */
        category?: CodeableConcept;
        /**
         * Message sender
         */
        sender?: Reference;
        /**
         * Message recipient
         */
        recipient?: Reference[];
        /**
         * Message payload
         */
        payload?: CommunicationRequestPayload[];
        /**
         * A channel of communication
         */
        medium?: CodeableConcept[];
        /**
         * An individual who requested a communication
         */
        requester?: Reference;
        /**
         * proposed | planned | requested | received | accepted | in-progress | completed | suspended | rejected | failed
         */
        status?: code;
        /**
         * Contains status's id, extensions, and comments.
         */
        _status?: Element;
        /**
         * Encounter leading to message
         */
        encounter?: Reference;
        /**
         * When scheduled
         */
        scheduledDateTime?: dateTime;
        /**
         * Contains scheduledDateTime's id, extensions, and comments.
         */
        _scheduledDateTime?: Element;
        /**
         * When scheduled
         */
        scheduledPeriod?: Period;
        /**
         * Indication for message
         */
        reason?: CodeableConcept[];
        /**
         * When ordered or proposed
         */
        requestedOn?: dateTime;
        /**
         * Contains requestedOn's id, extensions, and comments.
         */
        _requestedOn?: Element;
        /**
         * Focus of message
         */
        subject?: Reference;
        /**
         * Message urgency
         */
        priority?: CodeableConcept;
    }
    /**
     * A request for a patient to use or be given a medical device
     */
    interface DeviceUseRequest extends DomainResource {
        /**
         * Target body site
         */
        bodySiteCodeableConcept?: CodeableConcept;
        /**
         * Target body site
         */
        bodySiteReference?: Reference;
        /**
         * proposed | planned | requested | received | accepted | in-progress | completed | suspended | rejected | aborted
         */
        status?: code;
        /**
         * Contains status's id, extensions, and comments.
         */
        _status?: Element;
        /**
         * Device requested
         */
        device: Reference;
        /**
         * Encounter motivating request
         */
        encounter?: Reference;
        /**
         * Request identifier
         */
        identifier?: Identifier[];
        /**
         * Reason for request
         */
        indication?: CodeableConcept[];
        /**
         * Notes or comments
         */
        notes?: string[];
        /**
         * Contains notes's id, extensions, and comments.
         */
        _notes?: Element[];
        /**
         * PRN
         */
        prnReason?: CodeableConcept[];
        /**
         * When ordered
         */
        orderedOn?: dateTime;
        /**
         * Contains orderedOn's id, extensions, and comments.
         */
        _orderedOn?: Element;
        /**
         * When recorded
         */
        recordedOn?: dateTime;
        /**
         * Contains recordedOn's id, extensions, and comments.
         */
        _recordedOn?: Element;
        /**
         * Focus of request
         */
        subject: Reference;
        /**
         * Schedule for use
         */
        timingTiming?: Timing;
        /**
         * Schedule for use
         */
        timingPeriod?: Period;
        /**
         * Schedule for use
         */
        timingDateTime?: dateTime;
        /**
         * Contains timingDateTime's id, extensions, and comments.
         */
        _timingDateTime?: Element;
        /**
         * routine | urgent | stat | asap
         */
        priority?: code;
        /**
         * Contains priority's id, extensions, and comments.
         */
        _priority?: Element;
    }
    /**
     * How medication should be taken
     */
    interface MedicationOrderDosageInstruction extends Element {
        /**
         * Dosage instructions expressed as text
         */
        text?: string;
        /**
         * Contains text's id, extensions, and comments.
         */
        _text?: Element;
        /**
         * Supplemental instructions - e.g. "with meals"
         */
        additionalInstructions?: CodeableConcept;
        /**
         * When medication should be administered
         */
        timing?: Timing;
        /**
         * Take "as needed" (for x)
         */
        asNeededBoolean?: boolean;
        /**
         * Contains asNeededBoolean's id, extensions, and comments.
         */
        _asNeededBoolean?: Element;
        /**
         * Take "as needed" (for x)
         */
        asNeededCodeableConcept?: CodeableConcept;
        /**
         * Body site to administer to
         */
        siteCodeableConcept?: CodeableConcept;
        /**
         * Body site to administer to
         */
        siteReference?: Reference;
        /**
         * How drug should enter body
         */
        route?: CodeableConcept;
        /**
         * Technique for administering medication
         */
        method?: CodeableConcept;
        /**
         * Amount of medication per dose
         */
        doseRange?: Range;
        /**
         * Amount of medication per dose
         */
        doseQuantity?: Quantity;
        /**
         * Amount of medication per unit of time
         */
        rateRatio?: Ratio;
        /**
         * Amount of medication per unit of time
         */
        rateRange?: Range;
        /**
         * Upper limit on medication per unit of time
         */
        maxDosePerPeriod?: Ratio;
    }
    /**
     * Medication supply authorization
     */
    interface MedicationOrderDispenseRequest extends Element {
        /**
         * Product to be supplied
         */
        medicationCodeableConcept?: CodeableConcept;
        /**
         * Product to be supplied
         */
        medicationReference?: Reference;
        /**
         * Time period supply is authorized for
         */
        validityPeriod?: Period;
        /**
         * # of refills authorized
         */
        numberOfRepeatsAllowed?: positiveInt;
        /**
         * Contains numberOfRepeatsAllowed's id, extensions, and comments.
         */
        _numberOfRepeatsAllowed?: Element;
        /**
         * Amount of medication to supply per dispense
         */
        quantity?: Quantity;
        /**
         * Days supply per dispense
         */
        expectedSupplyDuration?: Quantity;
    }
    /**
     * Any restrictions on medication substitution?
     */
    interface MedicationOrderSubstitution extends Element {
        /**
         * generic | formulary +
         */
        type: CodeableConcept;
        /**
         * Why should substitution (not) be made
         */
        reason?: CodeableConcept;
    }
    /**
     * Prescription of medication to for patient
     */
    interface MedicationOrder extends DomainResource {
        /**
         * External identifier
         */
        identifier?: Identifier[];
        /**
         * When prescription was authorized
         */
        dateWritten?: dateTime;
        /**
         * Contains dateWritten's id, extensions, and comments.
         */
        _dateWritten?: Element;
        /**
         * active | on-hold | completed | entered-in-error | stopped | draft
         */
        status?: code;
        /**
         * Contains status's id, extensions, and comments.
         */
        _status?: Element;
        /**
         * When prescription was stopped
         */
        dateEnded?: dateTime;
        /**
         * Contains dateEnded's id, extensions, and comments.
         */
        _dateEnded?: Element;
        /**
         * Why prescription was stopped
         */
        reasonEnded?: CodeableConcept;
        /**
         * Who prescription is for
         */
        patient?: Reference;
        /**
         * Who ordered the medication(s)
         */
        prescriber?: Reference;
        /**
         * Created during encounter / admission / stay
         */
        encounter?: Reference;
        /**
         * Reason or indication for writing the prescription
         */
        reasonCodeableConcept?: CodeableConcept;
        /**
         * Reason or indication for writing the prescription
         */
        reasonReference?: Reference;
        /**
         * Information about the prescription
         */
        note?: string;
        /**
         * Contains note's id, extensions, and comments.
         */
        _note?: Element;
        /**
         * Medication to be taken
         */
        medicationCodeableConcept?: CodeableConcept;
        /**
         * Medication to be taken
         */
        medicationReference?: Reference;
        /**
         * How medication should be taken
         */
        dosageInstruction?: MedicationOrderDosageInstruction[];
        /**
         * Medication supply authorization
         */
        dispenseRequest?: MedicationOrderDispenseRequest;
        /**
         * Any restrictions on medication substitution?
         */
        substitution?: MedicationOrderSubstitution;
        /**
         * An order/prescription that this supersedes
         */
        priorPrescription?: Reference;
    }
    /**
     * Oral diet components
     */
    interface NutritionOrderOralDiet extends Element {
        /**
         * Type of oral diet or diet restrictions that describe what can be consumed orally
         */
        type?: CodeableConcept[];
        /**
         * Scheduled frequency of diet
         */
        schedule?: Timing[];
        /**
         * Required  nutrient modifications
         */
        nutrient?: NutritionOrderOralDietNutrient[];
        /**
         * Required  texture modifications
         */
        texture?: NutritionOrderOralDietTexture[];
        /**
         * The required consistency of fluids and liquids provided to the patient
         */
        fluidConsistencyType?: CodeableConcept[];
        /**
         * Instructions or additional information about the oral diet
         */
        instruction?: string;
        /**
         * Contains instruction's id, extensions, and comments.
         */
        _instruction?: Element;
    }
    /**
     * Required  nutrient modifications
     */
    interface NutritionOrderOralDietNutrient extends Element {
        /**
         * Type of nutrient that is being modified
         */
        modifier?: CodeableConcept;
        /**
         * Quantity of the specified nutrient
         */
        amount?: Quantity;
    }
    /**
     * Required  texture modifications
     */
    interface NutritionOrderOralDietTexture extends Element {
        /**
         * Code to indicate how to alter the texture of the foods, e.g., pureed
         */
        modifier?: CodeableConcept;
        /**
         * Concepts that are used to identify an entity that is ingested for nutritional purposes
         */
        foodType?: CodeableConcept;
    }
    /**
     * Supplement components
     */
    interface NutritionOrderSupplement extends Element {
        /**
         * Type of supplement product requested
         */
        type?: CodeableConcept;
        /**
         * Product or brand name of the nutritional supplement
         */
        productName?: string;
        /**
         * Contains productName's id, extensions, and comments.
         */
        _productName?: Element;
        /**
         * Scheduled frequency of supplement
         */
        schedule?: Timing[];
        /**
         * Amount of the nutritional supplement
         */
        quantity?: Quantity;
        /**
         * Instructions or additional information about the oral supplement
         */
        instruction?: string;
        /**
         * Contains instruction's id, extensions, and comments.
         */
        _instruction?: Element;
    }
    /**
     * Enteral formula components
     */
    interface NutritionOrderEnteralFormula extends Element {
        /**
         * Type of enteral or infant formula
         */
        baseFormulaType?: CodeableConcept;
        /**
         * Product or brand name of the enteral or infant formula
         */
        baseFormulaProductName?: string;
        /**
         * Contains baseFormulaProductName's id, extensions, and comments.
         */
        _baseFormulaProductName?: Element;
        /**
         * Type of modular component to add to the feeding
         */
        additiveType?: CodeableConcept;
        /**
         * Product or brand name of the modular additive
         */
        additiveProductName?: string;
        /**
         * Contains additiveProductName's id, extensions, and comments.
         */
        _additiveProductName?: Element;
        /**
         * Amount of energy per specified volume that is required
         */
        caloricDensity?: Quantity;
        /**
         * How the formula should enter the patient's gastrointestinal tract
         */
        routeofAdministration?: CodeableConcept;
        /**
         * Formula feeding instruction as structured data
         */
        administration?: NutritionOrderEnteralFormulaAdministration[];
        /**
         * Upper limit on formula volume per unit of time
         */
        maxVolumeToDeliver?: Quantity;
        /**
         * Formula feeding instructions expressed as text
         */
        administrationInstruction?: string;
        /**
         * Contains administrationInstruction's id, extensions, and comments.
         */
        _administrationInstruction?: Element;
    }
    /**
     * Formula feeding instruction as structured data
     */
    interface NutritionOrderEnteralFormulaAdministration extends Element {
        /**
         * Scheduled frequency of enteral feeding
         */
        schedule?: Timing;
        /**
         * The volume of formula to provide
         */
        quantity?: Quantity;
        /**
         * Speed with which the formula is provided per period of time
         */
        rateQuantity?: Quantity;
        /**
         * Speed with which the formula is provided per period of time
         */
        rateRatio?: Ratio;
    }
    /**
     * A request for a diet, formula or nutritional supplement
     */
    interface NutritionOrder extends DomainResource {
        /**
         * The person who requires the diet, formula or nutritional supplement
         */
        patient: Reference;
        /**
         * Who ordered the diet, formula or nutritional supplement
         */
        orderer?: Reference;
        /**
         * Identifiers assigned to this order
         */
        identifier?: Identifier[];
        /**
         * The encounter associated with that this nutrition order
         */
        encounter?: Reference;
        /**
         * Date and time the nutrition order was requested
         */
        dateTime: dateTime;
        /**
         * Contains dateTime's id, extensions, and comments.
         */
        _dateTime?: Element;
        /**
         * proposed | draft | planned | requested | active | on-hold | completed | cancelled
         */
        status?: code;
        /**
         * Contains status's id, extensions, and comments.
         */
        _status?: Element;
        /**
         * List of the patient's food and nutrition-related allergies and intolerances
         */
        allergyIntolerance?: Reference[];
        /**
         * Order-specific modifier about the type of food that should be given
         */
        foodPreferenceModifier?: CodeableConcept[];
        /**
         * Order-specific modifier about the type of food that should not be given
         */
        excludeFoodModifier?: CodeableConcept[];
        /**
         * Oral diet components
         */
        oralDiet?: NutritionOrderOralDiet;
        /**
         * Supplement components
         */
        supplement?: NutritionOrderSupplement[];
        /**
         * Enteral formula components
         */
        enteralFormula?: NutritionOrderEnteralFormula;
    }
    /**
     * When order should be fulfilled
     */
    interface OrderWhen extends Element {
        /**
         * Code specifies when request should be done. The code may simply be a priority code
         */
        code?: CodeableConcept;
        /**
         * A formal schedule
         */
        schedule?: Timing;
    }
    /**
     * A request to perform an action
     */
    interface Order extends DomainResource {
        /**
         * Identifiers assigned to this order by the orderer or by the receiver
         */
        identifier?: Identifier[];
        /**
         * When the order was made
         */
        date?: dateTime;
        /**
         * Contains date's id, extensions, and comments.
         */
        _date?: Element;
        /**
         * Patient this order is about
         */
        subject?: Reference;
        /**
         * Who initiated the order
         */
        source?: Reference;
        /**
         * Who is intended to fulfill the order
         */
        target?: Reference;
        /**
         * Text - why the order was made
         */
        reasonCodeableConcept?: CodeableConcept;
        /**
         * Text - why the order was made
         */
        reasonReference?: Reference;
        /**
         * When order should be fulfilled
         */
        when?: OrderWhen;
        /**
         * What action is being ordered
         */
        detail: Reference[];
    }
    /**
     * Items to re-adjudicate
     */
    interface ProcessRequestItem extends Element {
        /**
         * Service instance
         */
        sequenceLinkId: integer;
        /**
         * Contains sequenceLinkId's id, extensions, and comments.
         */
        _sequenceLinkId?: Element;
    }
    /**
     * Process request
     */
    interface ProcessRequest extends DomainResource {
        /**
         * cancel | poll | reprocess | status
         */
        action: code;
        /**
         * Contains action's id, extensions, and comments.
         */
        _action?: Element;
        /**
         * Business Identifier
         */
        identifier?: Identifier[];
        /**
         * Resource version
         */
        ruleset?: Coding;
        /**
         * Original version
         */
        originalRuleset?: Coding;
        /**
         * Creation date
         */
        created?: dateTime;
        /**
         * Contains created's id, extensions, and comments.
         */
        _created?: Element;
        /**
         * Target of the request
         */
        target?: Reference;
        /**
         * Responsible practitioner
         */
        provider?: Reference;
        /**
         * Responsible organization
         */
        organization?: Reference;
        /**
         * Request reference
         */
        request?: Reference;
        /**
         * Response reference
         */
        response?: Reference;
        /**
         * Nullify
         */
        nullify?: boolean;
        /**
         * Contains nullify's id, extensions, and comments.
         */
        _nullify?: Element;
        /**
         * Reference number/string
         */
        reference?: string;
        /**
         * Contains reference's id, extensions, and comments.
         */
        _reference?: Element;
        /**
         * Items to re-adjudicate
         */
        item?: ProcessRequestItem[];
        /**
         * Resource type(s) to include
         */
        include?: string[];
        /**
         * Contains include's id, extensions, and comments.
         */
        _include?: Element[];
        /**
         * Resource type(s) to exclude
         */
        exclude?: string[];
        /**
         * Contains exclude's id, extensions, and comments.
         */
        _exclude?: Element[];
        /**
         * Period
         */
        period?: Period;
    }
    /**
     * When the request should be fulfilled
     */
    interface SupplyRequestWhen extends Element {
        /**
         * Fulfilment code
         */
        code?: CodeableConcept;
        /**
         * Formal fulfillment schedule
         */
        schedule?: Timing;
    }
    /**
     * Request for a medication, substance or device
     */
    interface SupplyRequest extends DomainResource {
        /**
         * Patient for whom the item is supplied
         */
        patient?: Reference;
        /**
         * Who initiated this order
         */
        source?: Reference;
        /**
         * When the request was made
         */
        date?: dateTime;
        /**
         * Contains date's id, extensions, and comments.
         */
        _date?: Element;
        /**
         * Unique identifier
         */
        identifier?: Identifier;
        /**
         * requested | completed | failed | cancelled
         */
        status?: code;
        /**
         * Contains status's id, extensions, and comments.
         */
        _status?: Element;
        /**
         * The kind of supply (central, non-stock, etc)
         */
        kind?: CodeableConcept;
        /**
         * Medication, Substance, or Device requested to be supplied
         */
        orderedItem?: Reference;
        /**
         * Who is intended to fulfill the request
         */
        supplier?: Reference[];
        /**
         * Why the supply item was requested
         */
        reasonCodeableConcept?: CodeableConcept;
        /**
         * Why the supply item was requested
         */
        reasonReference?: Reference;
        /**
         * When the request should be fulfilled
         */
        when?: SupplyRequestWhen;
    }
    /**
     * Vision supply authorization
     */
    interface VisionPrescriptionDispense extends Element {
        /**
         * Product to be supplied
         */
        product: Coding;
        /**
         * right | left
         */
        eye?: code;
        /**
         * Contains eye's id, extensions, and comments.
         */
        _eye?: Element;
        /**
         * Lens sphere
         */
        sphere?: decimal;
        /**
         * Contains sphere's id, extensions, and comments.
         */
        _sphere?: Element;
        /**
         * Lens cylinder
         */
        cylinder?: decimal;
        /**
         * Contains cylinder's id, extensions, and comments.
         */
        _cylinder?: Element;
        /**
         * Lens axis
         */
        axis?: integer;
        /**
         * Contains axis's id, extensions, and comments.
         */
        _axis?: Element;
        /**
         * Lens prism
         */
        prism?: decimal;
        /**
         * Contains prism's id, extensions, and comments.
         */
        _prism?: Element;
        /**
         * up | down | in | out
         */
        base?: code;
        /**
         * Contains base's id, extensions, and comments.
         */
        _base?: Element;
        /**
         * Lens add
         */
        add?: decimal;
        /**
         * Contains add's id, extensions, and comments.
         */
        _add?: Element;
        /**
         * Contact Lens power
         */
        power?: decimal;
        /**
         * Contains power's id, extensions, and comments.
         */
        _power?: Element;
        /**
         * Contact lens back curvature
         */
        backCurve?: decimal;
        /**
         * Contains backCurve's id, extensions, and comments.
         */
        _backCurve?: Element;
        /**
         * Contact Lens diameter
         */
        diameter?: decimal;
        /**
         * Contains diameter's id, extensions, and comments.
         */
        _diameter?: Element;
        /**
         * Lens wear duration
         */
        duration?: Quantity;
        /**
         * Lens add
         */
        color?: string;
        /**
         * Contains color's id, extensions, and comments.
         */
        _color?: Element;
        /**
         * Lens add
         */
        brand?: string;
        /**
         * Contains brand's id, extensions, and comments.
         */
        _brand?: Element;
        /**
         * Notes for coatings
         */
        notes?: string;
        /**
         * Contains notes's id, extensions, and comments.
         */
        _notes?: Element;
    }
    /**
     * Prescription for Vision correction products for a patient
     */
    interface VisionPrescription extends DomainResource {
        /**
         * Business identifier
         */
        identifier?: Identifier[];
        /**
         * When prescription was authorized
         */
        dateWritten?: dateTime;
        /**
         * Contains dateWritten's id, extensions, and comments.
         */
        _dateWritten?: Element;
        /**
         * Who prescription is for
         */
        patient?: Reference;
        /**
         * Who authorizes the Vision product
         */
        prescriber?: Reference;
        /**
         * Created during encounter / admission / stay
         */
        encounter?: Reference;
        /**
         * Reason or indication for writing the prescription
         */
        reasonCodeableConcept?: CodeableConcept;
        /**
         * Reason or indication for writing the prescription
         */
        reasonReference?: Reference;
        /**
         * Vision supply authorization
         */
        dispense?: VisionPrescriptionDispense[];
    }
    /**
     * A clinical assessment performed when planning treatments and management strategies for a patient
     */
    interface ClinicalImpression extends DomainResource {
        /**
         * The patient being assessed
         */
        patient: Reference;
        /**
         * The clinician performing the assessment
         */
        assessor?: Reference;
        /**
         * in-progress | completed | entered-in-error
         */
        status: code;
        /**
         * Contains status's id, extensions, and comments.
         */
        _status?: Element;
        /**
         * When the assessment occurred
         */
        date?: dateTime;
        /**
         * Contains date's id, extensions, and comments.
         */
        _date?: Element;
        /**
         * Why/how the assessment was performed
         */
        description?: string;
        /**
         * Contains description's id, extensions, and comments.
         */
        _description?: Element;
        /**
         * Reference to last assessment
         */
        previous?: Reference;
        /**
         * General assessment of patient state
         */
        problem?: Reference[];
        /**
         * Request or event that necessitated this assessment
         */
        triggerCodeableConcept?: CodeableConcept;
        /**
         * Request or event that necessitated this assessment
         */
        triggerReference?: Reference;
        /**
         * One or more sets of investigations (signs, symptions, etc)
         */
        investigations?: ClinicalImpressionInvestigations[];
        /**
         * Clinical Protocol followed
         */
        protocol?: uri;
        /**
         * Contains protocol's id, extensions, and comments.
         */
        _protocol?: Element;
        /**
         * Summary of the assessment
         */
        summary?: string;
        /**
         * Contains summary's id, extensions, and comments.
         */
        _summary?: Element;
        /**
         * Possible or likely findings and diagnoses
         */
        finding?: ClinicalImpressionFinding[];
        /**
         * Diagnosies/conditions resolved since previous assessment
         */
        resolved?: CodeableConcept[];
        /**
         * Diagnosis considered not possible
         */
        ruledOut?: ClinicalImpressionRuledOut[];
        /**
         * Estimate of likely outcome
         */
        prognosis?: string;
        /**
         * Contains prognosis's id, extensions, and comments.
         */
        _prognosis?: Element;
        /**
         * Plan of action after assessment
         */
        plan?: Reference[];
        /**
         * Actions taken during assessment
         */
        action?: Reference[];
    }
    /**
     * Supporting evidence
     */
    interface ConditionEvidence extends Element {
        /**
         * Manifestation/symptom
         */
        code?: CodeableConcept;
        /**
         * Supporting information found elsewhere
         */
        detail?: Reference[];
    }
    /**
     * Detailed information about conditions, problems or diagnoses
     */
    interface Condition extends DomainResource {
        /**
         * External Ids for this condition
         */
        identifier?: Identifier[];
        /**
         * Who has the condition?
         */
        patient: Reference;
        /**
         * Encounter when condition first asserted
         */
        encounter?: Reference;
        /**
         * Person who asserts this condition
         */
        asserter?: Reference;
        /**
         * When first entered
         */
        dateRecorded?: date;
        /**
         * Contains dateRecorded's id, extensions, and comments.
         */
        _dateRecorded?: Element;
        /**
         * Identification of the condition, problem or diagnosis
         */
        code: CodeableConcept;
        /**
         * complaint | symptom | finding | diagnosis
         */
        category?: CodeableConcept;
        /**
         * active | relapse | remission | resolved
         */
        clinicalStatus?: code;
        /**
         * Contains clinicalStatus's id, extensions, and comments.
         */
        _clinicalStatus?: Element;
        /**
         * provisional | differential | confirmed | refuted | entered-in-error | unknown
         */
        verificationStatus: code;
        /**
         * Contains verificationStatus's id, extensions, and comments.
         */
        _verificationStatus?: Element;
        /**
         * Subjective severity of condition
         */
        severity?: CodeableConcept;
        /**
         * Estimated or actual date,  date-time, or age
         */
        onsetDateTime?: dateTime;
        /**
         * Contains onsetDateTime's id, extensions, and comments.
         */
        _onsetDateTime?: Element;
        /**
         * Estimated or actual date,  date-time, or age
         */
        onsetQuantity?: Quantity;
        /**
         * Estimated or actual date,  date-time, or age
         */
        onsetPeriod?: Period;
        /**
         * Estimated or actual date,  date-time, or age
         */
        onsetRange?: Range;
        /**
         * Estimated or actual date,  date-time, or age
         */
        onsetString?: string;
        /**
         * Contains onsetString's id, extensions, and comments.
         */
        _onsetString?: Element;
        /**
         * If/when in resolution/remission
         */
        abatementDateTime?: dateTime;
        /**
         * Contains abatementDateTime's id, extensions, and comments.
         */
        _abatementDateTime?: Element;
        /**
         * If/when in resolution/remission
         */
        abatementQuantity?: Quantity;
        /**
         * If/when in resolution/remission
         */
        abatementBoolean?: boolean;
        /**
         * Contains abatementBoolean's id, extensions, and comments.
         */
        _abatementBoolean?: Element;
        /**
         * If/when in resolution/remission
         */
        abatementPeriod?: Period;
        /**
         * If/when in resolution/remission
         */
        abatementRange?: Range;
        /**
         * If/when in resolution/remission
         */
        abatementString?: string;
        /**
         * Contains abatementString's id, extensions, and comments.
         */
        _abatementString?: Element;
        /**
         * Stage/grade, usually assessed formally
         */
        stage?: ConditionStage;
        /**
         * Supporting evidence
         */
        evidence?: ConditionEvidence[];
        /**
         * Anatomical location, if relevant
         */
        bodySite?: CodeableConcept[];
        /**
         * Additional information about the Condition
         */
        notes?: string;
        /**
         * Contains notes's id, extensions, and comments.
         */
        _notes?: Element;
    }
    /**
     * The list of practitioners that may be facilitating this episode of care for specific purposes
     */
    interface EpisodeOfCareCareTeam extends Element {
        /**
         * The role that this team member is taking within this episode of care
         */
        role?: CodeableConcept[];
        /**
         * The period of time that this practitioner is performing some role within the episode of care
         */
        period?: Period;
        /**
         * The practitioner (or Organization) within the team
         */
        member?: Reference;
    }
    /**
     * An association of a Patient with an Organization and  Healthcare Provider(s) for a period of time that the Organization assumes some level of responsibility
     */
    interface EpisodeOfCare extends DomainResource {
        /**
         * Identifier(s) by which this EpisodeOfCare is known
         */
        identifier?: Identifier[];
        /**
         * planned | waitlist | active | onhold | finished | cancelled
         */
        status: code;
        /**
         * Contains status's id, extensions, and comments.
         */
        _status?: Element;
        /**
         * The history of statuses that the EpisodeOfCare has been through (without requiring processing the history of the resource)
         */
        statusHistory?: EpisodeOfCareStatusHistory[];
        /**
         * Specific type of EpisodeOfCare
         */
        type?: CodeableConcept[];
        /**
         * A list of conditions/problems/diagnoses that this episode of care is intended to be providing care for
         */
        condition?: Reference[];
        /**
         * The patient that this EpisodeOfCare applies to
         */
        patient: Reference;
        /**
         * The organization that has assumed the specific responsibilities for the specified duration
         */
        managingOrganization?: Reference;
        /**
         * The interval during which the managing organization assumes the defined responsibility
         */
        period?: Period;
        /**
         * Referral Request(s) that this EpisodeOfCare manages activities within
         */
        referralRequest?: Reference[];
        /**
         * The practitioner that is the care manager/care co-ordinator for this patient
         */
        careManager?: Reference;
        /**
         * The list of practitioners that may be facilitating this episode of care for specific purposes
         */
        careTeam?: EpisodeOfCareCareTeam[];
    }
    /**
     * List of participants involved in the encounter
     */
    interface EncounterParticipant extends Element {
        /**
         * Role of participant in encounter
         */
        type?: CodeableConcept[];
        /**
         * Period of time during the encounter participant was present
         */
        period?: Period;
        /**
         * Persons involved in the encounter other than the patient
         */
        individual?: Reference;
    }
    /**
     * Details about the admission to a healthcare service
     */
    interface EncounterHospitalization extends Element {
        /**
         * Pre-admission identifier
         */
        preAdmissionIdentifier?: Identifier;
        /**
         * The location from which the patient came before admission
         */
        origin?: Reference;
        /**
         * From where patient was admitted (physician referral, transfer)
         */
        admitSource?: CodeableConcept;
        /**
         * The admitting Diagnosis as reported by admitting practitioner
         */
        admittingDiagnosis?: Reference[];
        /**
         * The type of hospital re-admission that has occurred (if any). If the value is absent, then this is not identified as a readmission
         */
        reAdmission?: CodeableConcept;
        /**
         * Diet preferences reported by the patient
         */
        dietPreference?: CodeableConcept[];
        /**
         * Special courtesies (VIP, board member)
         */
        specialCourtesy?: CodeableConcept[];
        /**
         * Wheelchair, translator, stretcher, etc
         */
        specialArrangement?: CodeableConcept[];
        /**
         * Location to which the patient is discharged
         */
        destination?: Reference;
        /**
         * Category or kind of location after discharge
         */
        dischargeDisposition?: CodeableConcept;
        /**
         * The final diagnosis given a patient before release from the hospital after all testing, surgery, and workup are complete
         */
        dischargeDiagnosis?: Reference[];
    }
    /**
     * List of locations the patient has been at
     */
    interface EncounterLocation extends Element {
        /**
         * Location the encounter takes place
         */
        location: Reference;
        /**
         * planned | active | reserved | completed
         */
        status?: code;
        /**
         * Contains status's id, extensions, and comments.
         */
        _status?: Element;
        /**
         * Time period during which the patient was present at the location
         */
        period?: Period;
    }
    /**
     * An interaction during which services are provided to the patient
     */
    interface Encounter extends DomainResource {
        /**
         * Identifier(s) by which this encounter is known
         */
        identifier?: Identifier[];
        /**
         * planned | arrived | in-progress | onleave | finished | cancelled
         */
        status: code;
        /**
         * Contains status's id, extensions, and comments.
         */
        _status?: Element;
        /**
         * List of Encounter statuses
         */
        statusHistory?: EncounterStatusHistory[];
        /**
         * inpatient | outpatient | ambulatory | emergency +
         */
        class?: code;
        /**
         * Contains class's id, extensions, and comments.
         */
        _class?: Element;
        /**
         * Specific type of encounter
         */
        type?: CodeableConcept[];
        /**
         * Indicates the urgency of the encounter
         */
        priority?: CodeableConcept;
        /**
         * The patient present at the encounter
         */
        patient?: Reference;
        /**
         * Episode(s) of care that this encounter should be recorded against
         */
        episodeOfCare?: Reference[];
        /**
         * The Referral that initiated this encounter
         */
        incomingReferral?: Reference[];
        /**
         * List of participants involved in the encounter
         */
        participant?: EncounterParticipant[];
        /**
         * The appointment that scheduled this encounter
         */
        appointment?: Reference;
        /**
         * The start and end time of the encounter
         */
        period?: Period;
        /**
         * Quantity of time the encounter lasted (less time absent)
         */
        length?: Quantity;
        /**
         * Reason the encounter takes place (code)
         */
        reason?: CodeableConcept[];
        /**
         * Reason the encounter takes place (resource)
         */
        indication?: Reference[];
        /**
         * Details about the admission to a healthcare service
         */
        hospitalization?: EncounterHospitalization;
        /**
         * List of locations the patient has been at
         */
        location?: EncounterLocation[];
        /**
         * The custodian organization of this Encounter record
         */
        serviceProvider?: Reference;
        /**
         * Another Encounter this encounter is part of
         */
        partOf?: Reference;
    }
    /**
     * Plans related to this one
     */
    interface CarePlanRelatedPlan extends Element {
        /**
         * includes | replaces | fulfills
         */
        code?: code;
        /**
         * Contains code's id, extensions, and comments.
         */
        _code?: Element;
        /**
         * Plan relationship exists with
         */
        plan: Reference;
    }
    /**
     * Who's involved in plan?
     */
    interface CarePlanParticipant extends Element {
        /**
         * Type of involvement
         */
        role?: CodeableConcept;
        /**
         * Who is involved
         */
        member?: Reference;
    }
    /**
     * Details of how medication was taken
     */
    interface MedicationStatementDosage extends Element {
        /**
         * Reported dosage information
         */
        text?: string;
        /**
         * Contains text's id, extensions, and comments.
         */
        _text?: Element;
        /**
         * When/how often was medication taken?
         */
        timing?: Timing;
        /**
         * Take "as needed" f(or x)
         */
        asNeededBoolean?: boolean;
        /**
         * Contains asNeededBoolean's id, extensions, and comments.
         */
        _asNeededBoolean?: Element;
        /**
         * Take "as needed" f(or x)
         */
        asNeededCodeableConcept?: CodeableConcept;
        /**
         * Where on body was medication administered?
         */
        siteCodeableConcept?: CodeableConcept;
        /**
         * Where on body was medication administered?
         */
        siteReference?: Reference;
        /**
         * How did the medication enter the body?
         */
        route?: CodeableConcept;
        /**
         * Technique used to administer medication
         */
        method?: CodeableConcept;
        /**
         * Amount administered in one dose
         */
        quantityQuantity?: Quantity;
        /**
         * Amount administered in one dose
         */
        quantityRange?: Range;
        /**
         * Dose quantity per unit of time
         */
        rateRatio?: Ratio;
        /**
         * Dose quantity per unit of time
         */
        rateRange?: Range;
        /**
         * Maximum dose that was consumed per unit of time
         */
        maxDosePerPeriod?: Ratio;
    }
    /**
     * Record of medication being taken by a patient
     */
    interface MedicationStatement extends DomainResource {
        /**
         * External Identifier
         */
        identifier?: Identifier[];
        /**
         * Who was/is taking medication
         */
        patient: Reference;
        informationSource?: Reference;
        /**
         * When the statement was asserted?
         */
        dateAsserted?: dateTime;
        /**
         * Contains dateAsserted's id, extensions, and comments.
         */
        _dateAsserted?: Element;
        /**
         * active | completed | entered-in-error | intended
         */
        status: code;
        /**
         * Contains status's id, extensions, and comments.
         */
        _status?: Element;
        /**
         * True if medication is/was not being taken
         */
        wasNotTaken?: boolean;
        /**
         * Contains wasNotTaken's id, extensions, and comments.
         */
        _wasNotTaken?: Element;
        /**
         * True if asserting medication was not given
         */
        reasonNotTaken?: CodeableConcept[];
        reasonForUseCodeableConcept?: CodeableConcept;
        reasonForUseReference?: Reference;
        /**
         * Over what period was medication consumed?
         */
        effectiveDateTime?: dateTime;
        /**
         * Contains effectiveDateTime's id, extensions, and comments.
         */
        _effectiveDateTime?: Element;
        /**
         * Over what period was medication consumed?
         */
        effectivePeriod?: Period;
        /**
         * Further information about the statement
         */
        note?: string;
        /**
         * Contains note's id, extensions, and comments.
         */
        _note?: Element;
        /**
         * Additional supporting information
         */
        supportingInformation?: Reference[];
        /**
         * What medication was taken?
         */
        medicationCodeableConcept?: CodeableConcept;
        /**
         * What medication was taken?
         */
        medicationReference?: Reference;
        /**
         * Details of how medication was taken
         */
        dosage?: MedicationStatementDosage[];
    }
    /**
     * Outcome predicted
     */
    interface RiskAssessmentPrediction extends Element {
        /**
         * Possible outcome for the subject
         */
        outcome: CodeableConcept;
        /**
         * Likelihood of specified outcome
         */
        probabilityDecimal?: decimal;
        /**
         * Contains probabilityDecimal's id, extensions, and comments.
         */
        _probabilityDecimal?: Element;
        /**
         * Likelihood of specified outcome
         */
        probabilityRange?: Range;
        /**
         * Likelihood of specified outcome
         */
        probabilityCodeableConcept?: CodeableConcept;
        /**
         * Relative likelihood
         */
        relativeRisk?: decimal;
        /**
         * Contains relativeRisk's id, extensions, and comments.
         */
        _relativeRisk?: Element;
        /**
         * Timeframe or age range
         */
        whenPeriod?: Period;
        /**
         * Timeframe or age range
         */
        whenRange?: Range;
        /**
         * Explanation of prediction
         */
        rationale?: string;
        /**
         * Contains rationale's id, extensions, and comments.
         */
        _rationale?: Element;
    }
    /**
     * Potential outcomes for a subject with likelihood
     */
    interface RiskAssessment extends DomainResource {
        /**
         * Who/what does assessment apply to?
         */
        subject?: Reference;
        /**
         * When was assessment made?
         */
        date?: dateTime;
        /**
         * Contains date's id, extensions, and comments.
         */
        _date?: Element;
        /**
         * Condition assessed
         */
        condition?: Reference;
        /**
         * Where was assessment performed?
         */
        encounter?: Reference;
        /**
         * Who did assessment?
         */
        performer?: Reference;
        /**
         * Unique identifier for the assessment
         */
        identifier?: Identifier;
        /**
         * Evaluation mechanism
         */
        method?: CodeableConcept;
        /**
         * Information used in assessment
         */
        basis?: Reference[];
        /**
         * Outcome predicted
         */
        prediction?: RiskAssessmentPrediction[];
        /**
         * How to reduce risk
         */
        mitigation?: string;
        /**
         * Contains mitigation's id, extensions, and comments.
         */
        _mitigation?: Element;
    }
    /**
     * What was end result of goal?
     */
    interface GoalOutcome extends Element {
        /**
         * Code or observation that resulted from goal
         */
        resultCodeableConcept?: CodeableConcept;
        /**
         * Code or observation that resulted from goal
         */
        resultReference?: Reference;
    }
    /**
     * Describes the intended objective(s) for a patient, group or organization
     */
    interface Goal extends DomainResource {
        /**
         * External Ids for this goal
         */
        identifier?: Identifier[];
        /**
         * Who this goal is intended for
         */
        subject?: Reference;
        /**
         * When goal pursuit begins
         */
        startDate?: date;
        /**
         * Contains startDate's id, extensions, and comments.
         */
        _startDate?: Element;
        /**
         * When goal pursuit begins
         */
        startCodeableConcept?: CodeableConcept;
        /**
         * Reach goal on or before
         */
        targetDate?: date;
        /**
         * Contains targetDate's id, extensions, and comments.
         */
        _targetDate?: Element;
        /**
         * Reach goal on or before
         */
        targetQuantity?: Quantity;
        /**
         * E.g. Treatment, dietary, behavioral, etc.
         */
        category?: CodeableConcept[];
        /**
         * What's the desired outcome?
         */
        description: string;
        /**
         * Contains description's id, extensions, and comments.
         */
        _description?: Element;
        /**
         * proposed | planned | accepted | rejected | in-progress | achieved | sustaining | on-hold | cancelled
         */
        status: code;
        /**
         * Contains status's id, extensions, and comments.
         */
        _status?: Element;
        /**
         * When goal status took effect
         */
        statusDate?: date;
        /**
         * Contains statusDate's id, extensions, and comments.
         */
        _statusDate?: Element;
        /**
         * Reason for current status
         */
        statusReason?: CodeableConcept;
        /**
         * Who's responsible for creating Goal?
         */
        author?: Reference;
        /**
         * high | medium |low
         */
        priority?: CodeableConcept;
        /**
         * Issues addressed by this goal
         */
        addresses?: Reference[];
        /**
         * Comments about the goal
         */
        note?: Annotation[];
        /**
         * What was end result of goal?
         */
        outcome?: GoalOutcome[];
    }
    /**
     * Action to occur as part of plan
     */
    interface CarePlanActivity extends Element {
        /**
         * Appointments, orders, etc.
         */
        actionResulting?: Reference[];
        /**
         * Comments about the activity status/progress
         */
        progress?: Annotation[];
        /**
         * Activity details defined in specific resource
         */
        reference?: Reference;
        /**
         * In-line definition of activity
         */
        detail?: CarePlanActivityDetail;
    }
    /**
     * In-line definition of activity
     */
    interface CarePlanActivityDetail extends Element {
        /**
         * diet | drug | encounter | observation | procedure | supply | other
         */
        category?: CodeableConcept;
        /**
         * Detail type of activity
         */
        code?: CodeableConcept;
        /**
         * Why activity should be done
         */
        reasonCode?: CodeableConcept[];
        /**
         * Condition triggering need for activity
         */
        reasonReference?: Reference[];
        /**
         * Goals this activity relates to
         */
        goal?: Reference[];
        /**
         * not-started | scheduled | in-progress | on-hold | completed | cancelled
         */
        status?: code;
        /**
         * Contains status's id, extensions, and comments.
         */
        _status?: Element;
        /**
         * Reason for current status
         */
        statusReason?: CodeableConcept;
        /**
         * Do NOT do
         */
        prohibited: boolean;
        /**
         * Contains prohibited's id, extensions, and comments.
         */
        _prohibited?: Element;
        /**
         * When activity is to occur
         */
        scheduledTiming?: Timing;
        /**
         * When activity is to occur
         */
        scheduledPeriod?: Period;
        /**
         * When activity is to occur
         */
        scheduledString?: string;
        /**
         * Contains scheduledString's id, extensions, and comments.
         */
        _scheduledString?: Element;
        /**
         * Where it should happen
         */
        location?: Reference;
        /**
         * Who will be responsible?
         */
        performer?: Reference[];
        /**
         * What is to be administered/supplied
         */
        productCodeableConcept?: CodeableConcept;
        /**
         * What is to be administered/supplied
         */
        productReference?: Reference;
        /**
         * How to consume/day?
         */
        dailyAmount?: Quantity;
        /**
         * How much to administer/supply/consume
         */
        quantity?: Quantity;
        /**
         * Extra info describing activity to perform
         */
        description?: string;
        /**
         * Contains description's id, extensions, and comments.
         */
        _description?: Element;
    }
    /**
     * Healthcare plan for patient or group
     */
    interface CarePlan extends DomainResource {
        /**
         * External Ids for this plan
         */
        identifier?: Identifier[];
        /**
         * Who care plan is for
         */
        subject?: Reference;
        /**
         * proposed | draft | active | completed | cancelled
         */
        status: code;
        /**
         * Contains status's id, extensions, and comments.
         */
        _status?: Element;
        /**
         * Created in context of
         */
        context?: Reference;
        /**
         * Time period plan covers
         */
        period?: Period;
        /**
         * Who is responsible for contents of the plan
         */
        author?: Reference[];
        /**
         * When last updated
         */
        modified?: dateTime;
        /**
         * Contains modified's id, extensions, and comments.
         */
        _modified?: Element;
        /**
         * Type of plan
         */
        category?: CodeableConcept[];
        /**
         * Summary of nature of plan
         */
        description?: string;
        /**
         * Contains description's id, extensions, and comments.
         */
        _description?: Element;
        /**
         * Health issues this plan addresses
         */
        addresses?: Reference[];
        /**
         * Information considered as part of plan
         */
        support?: Reference[];
        /**
         * Plans related to this one
         */
        relatedPlan?: CarePlanRelatedPlan[];
        /**
         * Who's involved in plan?
         */
        participant?: CarePlanParticipant[];
        /**
         * Desired outcome of plan
         */
        goal?: Reference[];
        /**
         * Action to occur as part of plan
         */
        activity?: CarePlanActivity[];
        /**
         * Comments about the plan
         */
        note?: Annotation;
    }
    /**
     * Payee
     */
    interface ClaimPayee extends Element {
        /**
         * Party to be paid any benefits payable
         */
        type?: Coding;
        /**
         * Provider who is the payee
         */
        provider?: Reference;
        /**
         * Organization who is the payee
         */
        organization?: Reference;
        /**
         * Other person who is the payee
         */
        person?: Reference;
    }
    /**
     * Diagnosis
     */
    interface ClaimDiagnosis extends Element {
        /**
         * Sequence of diagnosis
         */
        sequence: positiveInt;
        /**
         * Contains sequence's id, extensions, and comments.
         */
        _sequence?: Element;
        /**
         * Patient's list of diagnosis
         */
        diagnosis: Coding;
    }
    /**
     * Insurance or medical plan
     */
    interface ClaimCoverage extends Element {
        /**
         * Service instance identifier
         */
        sequence: positiveInt;
        /**
         * Contains sequence's id, extensions, and comments.
         */
        _sequence?: Element;
        /**
         * Is the focal Coverage
         */
        focal: boolean;
        /**
         * Contains focal's id, extensions, and comments.
         */
        _focal?: Element;
        /**
         * Insurance information
         */
        coverage: Reference;
        /**
         * Business agreement
         */
        businessArrangement?: string;
        /**
         * Contains businessArrangement's id, extensions, and comments.
         */
        _businessArrangement?: Element;
        /**
         * Patient relationship to subscriber
         */
        relationship: Coding;
        /**
         * Pre-Authorization/Determination Reference
         */
        preAuthRef?: string[];
        /**
         * Contains preAuthRef's id, extensions, and comments.
         */
        _preAuthRef?: Element[];
        /**
         * Adjudication results
         */
        claimResponse?: Reference;
        /**
         * Original version
         */
        originalRuleset?: Coding;
    }
    /**
     * Contract Actor
     */
    interface ContractActor extends Element {
        /**
         * Contract Actor Type
         */
        entity: Reference;
        /**
         * Contract  Actor Role
         */
        role?: CodeableConcept[];
    }
    /**
     * Contract Valued Item
     */
    interface ContractValuedItem extends Element {
        /**
         * Contract Valued Item Type
         */
        entityCodeableConcept?: CodeableConcept;
        /**
         * Contract Valued Item Type
         */
        entityReference?: Reference;
        /**
         * Contract Valued Item Identifier
         */
        identifier?: Identifier;
        /**
         * Contract Valued Item Effective Tiem
         */
        effectiveTime?: dateTime;
        /**
         * Contains effectiveTime's id, extensions, and comments.
         */
        _effectiveTime?: Element;
        /**
         * Count of Contract Valued Items
         */
        quantity?: Quantity;
        /**
         * Contract Valued Item fee, charge, or cost
         */
        unitPrice?: Quantity;
        /**
         * Contract Valued Item Price Scaling Factor
         */
        factor?: decimal;
        /**
         * Contains factor's id, extensions, and comments.
         */
        _factor?: Element;
        /**
         * Contract Valued Item Difficulty Scaling Factor
         */
        points?: decimal;
        /**
         * Contains points's id, extensions, and comments.
         */
        _points?: Element;
        /**
         * Total Contract Valued Item Value
         */
        net?: Quantity;
    }
    /**
     * Contract Signer
     */
    interface ContractSigner extends Element {
        /**
         * Contract Signer Type
         */
        type: Coding;
        /**
         * Contract Signatory Party
         */
        party: Reference;
        /**
         * Contract Documentation Signature
         */
        signature: string;
        /**
         * Contains signature's id, extensions, and comments.
         */
        _signature?: Element;
    }
    /**
     * Contract Term List
     */
    interface ContractTerm extends Element {
        /**
         * Contract Term identifier
         */
        identifier?: Identifier;
        /**
         * Contract Term Issue Date Time
         */
        issued?: dateTime;
        /**
         * Contains issued's id, extensions, and comments.
         */
        _issued?: Element;
        /**
         * Contract Term Effective Time
         */
        applies?: Period;
        /**
         * Contract Term Type
         */
        type?: CodeableConcept;
        /**
         * Contract Term Subtype
         */
        subType?: CodeableConcept;
        /**
         * Subject of this Contract Term
         */
        subject?: Reference;
        /**
         * Contract Term Action
         */
        action?: CodeableConcept[];
        /**
         * Contract Term Action Reason
         */
        actionReason?: CodeableConcept[];
        /**
         * Contract Term Actor List
         */
        actor?: ContractTermActor[];
        /**
         * Human readable Contract term text
         */
        text?: string;
        /**
         * Contains text's id, extensions, and comments.
         */
        _text?: Element;
        /**
         * Contract Term Valued Item
         */
        valuedItem?: ContractTermValuedItem[];
        /**
         * Nested Contract Term Group
         */
        group?: ContractTerm[];
    }
    /**
     * Contract Term Actor List
     */
    interface ContractTermActor extends Element {
        /**
         * Contract Term Actor
         */
        entity: Reference;
        /**
         * Contract Term Actor Role
         */
        role?: CodeableConcept[];
    }
    /**
     * Contract Term Valued Item
     */
    interface ContractTermValuedItem extends Element {
        /**
         * Contract Term Valued Item Type
         */
        entityCodeableConcept?: CodeableConcept;
        /**
         * Contract Term Valued Item Type
         */
        entityReference?: Reference;
        /**
         * Contract Term Valued Item Identifier
         */
        identifier?: Identifier;
        /**
         * Contract Term Valued Item Effective Tiem
         */
        effectiveTime?: dateTime;
        /**
         * Contains effectiveTime's id, extensions, and comments.
         */
        _effectiveTime?: Element;
        /**
         * Contract Term Valued Item Count
         */
        quantity?: Quantity;
        /**
         * Contract Term Valued Item fee, charge, or cost
         */
        unitPrice?: Quantity;
        /**
         * Contract Term Valued Item Price Scaling Factor
         */
        factor?: decimal;
        /**
         * Contains factor's id, extensions, and comments.
         */
        _factor?: Element;
        /**
         * Contract Term Valued Item Difficulty Scaling Factor
         */
        points?: decimal;
        /**
         * Contains points's id, extensions, and comments.
         */
        _points?: Element;
        /**
         * Total Contract Term Valued Item Value
         */
        net?: Quantity;
    }
    /**
     * Attests to accuracy of composition
     */
    interface CompositionAttester extends Element {
        /**
         * personal | professional | legal | official
         */
        mode: code[];
        /**
         * Contains mode's id, extensions, and comments.
         */
        _mode?: Element[];
        /**
         * When composition attested
         */
        time?: dateTime;
        /**
         * Contains time's id, extensions, and comments.
         */
        _time?: Element;
        /**
         * Who attested the composition
         */
        party?: Reference;
    }
    /**
     * The clinical service(s) being documented
     */
    interface CompositionEvent extends Element {
        /**
         * Code(s) that apply to the event being documented
         */
        code?: CodeableConcept[];
        /**
         * The period covered by the documentation
         */
        period?: Period;
        /**
         * The event(s) being documented
         */
        detail?: Reference[];
    }
    /**
     * Composition is broken into sections
     */
    interface CompositionSection extends Element {
        /**
         * Label for section (e.g. for ToC)
         */
        title?: string;
        /**
         * Contains title's id, extensions, and comments.
         */
        _title?: Element;
        /**
         * Classification of section (recommended)
         */
        code?: CodeableConcept;
        /**
         * Text summary of the section, for human interpretation
         */
        text?: Narrative;
        /**
         * working | snapshot | changes
         */
        mode?: code;
        /**
         * Contains mode's id, extensions, and comments.
         */
        _mode?: Element;
        /**
         * What order the section entries are in
         */
        orderedBy?: CodeableConcept;
        /**
         * A reference to data that supports this section
         */
        entry?: Reference[];
        /**
         * Why the section is empty
         */
        emptyReason?: CodeableConcept;
        /**
         * Nested Section
         */
        section?: CompositionSection[];
    }
    /**
     * A set of resources composed into a single coherent clinical statement with clinical attestation
     */
    interface Composition extends DomainResource {
        /**
         * Logical identifier of composition (version-independent)
         */
        identifier?: Identifier;
        /**
         * Composition editing time
         */
        date: dateTime;
        /**
         * Contains date's id, extensions, and comments.
         */
        _date?: Element;
        /**
         * Kind of composition (LOINC if possible)
         */
        type: CodeableConcept;
        /**
         * Categorization of Composition
         */
        class?: CodeableConcept;
        /**
         * Human Readable name/title
         */
        title: string;
        /**
         * Contains title's id, extensions, and comments.
         */
        _title?: Element;
        /**
         * preliminary | final | amended | entered-in-error
         */
        status: code;
        /**
         * Contains status's id, extensions, and comments.
         */
        _status?: Element;
        /**
         * As defined by affinity domain
         */
        confidentiality?: code;
        /**
         * Contains confidentiality's id, extensions, and comments.
         */
        _confidentiality?: Element;
        /**
         * Who and/or what the composition is about
         */
        subject: Reference;
        /**
         * Who and/or what authored the composition
         */
        author: Reference[];
        /**
         * Attests to accuracy of composition
         */
        attester?: CompositionAttester[];
        /**
         * Org which maintains the composition
         */
        custodian?: Reference;
        /**
         * The clinical service(s) being documented
         */
        event?: CompositionEvent[];
        /**
         * Context of the conposition
         */
        encounter?: Reference;
        /**
         * Composition is broken into sections
         */
        section?: CompositionSection[];
    }
    /**
     * Contract Friendly Language
     */
    interface ContractFriendly extends Element {
        /**
         * Easily comprehended representation of this Contract
         */
        contentAttachment?: Attachment;
        /**
         * Easily comprehended representation of this Contract
         */
        contentReference?: Reference;
    }
    /**
     * Contract Legal Language
     */
    interface ContractLegal extends Element {
        /**
         * Contract Legal Text
         */
        contentAttachment?: Attachment;
        /**
         * Contract Legal Text
         */
        contentReference?: Reference;
    }
    /**
     * Computable Contract Language
     */
    interface ContractRule extends Element {
        /**
         * Computable Contract Rules
         */
        contentAttachment?: Attachment;
        /**
         * Computable Contract Rules
         */
        contentReference?: Reference;
    }
    /**
     * Contract
     */
    interface Contract extends DomainResource {
        /**
         * Contract identifier
         */
        identifier?: Identifier;
        /**
         * When this Contract was issued
         */
        issued?: dateTime;
        /**
         * Contains issued's id, extensions, and comments.
         */
        _issued?: Element;
        /**
         * Effective time
         */
        applies?: Period;
        /**
         * Subject of this Contract
         */
        subject?: Reference[];
        /**
         * Authority under which this Contract has standing
         */
        authority?: Reference[];
        /**
         * Domain in which this Contract applies
         */
        domain?: Reference[];
        /**
         * Contract Tyoe
         */
        type?: CodeableConcept;
        /**
         * Contract Subtype
         */
        subType?: CodeableConcept[];
        /**
         * Contract Action
         */
        action?: CodeableConcept[];
        /**
         * Contract Action Reason
         */
        actionReason?: CodeableConcept[];
        /**
         * Contract Actor
         */
        actor?: ContractActor[];
        /**
         * Contract Valued Item
         */
        valuedItem?: ContractValuedItem[];
        /**
         * Contract Signer
         */
        signer?: ContractSigner[];
        /**
         * Contract Term List
         */
        term?: ContractTerm[];
        /**
         * Binding Contract
         */
        bindingAttachment?: Attachment;
        /**
         * Binding Contract
         */
        bindingReference?: Reference;
        /**
         * Contract Friendly Language
         */
        friendly?: ContractFriendly[];
        /**
         * Contract Legal Language
         */
        legal?: ContractLegal[];
        /**
         * Computable Contract Language
         */
        rule?: ContractRule[];
    }
    /**
     * Insurance or medical plan
     */
    interface Coverage extends DomainResource {
        /**
         * An identifier for the plan issuer
         */
        issuer?: Reference;
        /**
         * BIN Number
         */
        bin?: Identifier;
        /**
         * Coverage start and end dates
         */
        period?: Period;
        /**
         * Type of coverage
         */
        type?: Coding;
        /**
         * Subscriber ID
         */
        subscriberId?: Identifier;
        /**
         * The primary coverage ID
         */
        identifier?: Identifier[];
        /**
         * An identifier for the group
         */
        group?: string;
        /**
         * Contains group's id, extensions, and comments.
         */
        _group?: Element;
        /**
         * An identifier for the plan
         */
        plan?: string;
        /**
         * Contains plan's id, extensions, and comments.
         */
        _plan?: Element;
        /**
         * An identifier for the subsection of the plan
         */
        subPlan?: string;
        /**
         * Contains subPlan's id, extensions, and comments.
         */
        _subPlan?: Element;
        /**
         * The dependent number
         */
        dependent?: positiveInt;
        /**
         * Contains dependent's id, extensions, and comments.
         */
        _dependent?: Element;
        /**
         * The plan instance or sequence counter
         */
        sequence?: positiveInt;
        /**
         * Contains sequence's id, extensions, and comments.
         */
        _sequence?: Element;
        /**
         * Plan holder information
         */
        subscriber?: Reference;
        /**
         * Insurer network
         */
        network?: Identifier;
        /**
         * Contract details
         */
        contract?: Reference[];
    }
    /**
     * Line items
     */
    interface ClaimResponseItem extends Element {
        /**
         * Service instance
         */
        sequenceLinkId: positiveInt;
        /**
         * Contains sequenceLinkId's id, extensions, and comments.
         */
        _sequenceLinkId?: Element;
        /**
         * List of note numbers which apply
         */
        noteNumber?: positiveInt[];
        /**
         * Contains noteNumber's id, extensions, and comments.
         */
        _noteNumber?: Element[];
        /**
         * Adjudication details
         */
        adjudication?: ClaimResponseItemAdjudication[];
        /**
         * Detail line items
         */
        detail?: ClaimResponseItemDetail[];
    }
    /**
     * Adjudication details
     */
    interface ClaimResponseItemAdjudication extends Element {
        /**
         * Adjudication category such as co-pay, eligible, benefit, etc.
         */
        code: Coding;
        /**
         * Monetary amount
         */
        amount?: Quantity;
        /**
         * Non-monitory value
         */
        value?: decimal;
        /**
         * Contains value's id, extensions, and comments.
         */
        _value?: Element;
    }
    /**
     * Detail line items
     */
    interface ClaimResponseItemDetail extends Element {
        /**
         * Service instance
         */
        sequenceLinkId: positiveInt;
        /**
         * Contains sequenceLinkId's id, extensions, and comments.
         */
        _sequenceLinkId?: Element;
        /**
         * Detail adjudication
         */
        adjudication?: ClaimResponseItemDetailAdjudication[];
        /**
         * Subdetail line items
         */
        subDetail?: ClaimResponseItemDetailSubDetail[];
    }
    /**
     * Detail adjudication
     */
    interface ClaimResponseItemDetailAdjudication extends Element {
        /**
         * Adjudication category such as co-pay, eligible, benefit, etc.
         */
        code: Coding;
        /**
         * Monetary amount
         */
        amount?: Quantity;
        /**
         * Non-monitory value
         */
        value?: decimal;
        /**
         * Contains value's id, extensions, and comments.
         */
        _value?: Element;
    }
    /**
     * Subdetail line items
     */
    interface ClaimResponseItemDetailSubDetail extends Element {
        /**
         * Service instance
         */
        sequenceLinkId: positiveInt;
        /**
         * Contains sequenceLinkId's id, extensions, and comments.
         */
        _sequenceLinkId?: Element;
        /**
         * Subdetail adjudication
         */
        adjudication?: ClaimResponseItemDetailSubDetailAdjudication[];
    }
    /**
     * Subdetail adjudication
     */
    interface ClaimResponseItemDetailSubDetailAdjudication extends Element {
        /**
         * Adjudication category such as co-pay, eligible, benefit, etc.
         */
        code: Coding;
        /**
         * Monetary amount
         */
        amount?: Quantity;
        /**
         * Non-monitory value
         */
        value?: decimal;
        /**
         * Contains value's id, extensions, and comments.
         */
        _value?: Element;
    }
    /**
     * Insurer added line items
     */
    interface ClaimResponseAddItem extends Element {
        /**
         * Service instances
         */
        sequenceLinkId?: positiveInt[];
        /**
         * Contains sequenceLinkId's id, extensions, and comments.
         */
        _sequenceLinkId?: Element[];
        /**
         * Group, Service or Product
         */
        service: Coding;
        /**
         * Professional fee or Product charge
         */
        fee?: Quantity;
        /**
         * List of note numbers which apply
         */
        noteNumberLinkId?: positiveInt[];
        /**
         * Contains noteNumberLinkId's id, extensions, and comments.
         */
        _noteNumberLinkId?: Element[];
        /**
         * Added items adjudication
         */
        adjudication?: ClaimResponseAddItemAdjudication[];
        /**
         * Added items details
         */
        detail?: ClaimResponseAddItemDetail[];
    }
    /**
     * Added items adjudication
     */
    interface ClaimResponseAddItemAdjudication extends Element {
        /**
         * Adjudication category such as co-pay, eligible, benefit, etc.
         */
        code: Coding;
        /**
         * Monetary amount
         */
        amount?: Quantity;
        /**
         * Non-monitory value
         */
        value?: decimal;
        /**
         * Contains value's id, extensions, and comments.
         */
        _value?: Element;
    }
    /**
     * Added items details
     */
    interface ClaimResponseAddItemDetail extends Element {
        /**
         * Service or Product
         */
        service: Coding;
        /**
         * Professional fee or Product charge
         */
        fee?: Quantity;
        /**
         * Added items detail adjudication
         */
        adjudication?: ClaimResponseAddItemDetailAdjudication[];
    }
    /**
     * Added items detail adjudication
     */
    interface ClaimResponseAddItemDetailAdjudication extends Element {
        /**
         * Adjudication category such as co-pay, eligible, benefit, etc.
         */
        code: Coding;
        /**
         * Monetary amount
         */
        amount?: Quantity;
        /**
         * Non-monitory value
         */
        value?: decimal;
        /**
         * Contains value's id, extensions, and comments.
         */
        _value?: Element;
    }
    /**
     * Processing errors
     */
    interface ClaimResponseError extends Element {
        /**
         * Item sequence number
         */
        sequenceLinkId?: positiveInt;
        /**
         * Contains sequenceLinkId's id, extensions, and comments.
         */
        _sequenceLinkId?: Element;
        /**
         * Detail sequence number
         */
        detailSequenceLinkId?: positiveInt;
        /**
         * Contains detailSequenceLinkId's id, extensions, and comments.
         */
        _detailSequenceLinkId?: Element;
        /**
         * Subdetail sequence number
         */
        subdetailSequenceLinkId?: positiveInt;
        /**
         * Contains subdetailSequenceLinkId's id, extensions, and comments.
         */
        _subdetailSequenceLinkId?: Element;
        /**
         * Error code detailing processing issues
         */
        code: Coding;
    }
    /**
     * Processing notes
     */
    interface ClaimResponseNote extends Element {
        /**
         * Note Number for this note
         */
        number?: positiveInt;
        /**
         * Contains number's id, extensions, and comments.
         */
        _number?: Element;
        /**
         * display | print | printoper
         */
        type?: Coding;
        /**
         * Note explanitory text
         */
        text?: string;
        /**
         * Contains text's id, extensions, and comments.
         */
        _text?: Element;
    }
    /**
     * Insurance or medical plan
     */
    interface ClaimResponseCoverage extends Element {
        /**
         * Service instance identifier
         */
        sequence: positiveInt;
        /**
         * Contains sequence's id, extensions, and comments.
         */
        _sequence?: Element;
        /**
         * Is the focal Coverage
         */
        focal: boolean;
        /**
         * Contains focal's id, extensions, and comments.
         */
        _focal?: Element;
        /**
         * Insurance information
         */
        coverage: Reference;
        /**
         * Business agreement
         */
        businessArrangement?: string;
        /**
         * Contains businessArrangement's id, extensions, and comments.
         */
        _businessArrangement?: Element;
        /**
         * Patient relationship to subscriber
         */
        relationship: Coding;
        /**
         * Pre-Authorization/Determination Reference
         */
        preAuthRef?: string[];
        /**
         * Contains preAuthRef's id, extensions, and comments.
         */
        _preAuthRef?: Element[];
        /**
         * Adjudication results
         */
        claimResponse?: Reference;
        /**
         * Original version
         */
        originalRuleset?: Coding;
    }
    /**
     * Remittance resource
     */
    interface ClaimResponse extends DomainResource {
        /**
         * Response  number
         */
        identifier?: Identifier[];
        /**
         * Id of resource triggering adjudication
         */
        request?: Reference;
        /**
         * Resource version
         */
        ruleset?: Coding;
        /**
         * Original version
         */
        originalRuleset?: Coding;
        /**
         * Creation date
         */
        created?: dateTime;
        /**
         * Contains created's id, extensions, and comments.
         */
        _created?: Element;
        /**
         * Insurer
         */
        organization?: Reference;
        /**
         * Responsible practitioner
         */
        requestProvider?: Reference;
        /**
         * Responsible organization
         */
        requestOrganization?: Reference;
        /**
         * complete | error
         */
        outcome?: code;
        /**
         * Contains outcome's id, extensions, and comments.
         */
        _outcome?: Element;
        /**
         * Disposition Message
         */
        disposition?: string;
        /**
         * Contains disposition's id, extensions, and comments.
         */
        _disposition?: Element;
        /**
         * Party to be paid any benefits payable
         */
        payeeType?: Coding;
        /**
         * Line items
         */
        item?: ClaimResponseItem[];
        /**
         * Insurer added line items
         */
        addItem?: ClaimResponseAddItem[];
        /**
         * Processing errors
         */
        error?: ClaimResponseError[];
        /**
         * Total Cost of service from the Claim
         */
        totalCost?: Quantity;
        /**
         * Unallocated deductable
         */
        unallocDeductable?: Quantity;
        /**
         * Total benefit payable for the Claim
         */
        totalBenefit?: Quantity;
        /**
         * Payment adjustment for non-Claim issues
         */
        paymentAdjustment?: Quantity;
        /**
         * Reason for Payment adjustment
         */
        paymentAdjustmentReason?: Coding;
        /**
         * Expected data of Payment
         */
        paymentDate?: date;
        /**
         * Contains paymentDate's id, extensions, and comments.
         */
        _paymentDate?: Element;
        /**
         * Payment amount
         */
        paymentAmount?: Quantity;
        /**
         * Payment identifier
         */
        paymentRef?: Identifier;
        /**
         * Funds reserved status
         */
        reserved?: Coding;
        /**
         * Printed Form Identifier
         */
        form?: Coding;
        /**
         * Processing notes
         */
        note?: ClaimResponseNote[];
        /**
         * Insurance or medical plan
         */
        coverage?: ClaimResponseCoverage[];
    }
    /**
     * Goods and Services
     */
    interface ClaimItem extends Element {
        /**
         * Service instance
         */
        sequence: positiveInt;
        /**
         * Contains sequence's id, extensions, and comments.
         */
        _sequence?: Element;
        /**
         * Group or type of product or service
         */
        type: Coding;
        /**
         * Responsible practitioner
         */
        provider?: Reference;
        /**
         * Diagnosis Link
         */
        diagnosisLinkId?: positiveInt[];
        /**
         * Contains diagnosisLinkId's id, extensions, and comments.
         */
        _diagnosisLinkId?: Element[];
        /**
         * Item Code
         */
        service: Coding;
        /**
         * Date of Service
         */
        serviceDate?: date;
        /**
         * Contains serviceDate's id, extensions, and comments.
         */
        _serviceDate?: Element;
        /**
         * Count of Products or Services
         */
        quantity?: Quantity;
        /**
         * Fee, charge or cost per point
         */
        unitPrice?: Quantity;
        /**
         * Price scaling factor
         */
        factor?: decimal;
        /**
         * Contains factor's id, extensions, and comments.
         */
        _factor?: Element;
        /**
         * Difficulty scaling factor
         */
        points?: decimal;
        /**
         * Contains points's id, extensions, and comments.
         */
        _points?: Element;
        /**
         * Total item cost
         */
        net?: Quantity;
        /**
         * Unique Device Identifier
         */
        udi?: Coding;
        /**
         * Service Location
         */
        bodySite?: Coding;
        /**
         * Service Sub-location
         */
        subSite?: Coding[];
        /**
         * Service/Product billing modifiers
         */
        modifier?: Coding[];
        /**
         * Additional items
         */
        detail?: ClaimItemDetail[];
        /**
         * Prosthetic details
         */
        prosthesis?: ClaimItemProsthesis;
    }
    /**
     * Additional items
     */
    interface ClaimItemDetail extends Element {
        /**
         * Service instance
         */
        sequence: positiveInt;
        /**
         * Contains sequence's id, extensions, and comments.
         */
        _sequence?: Element;
        /**
         * Group or type of product or service
         */
        type: Coding;
        /**
         * Additional item codes
         */
        service: Coding;
        /**
         * Count of Products or Services
         */
        quantity?: Quantity;
        /**
         * Fee, charge or cost per point
         */
        unitPrice?: Quantity;
        /**
         * Price scaling factor
         */
        factor?: decimal;
        /**
         * Contains factor's id, extensions, and comments.
         */
        _factor?: Element;
        /**
         * Difficulty scaling factor
         */
        points?: decimal;
        /**
         * Contains points's id, extensions, and comments.
         */
        _points?: Element;
        /**
         * Total additional item cost
         */
        net?: Quantity;
        /**
         * Unique Device Identifier
         */
        udi?: Coding;
        /**
         * Additional items
         */
        subDetail?: ClaimItemDetailSubDetail[];
    }
    /**
     * Additional items
     */
    interface ClaimItemDetailSubDetail extends Element {
        /**
         * Service instance
         */
        sequence: positiveInt;
        /**
         * Contains sequence's id, extensions, and comments.
         */
        _sequence?: Element;
        /**
         * Type of product or service
         */
        type: Coding;
        /**
         * Additional item codes
         */
        service: Coding;
        /**
         * Count of Products or Services
         */
        quantity?: Quantity;
        /**
         * Fee, charge or cost per point
         */
        unitPrice?: Quantity;
        /**
         * Price scaling factor
         */
        factor?: decimal;
        /**
         * Contains factor's id, extensions, and comments.
         */
        _factor?: Element;
        /**
         * Difficulty scaling factor
         */
        points?: decimal;
        /**
         * Contains points's id, extensions, and comments.
         */
        _points?: Element;
        /**
         * Net additional item cost
         */
        net?: Quantity;
        /**
         * Unique Device Identifier
         */
        udi?: Coding;
    }
    /**
     * Prosthetic details
     */
    interface ClaimItemProsthesis extends Element {
        /**
         * Is this the initial service
         */
        initial?: boolean;
        /**
         * Contains initial's id, extensions, and comments.
         */
        _initial?: Element;
        /**
         * Initial service Date
         */
        priorDate?: date;
        /**
         * Contains priorDate's id, extensions, and comments.
         */
        _priorDate?: Element;
        /**
         * Prosthetic Material
         */
        priorMaterial?: Coding;
    }
    /**
     * Only if type = oral
     */
    interface ClaimMissingTeeth extends Element {
        /**
         * Tooth Code
         */
        tooth: Coding;
        /**
         * Reason for missing
         */
        reason?: Coding;
        /**
         * Date of Extraction
         */
        extractionDate?: date;
        /**
         * Contains extractionDate's id, extensions, and comments.
         */
        _extractionDate?: Element;
    }
    /**
     * Claim, Pre-determination or Pre-authorization
     */
    interface Claim extends DomainResource {
        /**
         * institutional | oral | pharmacy | professional | vision
         */
        type: code;
        /**
         * Contains type's id, extensions, and comments.
         */
        _type?: Element;
        /**
         * Claim number
         */
        identifier?: Identifier[];
        /**
         * Current specification followed
         */
        ruleset?: Coding;
        /**
         * Original specification followed
         */
        originalRuleset?: Coding;
        /**
         * Creation date
         */
        created?: dateTime;
        /**
         * Contains created's id, extensions, and comments.
         */
        _created?: Element;
        /**
         * Insurer
         */
        target?: Reference;
        /**
         * Responsible provider
         */
        provider?: Reference;
        /**
         * Responsible organization
         */
        organization?: Reference;
        /**
         * complete | proposed | exploratory | other
         */
        use?: code;
        /**
         * Contains use's id, extensions, and comments.
         */
        _use?: Element;
        /**
         * Desired processing priority
         */
        priority?: Coding;
        /**
         * Funds requested to be reserved
         */
        fundsReserve?: Coding;
        /**
         * Author
         */
        enterer?: Reference;
        /**
         * Servicing Facility
         */
        facility?: Reference;
        /**
         * Prescription
         */
        prescription?: Reference;
        /**
         * Original Prescription
         */
        originalPrescription?: Reference;
        /**
         * Payee
         */
        payee?: ClaimPayee;
        /**
         * Treatment Referral
         */
        referral?: Reference;
        /**
         * Diagnosis
         */
        diagnosis?: ClaimDiagnosis[];
        /**
         * List of presenting Conditions
         */
        condition?: Coding[];
        /**
         * The subject of the Products and Services
         */
        patient: Reference;
        /**
         * Insurance or medical plan
         */
        coverage?: ClaimCoverage[];
        /**
         * Eligibility exceptions
         */
        exception?: Coding[];
        /**
         * Name of School
         */
        school?: string;
        /**
         * Contains school's id, extensions, and comments.
         */
        _school?: Element;
        /**
         * Accident Date
         */
        accident?: date;
        /**
         * Contains accident's id, extensions, and comments.
         */
        _accident?: Element;
        /**
         * Accident Type
         */
        accidentType?: Coding;
        /**
         * Intervention and exception code (Pharma)
         */
        interventionException?: Coding[];
        /**
         * Goods and Services
         */
        item?: ClaimItem[];
        /**
         * Additional materials, documents, etc.
         */
        additionalMaterials?: Coding[];
        /**
         * Only if type = oral
         */
        missingTeeth?: ClaimMissingTeeth[];
    }
    /**
     * Message payload
     */
    interface CommunicationPayload extends Element {
        /**
         * Message part content
         */
        contentString?: string;
        /**
         * Contains contentString's id, extensions, and comments.
         */
        _contentString?: Element;
        /**
         * Message part content
         */
        contentAttachment?: Attachment;
        /**
         * Message part content
         */
        contentReference?: Reference;
    }
    /**
     * A record of information transmitted from a sender to a receiver
     */
    interface Communication extends DomainResource {
        /**
         * Unique identifier
         */
        identifier?: Identifier[];
        /**
         * Message category
         */
        category?: CodeableConcept;
        /**
         * Message sender
         */
        sender?: Reference;
        /**
         * Message recipient
         */
        recipient?: Reference[];
        /**
         * Message payload
         */
        payload?: CommunicationPayload[];
        /**
         * A channel of communication
         */
        medium?: CodeableConcept[];
        /**
         * in-progress | completed | suspended | rejected | failed
         */
        status?: code;
        /**
         * Contains status's id, extensions, and comments.
         */
        _status?: Element;
        /**
         * Encounter leading to message
         */
        encounter?: Reference;
        /**
         * When sent
         */
        sent?: dateTime;
        /**
         * Contains sent's id, extensions, and comments.
         */
        _sent?: Element;
        /**
         * When received
         */
        received?: dateTime;
        /**
         * Contains received's id, extensions, and comments.
         */
        _received?: Element;
        /**
         * Indication for message
         */
        reason?: CodeableConcept[];
        /**
         * Focus of message
         */
        subject?: Reference;
        /**
         * CommunicationRequest producing this message
         */
        requestDetail?: Reference;
    }
    /**
     * Contact details of the publisher
     */
    interface ConceptMapContact extends Element {
        /**
         * Name of a individual to contact
         */
        name?: string;
        /**
         * Contains name's id, extensions, and comments.
         */
        _name?: Element;
        /**
         * Contact details for individual or publisher
         */
        telecom?: ContactPoint[];
    }
    /**
     * Contact details of the publisher
     */
    interface StructureDefinitionContact extends Element {
        /**
         * Name of a individual to contact
         */
        name?: string;
        /**
         * Contains name's id, extensions, and comments.
         */
        _name?: Element;
        /**
         * Contact details for individual or publisher
         */
        telecom?: ContactPoint[];
    }
    /**
     * External specification that the content is mapped to
     */
    interface StructureDefinitionMapping extends Element {
        /**
         * Internal id when this mapping is used
         */
        identity: id;
        /**
         * Contains identity's id, extensions, and comments.
         */
        _identity?: Element;
        /**
         * Identifies what this mapping refers to
         */
        uri?: uri;
        /**
         * Contains uri's id, extensions, and comments.
         */
        _uri?: Element;
        /**
         * Names what this mapping refers to
         */
        name?: string;
        /**
         * Contains name's id, extensions, and comments.
         */
        _name?: Element;
        /**
         * Versions, Issues, Scope limitations etc
         */
        comments?: string;
        /**
         * Contains comments's id, extensions, and comments.
         */
        _comments?: Element;
    }
    /**
     * Snapshot view of the structure
     */
    interface StructureDefinitionSnapshot extends Element {
        /**
         * Definition of elements in the resource (if no StructureDefinition)
         */
        element: ElementDefinition[];
    }
    /**
     * This element is sliced - slices follow
     */
    interface ElementDefinitionSlicing extends Element {
        /**
         * Element values that used to distinguish the slices
         */
        discriminator?: string[];
        /**
         * Contains discriminator's id, extensions, and comments.
         */
        _discriminator?: Element[];
        /**
         * Text description of how slicing works (or not)
         */
        description?: string;
        /**
         * Contains description's id, extensions, and comments.
         */
        _description?: Element;
        /**
         * If elements must be in same order as slices
         */
        ordered?: boolean;
        /**
         * Contains ordered's id, extensions, and comments.
         */
        _ordered?: Element;
        /**
         * closed | open | openAtEnd
         */
        rules: code;
        /**
         * Contains rules's id, extensions, and comments.
         */
        _rules?: Element;
    }
    /**
     * Base definition information for tools
     */
    interface ElementDefinitionBase extends Element {
        /**
         * Path that identifies the base element
         */
        path: string;
        /**
         * Contains path's id, extensions, and comments.
         */
        _path?: Element;
        /**
         * Min cardinality of the base element
         */
        min: integer;
        /**
         * Contains min's id, extensions, and comments.
         */
        _min?: Element;
        /**
         * Max cardinality of the base element
         */
        max: string;
        /**
         * Contains max's id, extensions, and comments.
         */
        _max?: Element;
    }
    /**
     * Data type and Profile for this element
     */
    interface ElementDefinitionType extends Element {
        /**
         * Name of Data type or Resource
         */
        code: code;
        /**
         * Contains code's id, extensions, and comments.
         */
        _code?: Element;
        /**
         * Profile (StructureDefinition) to apply (or IG)
         */
        profile?: uri[];
        /**
         * Contains profile's id, extensions, and comments.
         */
        _profile?: Element[];
        /**
         * contained | referenced | bundled - how aggregated
         */
        aggregation?: code[];
        /**
         * Contains aggregation's id, extensions, and comments.
         */
        _aggregation?: Element[];
    }
    /**
     * Condition that must evaluate to true
     */
    interface ElementDefinitionConstraint extends Element {
        /**
         * Target of 'condition' reference above
         */
        key: id;
        /**
         * Contains key's id, extensions, and comments.
         */
        _key?: Element;
        /**
         * Why this constraint necessary or appropriate
         */
        requirements?: string;
        /**
         * Contains requirements's id, extensions, and comments.
         */
        _requirements?: Element;
        /**
         * error | warning
         */
        severity: code;
        /**
         * Contains severity's id, extensions, and comments.
         */
        _severity?: Element;
        /**
         * Human description of constraint
         */
        human: string;
        /**
         * Contains human's id, extensions, and comments.
         */
        _human?: Element;
        /**
         * XPath expression of constraint
         */
        xpath: string;
        /**
         * Contains xpath's id, extensions, and comments.
         */
        _xpath?: Element;
    }
    /**
     * ValueSet details if this is coded
     */
    interface ElementDefinitionBinding extends Element {
        /**
         * required | extensible | preferred | example
         */
        strength: code;
        /**
         * Contains strength's id, extensions, and comments.
         */
        _strength?: Element;
        /**
         * Human explanation of the value set
         */
        description?: string;
        /**
         * Contains description's id, extensions, and comments.
         */
        _description?: Element;
        /**
         * Source of value set
         */
        valueSetUri?: uri;
        /**
         * Contains valueSetUri's id, extensions, and comments.
         */
        _valueSetUri?: Element;
        /**
         * Source of value set
         */
        valueSetReference?: Reference;
    }
    /**
     * Map element to another set of definitions
     */
    interface ElementDefinitionMapping extends Element {
        /**
         * Reference to mapping declaration
         */
        identity: id;
        /**
         * Contains identity's id, extensions, and comments.
         */
        _identity?: Element;
        /**
         * Computable language of mapping
         */
        language?: code;
        /**
         * Contains language's id, extensions, and comments.
         */
        _language?: Element;
        /**
         * Details of the mapping
         */
        map: string;
        /**
         * Contains map's id, extensions, and comments.
         */
        _map?: Element;
    }
    /**
     * Definition of an element in a resource or extension
     */
    interface ElementDefinition extends Element {
        /**
         * The path of the element (see the Detailed Descriptions)
         */
        path: string;
        /**
         * Contains path's id, extensions, and comments.
         */
        _path?: Element;
        /**
         * How this element is represented in instances
         */
        representation?: code[];
        /**
         * Contains representation's id, extensions, and comments.
         */
        _representation?: Element[];
        /**
         * Name for this particular element definition (reference target)
         */
        name?: string;
        /**
         * Contains name's id, extensions, and comments.
         */
        _name?: Element;
        /**
         * Name for element to display with or prompt for element
         */
        label?: string;
        /**
         * Contains label's id, extensions, and comments.
         */
        _label?: Element;
        /**
         * Defining code
         */
        code?: Coding[];
        /**
         * This element is sliced - slices follow
         */
        slicing?: ElementDefinitionSlicing;
        /**
         * Concise definition for xml presentation
         */
        short?: string;
        /**
         * Contains short's id, extensions, and comments.
         */
        _short?: Element;
        /**
         * Full formal definition as narrative text
         */
        definition?: markdown;
        /**
         * Contains definition's id, extensions, and comments.
         */
        _definition?: Element;
        /**
         * Comments about the use of this element
         */
        comments?: markdown;
        /**
         * Contains comments's id, extensions, and comments.
         */
        _comments?: Element;
        /**
         * Why is this needed?
         */
        requirements?: markdown;
        /**
         * Contains requirements's id, extensions, and comments.
         */
        _requirements?: Element;
        /**
         * Other names
         */
        alias?: string[];
        /**
         * Contains alias's id, extensions, and comments.
         */
        _alias?: Element[];
        /**
         * Minimum Cardinality
         */
        min?: integer;
        /**
         * Contains min's id, extensions, and comments.
         */
        _min?: Element;
        /**
         * Maximum Cardinality (a number or *)
         */
        max?: string;
        /**
         * Contains max's id, extensions, and comments.
         */
        _max?: Element;
        /**
         * Base definition information for tools
         */
        base?: ElementDefinitionBase;
        /**
         * Data type and Profile for this element
         */
        type?: ElementDefinitionType[];
        /**
         * To another element constraint (by element.name)
         */
        nameReference?: string;
        /**
         * Contains nameReference's id, extensions, and comments.
         */
        _nameReference?: Element;
        /**
         * Specified value it missing from instance
         */
        defaultValueBoolean?: boolean;
        /**
         * Contains defaultValueBoolean's id, extensions, and comments.
         */
        _defaultValueBoolean?: Element;
        /**
         * Specified value it missing from instance
         */
        defaultValueInteger?: integer;
        /**
         * Contains defaultValueInteger's id, extensions, and comments.
         */
        _defaultValueInteger?: Element;
        /**
         * Specified value it missing from instance
         */
        defaultValueDecimal?: decimal;
        /**
         * Contains defaultValueDecimal's id, extensions, and comments.
         */
        _defaultValueDecimal?: Element;
        /**
         * Specified value it missing from instance
         */
        defaultValueBase64Binary?: base64Binary;
        /**
         * Contains defaultValueBase64Binary's id, extensions, and comments.
         */
        _defaultValueBase64Binary?: Element;
        /**
         * Specified value it missing from instance
         */
        defaultValueInstant?: instant;
        /**
         * Contains defaultValueInstant's id, extensions, and comments.
         */
        _defaultValueInstant?: Element;
        /**
         * Specified value it missing from instance
         */
        defaultValueString?: string;
        /**
         * Contains defaultValueString's id, extensions, and comments.
         */
        _defaultValueString?: Element;
        /**
         * Specified value it missing from instance
         */
        defaultValueUri?: uri;
        /**
         * Contains defaultValueUri's id, extensions, and comments.
         */
        _defaultValueUri?: Element;
        /**
         * Specified value it missing from instance
         */
        defaultValueDate?: date;
        /**
         * Contains defaultValueDate's id, extensions, and comments.
         */
        _defaultValueDate?: Element;
        /**
         * Specified value it missing from instance
         */
        defaultValueDateTime?: dateTime;
        /**
         * Contains defaultValueDateTime's id, extensions, and comments.
         */
        _defaultValueDateTime?: Element;
        /**
         * Specified value it missing from instance
         */
        defaultValueTime?: time;
        /**
         * Contains defaultValueTime's id, extensions, and comments.
         */
        _defaultValueTime?: Element;
        /**
         * Specified value it missing from instance
         */
        defaultValueCode?: code;
        /**
         * Contains defaultValueCode's id, extensions, and comments.
         */
        _defaultValueCode?: Element;
        /**
         * Specified value it missing from instance
         */
        defaultValueOid?: oid;
        /**
         * Contains defaultValueOid's id, extensions, and comments.
         */
        _defaultValueOid?: Element;
        /**
         * Specified value it missing from instance
         */
        defaultValueId?: id;
        /**
         * Contains defaultValueId's id, extensions, and comments.
         */
        _defaultValueId?: Element;
        /**
         * Specified value it missing from instance
         */
        defaultValueUnsignedInt?: unsignedInt;
        /**
         * Contains defaultValueUnsignedInt's id, extensions, and comments.
         */
        _defaultValueUnsignedInt?: Element;
        /**
         * Specified value it missing from instance
         */
        defaultValuePositiveInt?: positiveInt;
        /**
         * Contains defaultValuePositiveInt's id, extensions, and comments.
         */
        _defaultValuePositiveInt?: Element;
        /**
         * Specified value it missing from instance
         */
        defaultValueMarkdown?: markdown;
        /**
         * Contains defaultValueMarkdown's id, extensions, and comments.
         */
        _defaultValueMarkdown?: Element;
        /**
         * Specified value it missing from instance
         */
        defaultValueAnnotation?: Annotation;
        /**
         * Specified value it missing from instance
         */
        defaultValueAttachment?: Attachment;
        /**
         * Specified value it missing from instance
         */
        defaultValueIdentifier?: Identifier;
        /**
         * Specified value it missing from instance
         */
        defaultValueCodeableConcept?: CodeableConcept;
        /**
         * Specified value it missing from instance
         */
        defaultValueCoding?: Coding;
        /**
         * Specified value it missing from instance
         */
        defaultValueQuantity?: Quantity;
        /**
         * Specified value it missing from instance
         */
        defaultValueRange?: Range;
        /**
         * Specified value it missing from instance
         */
        defaultValuePeriod?: Period;
        /**
         * Specified value it missing from instance
         */
        defaultValueRatio?: Ratio;
        /**
         * Specified value it missing from instance
         */
        defaultValueSampledData?: SampledData;
        /**
         * Specified value it missing from instance
         */
        defaultValueSignature?: Signature;
        /**
         * Specified value it missing from instance
         */
        defaultValueHumanName?: HumanName;
        /**
         * Specified value it missing from instance
         */
        defaultValueAddress?: Address;
        /**
         * Specified value it missing from instance
         */
        defaultValueContactPoint?: ContactPoint;
        /**
         * Specified value it missing from instance
         */
        defaultValueTiming?: Timing;
        /**
         * Specified value it missing from instance
         */
        defaultValueReference?: Reference;
        /**
         * Specified value it missing from instance
         */
        defaultValueMeta?: Meta;
        /**
         * Implicit meaning when this element is missing
         */
        meaningWhenMissing?: markdown;
        /**
         * Contains meaningWhenMissing's id, extensions, and comments.
         */
        _meaningWhenMissing?: Element;
        /**
         * Value must be exactly this
         */
        fixedBoolean?: boolean;
        /**
         * Contains fixedBoolean's id, extensions, and comments.
         */
        _fixedBoolean?: Element;
        /**
         * Value must be exactly this
         */
        fixedInteger?: integer;
        /**
         * Contains fixedInteger's id, extensions, and comments.
         */
        _fixedInteger?: Element;
        /**
         * Value must be exactly this
         */
        fixedDecimal?: decimal;
        /**
         * Contains fixedDecimal's id, extensions, and comments.
         */
        _fixedDecimal?: Element;
        /**
         * Value must be exactly this
         */
        fixedBase64Binary?: base64Binary;
        /**
         * Contains fixedBase64Binary's id, extensions, and comments.
         */
        _fixedBase64Binary?: Element;
        /**
         * Value must be exactly this
         */
        fixedInstant?: instant;
        /**
         * Contains fixedInstant's id, extensions, and comments.
         */
        _fixedInstant?: Element;
        /**
         * Value must be exactly this
         */
        fixedString?: string;
        /**
         * Contains fixedString's id, extensions, and comments.
         */
        _fixedString?: Element;
        /**
         * Value must be exactly this
         */
        fixedUri?: uri;
        /**
         * Contains fixedUri's id, extensions, and comments.
         */
        _fixedUri?: Element;
        /**
         * Value must be exactly this
         */
        fixedDate?: date;
        /**
         * Contains fixedDate's id, extensions, and comments.
         */
        _fixedDate?: Element;
        /**
         * Value must be exactly this
         */
        fixedDateTime?: dateTime;
        /**
         * Contains fixedDateTime's id, extensions, and comments.
         */
        _fixedDateTime?: Element;
        /**
         * Value must be exactly this
         */
        fixedTime?: time;
        /**
         * Contains fixedTime's id, extensions, and comments.
         */
        _fixedTime?: Element;
        /**
         * Value must be exactly this
         */
        fixedCode?: code;
        /**
         * Contains fixedCode's id, extensions, and comments.
         */
        _fixedCode?: Element;
        /**
         * Value must be exactly this
         */
        fixedOid?: oid;
        /**
         * Contains fixedOid's id, extensions, and comments.
         */
        _fixedOid?: Element;
        /**
         * Value must be exactly this
         */
        fixedId?: id;
        /**
         * Contains fixedId's id, extensions, and comments.
         */
        _fixedId?: Element;
        /**
         * Value must be exactly this
         */
        fixedUnsignedInt?: unsignedInt;
        /**
         * Contains fixedUnsignedInt's id, extensions, and comments.
         */
        _fixedUnsignedInt?: Element;
        /**
         * Value must be exactly this
         */
        fixedPositiveInt?: positiveInt;
        /**
         * Contains fixedPositiveInt's id, extensions, and comments.
         */
        _fixedPositiveInt?: Element;
        /**
         * Value must be exactly this
         */
        fixedMarkdown?: markdown;
        /**
         * Contains fixedMarkdown's id, extensions, and comments.
         */
        _fixedMarkdown?: Element;
        /**
         * Value must be exactly this
         */
        fixedAnnotation?: Annotation;
        /**
         * Value must be exactly this
         */
        fixedAttachment?: Attachment;
        /**
         * Value must be exactly this
         */
        fixedIdentifier?: Identifier;
        /**
         * Value must be exactly this
         */
        fixedCodeableConcept?: CodeableConcept;
        /**
         * Value must be exactly this
         */
        fixedCoding?: Coding;
        /**
         * Value must be exactly this
         */
        fixedQuantity?: Quantity;
        /**
         * Value must be exactly this
         */
        fixedRange?: Range;
        /**
         * Value must be exactly this
         */
        fixedPeriod?: Period;
        /**
         * Value must be exactly this
         */
        fixedRatio?: Ratio;
        /**
         * Value must be exactly this
         */
        fixedSampledData?: SampledData;
        /**
         * Value must be exactly this
         */
        fixedSignature?: Signature;
        /**
         * Value must be exactly this
         */
        fixedHumanName?: HumanName;
        /**
         * Value must be exactly this
         */
        fixedAddress?: Address;
        /**
         * Value must be exactly this
         */
        fixedContactPoint?: ContactPoint;
        /**
         * Value must be exactly this
         */
        fixedTiming?: Timing;
        /**
         * Value must be exactly this
         */
        fixedReference?: Reference;
        /**
         * Value must be exactly this
         */
        fixedMeta?: Meta;
        /**
         * Value must have at least these property values
         */
        patternBoolean?: boolean;
        /**
         * Contains patternBoolean's id, extensions, and comments.
         */
        _patternBoolean?: Element;
        /**
         * Value must have at least these property values
         */
        patternInteger?: integer;
        /**
         * Contains patternInteger's id, extensions, and comments.
         */
        _patternInteger?: Element;
        /**
         * Value must have at least these property values
         */
        patternDecimal?: decimal;
        /**
         * Contains patternDecimal's id, extensions, and comments.
         */
        _patternDecimal?: Element;
        /**
         * Value must have at least these property values
         */
        patternBase64Binary?: base64Binary;
        /**
         * Contains patternBase64Binary's id, extensions, and comments.
         */
        _patternBase64Binary?: Element;
        /**
         * Value must have at least these property values
         */
        patternInstant?: instant;
        /**
         * Contains patternInstant's id, extensions, and comments.
         */
        _patternInstant?: Element;
        /**
         * Value must have at least these property values
         */
        patternString?: string;
        /**
         * Contains patternString's id, extensions, and comments.
         */
        _patternString?: Element;
        /**
         * Value must have at least these property values
         */
        patternUri?: uri;
        /**
         * Contains patternUri's id, extensions, and comments.
         */
        _patternUri?: Element;
        /**
         * Value must have at least these property values
         */
        patternDate?: date;
        /**
         * Contains patternDate's id, extensions, and comments.
         */
        _patternDate?: Element;
        /**
         * Value must have at least these property values
         */
        patternDateTime?: dateTime;
        /**
         * Contains patternDateTime's id, extensions, and comments.
         */
        _patternDateTime?: Element;
        /**
         * Value must have at least these property values
         */
        patternTime?: time;
        /**
         * Contains patternTime's id, extensions, and comments.
         */
        _patternTime?: Element;
        /**
         * Value must have at least these property values
         */
        patternCode?: code;
        /**
         * Contains patternCode's id, extensions, and comments.
         */
        _patternCode?: Element;
        /**
         * Value must have at least these property values
         */
        patternOid?: oid;
        /**
         * Contains patternOid's id, extensions, and comments.
         */
        _patternOid?: Element;
        /**
         * Value must have at least these property values
         */
        patternId?: id;
        /**
         * Contains patternId's id, extensions, and comments.
         */
        _patternId?: Element;
        /**
         * Value must have at least these property values
         */
        patternUnsignedInt?: unsignedInt;
        /**
         * Contains patternUnsignedInt's id, extensions, and comments.
         */
        _patternUnsignedInt?: Element;
        /**
         * Value must have at least these property values
         */
        patternPositiveInt?: positiveInt;
        /**
         * Contains patternPositiveInt's id, extensions, and comments.
         */
        _patternPositiveInt?: Element;
        /**
         * Value must have at least these property values
         */
        patternMarkdown?: markdown;
        /**
         * Contains patternMarkdown's id, extensions, and comments.
         */
        _patternMarkdown?: Element;
        /**
         * Value must have at least these property values
         */
        patternAnnotation?: Annotation;
        /**
         * Value must have at least these property values
         */
        patternAttachment?: Attachment;
        /**
         * Value must have at least these property values
         */
        patternIdentifier?: Identifier;
        /**
         * Value must have at least these property values
         */
        patternCodeableConcept?: CodeableConcept;
        /**
         * Value must have at least these property values
         */
        patternCoding?: Coding;
        /**
         * Value must have at least these property values
         */
        patternQuantity?: Quantity;
        /**
         * Value must have at least these property values
         */
        patternRange?: Range;
        /**
         * Value must have at least these property values
         */
        patternPeriod?: Period;
        /**
         * Value must have at least these property values
         */
        patternRatio?: Ratio;
        /**
         * Value must have at least these property values
         */
        patternSampledData?: SampledData;
        /**
         * Value must have at least these property values
         */
        patternSignature?: Signature;
        /**
         * Value must have at least these property values
         */
        patternHumanName?: HumanName;
        /**
         * Value must have at least these property values
         */
        patternAddress?: Address;
        /**
         * Value must have at least these property values
         */
        patternContactPoint?: ContactPoint;
        /**
         * Value must have at least these property values
         */
        patternTiming?: Timing;
        /**
         * Value must have at least these property values
         */
        patternReference?: Reference;
        /**
         * Value must have at least these property values
         */
        patternMeta?: Meta;
        /**
         * Example value: [as defined for type]
         */
        exampleBoolean?: boolean;
        /**
         * Contains exampleBoolean's id, extensions, and comments.
         */
        _exampleBoolean?: Element;
        /**
         * Example value: [as defined for type]
         */
        exampleInteger?: integer;
        /**
         * Contains exampleInteger's id, extensions, and comments.
         */
        _exampleInteger?: Element;
        /**
         * Example value: [as defined for type]
         */
        exampleDecimal?: decimal;
        /**
         * Contains exampleDecimal's id, extensions, and comments.
         */
        _exampleDecimal?: Element;
        /**
         * Example value: [as defined for type]
         */
        exampleBase64Binary?: base64Binary;
        /**
         * Contains exampleBase64Binary's id, extensions, and comments.
         */
        _exampleBase64Binary?: Element;
        /**
         * Example value: [as defined for type]
         */
        exampleInstant?: instant;
        /**
         * Contains exampleInstant's id, extensions, and comments.
         */
        _exampleInstant?: Element;
        /**
         * Example value: [as defined for type]
         */
        exampleString?: string;
        /**
         * Contains exampleString's id, extensions, and comments.
         */
        _exampleString?: Element;
        /**
         * Example value: [as defined for type]
         */
        exampleUri?: uri;
        /**
         * Contains exampleUri's id, extensions, and comments.
         */
        _exampleUri?: Element;
        /**
         * Example value: [as defined for type]
         */
        exampleDate?: date;
        /**
         * Contains exampleDate's id, extensions, and comments.
         */
        _exampleDate?: Element;
        /**
         * Example value: [as defined for type]
         */
        exampleDateTime?: dateTime;
        /**
         * Contains exampleDateTime's id, extensions, and comments.
         */
        _exampleDateTime?: Element;
        /**
         * Example value: [as defined for type]
         */
        exampleTime?: time;
        /**
         * Contains exampleTime's id, extensions, and comments.
         */
        _exampleTime?: Element;
        /**
         * Example value: [as defined for type]
         */
        exampleCode?: code;
        /**
         * Contains exampleCode's id, extensions, and comments.
         */
        _exampleCode?: Element;
        /**
         * Example value: [as defined for type]
         */
        exampleOid?: oid;
        /**
         * Contains exampleOid's id, extensions, and comments.
         */
        _exampleOid?: Element;
        /**
         * Example value: [as defined for type]
         */
        exampleId?: id;
        /**
         * Contains exampleId's id, extensions, and comments.
         */
        _exampleId?: Element;
        /**
         * Example value: [as defined for type]
         */
        exampleUnsignedInt?: unsignedInt;
        /**
         * Contains exampleUnsignedInt's id, extensions, and comments.
         */
        _exampleUnsignedInt?: Element;
        /**
         * Example value: [as defined for type]
         */
        examplePositiveInt?: positiveInt;
        /**
         * Contains examplePositiveInt's id, extensions, and comments.
         */
        _examplePositiveInt?: Element;
        /**
         * Example value: [as defined for type]
         */
        exampleMarkdown?: markdown;
        /**
         * Contains exampleMarkdown's id, extensions, and comments.
         */
        _exampleMarkdown?: Element;
        /**
         * Example value: [as defined for type]
         */
        exampleAnnotation?: Annotation;
        /**
         * Example value: [as defined for type]
         */
        exampleAttachment?: Attachment;
        /**
         * Example value: [as defined for type]
         */
        exampleIdentifier?: Identifier;
        /**
         * Example value: [as defined for type]
         */
        exampleCodeableConcept?: CodeableConcept;
        /**
         * Example value: [as defined for type]
         */
        exampleCoding?: Coding;
        /**
         * Example value: [as defined for type]
         */
        exampleQuantity?: Quantity;
        /**
         * Example value: [as defined for type]
         */
        exampleRange?: Range;
        /**
         * Example value: [as defined for type]
         */
        examplePeriod?: Period;
        /**
         * Example value: [as defined for type]
         */
        exampleRatio?: Ratio;
        /**
         * Example value: [as defined for type]
         */
        exampleSampledData?: SampledData;
        /**
         * Example value: [as defined for type]
         */
        exampleSignature?: Signature;
        /**
         * Example value: [as defined for type]
         */
        exampleHumanName?: HumanName;
        /**
         * Example value: [as defined for type]
         */
        exampleAddress?: Address;
        /**
         * Example value: [as defined for type]
         */
        exampleContactPoint?: ContactPoint;
        /**
         * Example value: [as defined for type]
         */
        exampleTiming?: Timing;
        /**
         * Example value: [as defined for type]
         */
        exampleReference?: Reference;
        /**
         * Example value: [as defined for type]
         */
        exampleMeta?: Meta;
        /**
         * Minimum Allowed Value (for some types)
         */
        minValueBoolean?: boolean;
        /**
         * Contains minValueBoolean's id, extensions, and comments.
         */
        _minValueBoolean?: Element;
        /**
         * Minimum Allowed Value (for some types)
         */
        minValueInteger?: integer;
        /**
         * Contains minValueInteger's id, extensions, and comments.
         */
        _minValueInteger?: Element;
        /**
         * Minimum Allowed Value (for some types)
         */
        minValueDecimal?: decimal;
        /**
         * Contains minValueDecimal's id, extensions, and comments.
         */
        _minValueDecimal?: Element;
        /**
         * Minimum Allowed Value (for some types)
         */
        minValueBase64Binary?: base64Binary;
        /**
         * Contains minValueBase64Binary's id, extensions, and comments.
         */
        _minValueBase64Binary?: Element;
        /**
         * Minimum Allowed Value (for some types)
         */
        minValueInstant?: instant;
        /**
         * Contains minValueInstant's id, extensions, and comments.
         */
        _minValueInstant?: Element;
        /**
         * Minimum Allowed Value (for some types)
         */
        minValueString?: string;
        /**
         * Contains minValueString's id, extensions, and comments.
         */
        _minValueString?: Element;
        /**
         * Minimum Allowed Value (for some types)
         */
        minValueUri?: uri;
        /**
         * Contains minValueUri's id, extensions, and comments.
         */
        _minValueUri?: Element;
        /**
         * Minimum Allowed Value (for some types)
         */
        minValueDate?: date;
        /**
         * Contains minValueDate's id, extensions, and comments.
         */
        _minValueDate?: Element;
        /**
         * Minimum Allowed Value (for some types)
         */
        minValueDateTime?: dateTime;
        /**
         * Contains minValueDateTime's id, extensions, and comments.
         */
        _minValueDateTime?: Element;
        /**
         * Minimum Allowed Value (for some types)
         */
        minValueTime?: time;
        /**
         * Contains minValueTime's id, extensions, and comments.
         */
        _minValueTime?: Element;
        /**
         * Minimum Allowed Value (for some types)
         */
        minValueCode?: code;
        /**
         * Contains minValueCode's id, extensions, and comments.
         */
        _minValueCode?: Element;
        /**
         * Minimum Allowed Value (for some types)
         */
        minValueOid?: oid;
        /**
         * Contains minValueOid's id, extensions, and comments.
         */
        _minValueOid?: Element;
        /**
         * Minimum Allowed Value (for some types)
         */
        minValueId?: id;
        /**
         * Contains minValueId's id, extensions, and comments.
         */
        _minValueId?: Element;
        /**
         * Minimum Allowed Value (for some types)
         */
        minValueUnsignedInt?: unsignedInt;
        /**
         * Contains minValueUnsignedInt's id, extensions, and comments.
         */
        _minValueUnsignedInt?: Element;
        /**
         * Minimum Allowed Value (for some types)
         */
        minValuePositiveInt?: positiveInt;
        /**
         * Contains minValuePositiveInt's id, extensions, and comments.
         */
        _minValuePositiveInt?: Element;
        /**
         * Minimum Allowed Value (for some types)
         */
        minValueMarkdown?: markdown;
        /**
         * Contains minValueMarkdown's id, extensions, and comments.
         */
        _minValueMarkdown?: Element;
        /**
         * Minimum Allowed Value (for some types)
         */
        minValueAnnotation?: Annotation;
        /**
         * Minimum Allowed Value (for some types)
         */
        minValueAttachment?: Attachment;
        /**
         * Minimum Allowed Value (for some types)
         */
        minValueIdentifier?: Identifier;
        /**
         * Minimum Allowed Value (for some types)
         */
        minValueCodeableConcept?: CodeableConcept;
        /**
         * Minimum Allowed Value (for some types)
         */
        minValueCoding?: Coding;
        /**
         * Minimum Allowed Value (for some types)
         */
        minValueQuantity?: Quantity;
        /**
         * Minimum Allowed Value (for some types)
         */
        minValueRange?: Range;
        /**
         * Minimum Allowed Value (for some types)
         */
        minValuePeriod?: Period;
        /**
         * Minimum Allowed Value (for some types)
         */
        minValueRatio?: Ratio;
        /**
         * Minimum Allowed Value (for some types)
         */
        minValueSampledData?: SampledData;
        /**
         * Minimum Allowed Value (for some types)
         */
        minValueSignature?: Signature;
        /**
         * Minimum Allowed Value (for some types)
         */
        minValueHumanName?: HumanName;
        /**
         * Minimum Allowed Value (for some types)
         */
        minValueAddress?: Address;
        /**
         * Minimum Allowed Value (for some types)
         */
        minValueContactPoint?: ContactPoint;
        /**
         * Minimum Allowed Value (for some types)
         */
        minValueTiming?: Timing;
        /**
         * Minimum Allowed Value (for some types)
         */
        minValueReference?: Reference;
        /**
         * Minimum Allowed Value (for some types)
         */
        minValueMeta?: Meta;
        /**
         * Maximum Allowed Value (for some types)
         */
        maxValueBoolean?: boolean;
        /**
         * Contains maxValueBoolean's id, extensions, and comments.
         */
        _maxValueBoolean?: Element;
        /**
         * Maximum Allowed Value (for some types)
         */
        maxValueInteger?: integer;
        /**
         * Contains maxValueInteger's id, extensions, and comments.
         */
        _maxValueInteger?: Element;
        /**
         * Maximum Allowed Value (for some types)
         */
        maxValueDecimal?: decimal;
        /**
         * Contains maxValueDecimal's id, extensions, and comments.
         */
        _maxValueDecimal?: Element;
        /**
         * Maximum Allowed Value (for some types)
         */
        maxValueBase64Binary?: base64Binary;
        /**
         * Contains maxValueBase64Binary's id, extensions, and comments.
         */
        _maxValueBase64Binary?: Element;
        /**
         * Maximum Allowed Value (for some types)
         */
        maxValueInstant?: instant;
        /**
         * Contains maxValueInstant's id, extensions, and comments.
         */
        _maxValueInstant?: Element;
        /**
         * Maximum Allowed Value (for some types)
         */
        maxValueString?: string;
        /**
         * Contains maxValueString's id, extensions, and comments.
         */
        _maxValueString?: Element;
        /**
         * Maximum Allowed Value (for some types)
         */
        maxValueUri?: uri;
        /**
         * Contains maxValueUri's id, extensions, and comments.
         */
        _maxValueUri?: Element;
        /**
         * Maximum Allowed Value (for some types)
         */
        maxValueDate?: date;
        /**
         * Contains maxValueDate's id, extensions, and comments.
         */
        _maxValueDate?: Element;
        /**
         * Maximum Allowed Value (for some types)
         */
        maxValueDateTime?: dateTime;
        /**
         * Contains maxValueDateTime's id, extensions, and comments.
         */
        _maxValueDateTime?: Element;
        /**
         * Maximum Allowed Value (for some types)
         */
        maxValueTime?: time;
        /**
         * Contains maxValueTime's id, extensions, and comments.
         */
        _maxValueTime?: Element;
        /**
         * Maximum Allowed Value (for some types)
         */
        maxValueCode?: code;
        /**
         * Contains maxValueCode's id, extensions, and comments.
         */
        _maxValueCode?: Element;
        /**
         * Maximum Allowed Value (for some types)
         */
        maxValueOid?: oid;
        /**
         * Contains maxValueOid's id, extensions, and comments.
         */
        _maxValueOid?: Element;
        /**
         * Maximum Allowed Value (for some types)
         */
        maxValueId?: id;
        /**
         * Contains maxValueId's id, extensions, and comments.
         */
        _maxValueId?: Element;
        /**
         * Maximum Allowed Value (for some types)
         */
        maxValueUnsignedInt?: unsignedInt;
        /**
         * Contains maxValueUnsignedInt's id, extensions, and comments.
         */
        _maxValueUnsignedInt?: Element;
        /**
         * Maximum Allowed Value (for some types)
         */
        maxValuePositiveInt?: positiveInt;
        /**
         * Contains maxValuePositiveInt's id, extensions, and comments.
         */
        _maxValuePositiveInt?: Element;
        /**
         * Maximum Allowed Value (for some types)
         */
        maxValueMarkdown?: markdown;
        /**
         * Contains maxValueMarkdown's id, extensions, and comments.
         */
        _maxValueMarkdown?: Element;
        /**
         * Maximum Allowed Value (for some types)
         */
        maxValueAnnotation?: Annotation;
        /**
         * Maximum Allowed Value (for some types)
         */
        maxValueAttachment?: Attachment;
        /**
         * Maximum Allowed Value (for some types)
         */
        maxValueIdentifier?: Identifier;
        /**
         * Maximum Allowed Value (for some types)
         */
        maxValueCodeableConcept?: CodeableConcept;
        /**
         * Maximum Allowed Value (for some types)
         */
        maxValueCoding?: Coding;
        /**
         * Maximum Allowed Value (for some types)
         */
        maxValueQuantity?: Quantity;
        /**
         * Maximum Allowed Value (for some types)
         */
        maxValueRange?: Range;
        /**
         * Maximum Allowed Value (for some types)
         */
        maxValuePeriod?: Period;
        /**
         * Maximum Allowed Value (for some types)
         */
        maxValueRatio?: Ratio;
        /**
         * Maximum Allowed Value (for some types)
         */
        maxValueSampledData?: SampledData;
        /**
         * Maximum Allowed Value (for some types)
         */
        maxValueSignature?: Signature;
        /**
         * Maximum Allowed Value (for some types)
         */
        maxValueHumanName?: HumanName;
        /**
         * Maximum Allowed Value (for some types)
         */
        maxValueAddress?: Address;
        /**
         * Maximum Allowed Value (for some types)
         */
        maxValueContactPoint?: ContactPoint;
        /**
         * Maximum Allowed Value (for some types)
         */
        maxValueTiming?: Timing;
        /**
         * Maximum Allowed Value (for some types)
         */
        maxValueReference?: Reference;
        /**
         * Maximum Allowed Value (for some types)
         */
        maxValueMeta?: Meta;
        /**
         * Max length for strings
         */
        maxLength?: integer;
        /**
         * Contains maxLength's id, extensions, and comments.
         */
        _maxLength?: Element;
        /**
         * Reference to invariant about presence
         */
        condition?: id[];
        /**
         * Contains condition's id, extensions, and comments.
         */
        _condition?: Element[];
        /**
         * Condition that must evaluate to true
         */
        constraint?: ElementDefinitionConstraint[];
        /**
         * If the element must supported
         */
        mustSupport?: boolean;
        /**
         * Contains mustSupport's id, extensions, and comments.
         */
        _mustSupport?: Element;
        /**
         * If this modifies the meaning of other elements
         */
        isModifier?: boolean;
        /**
         * Contains isModifier's id, extensions, and comments.
         */
        _isModifier?: Element;
        /**
         * Include when _summary = true?
         */
        isSummary?: boolean;
        /**
         * Contains isSummary's id, extensions, and comments.
         */
        _isSummary?: Element;
        /**
         * ValueSet details if this is coded
         */
        binding?: ElementDefinitionBinding;
        /**
         * Map element to another set of definitions
         */
        mapping?: ElementDefinitionMapping[];
    }
    /**
     * Differential view of the structure
     */
    interface StructureDefinitionDifferential extends Element {
        /**
         * Definition of elements in the resource (if no StructureDefinition)
         */
        element: ElementDefinition[];
    }
    /**
     * Structural Definition
     */
    interface StructureDefinition extends DomainResource {
        /**
         * Literal URL used to reference this StructureDefinition
         */
        url: uri;
        /**
         * Contains url's id, extensions, and comments.
         */
        _url?: Element;
        /**
         * Other identifiers for the StructureDefinition
         */
        identifier?: Identifier[];
        /**
         * Logical id for this version of the StructureDefinition
         */
        version?: string;
        /**
         * Contains version's id, extensions, and comments.
         */
        _version?: Element;
        /**
         * Informal name for this StructureDefinition
         */
        name: string;
        /**
         * Contains name's id, extensions, and comments.
         */
        _name?: Element;
        /**
         * Use this name when displaying the value
         */
        display?: string;
        /**
         * Contains display's id, extensions, and comments.
         */
        _display?: Element;
        /**
         * draft | active | retired
         */
        status: code;
        /**
         * Contains status's id, extensions, and comments.
         */
        _status?: Element;
        /**
         * If for testing purposes, not real usage
         */
        experimental?: boolean;
        /**
         * Contains experimental's id, extensions, and comments.
         */
        _experimental?: Element;
        /**
         * Name of the publisher (Organization or individual)
         */
        publisher?: string;
        /**
         * Contains publisher's id, extensions, and comments.
         */
        _publisher?: Element;
        /**
         * Contact details of the publisher
         */
        contact?: StructureDefinitionContact[];
        /**
         * Date for this version of the StructureDefinition
         */
        date?: dateTime;
        /**
         * Contains date's id, extensions, and comments.
         */
        _date?: Element;
        /**
         * Natural language description of the StructureDefinition
         */
        description?: string;
        /**
         * Contains description's id, extensions, and comments.
         */
        _description?: Element;
        /**
         * Content intends to support these contexts
         */
        useContext?: CodeableConcept[];
        /**
         * Scope and Usage this structure definition is for
         */
        requirements?: string;
        /**
         * Contains requirements's id, extensions, and comments.
         */
        _requirements?: Element;
        /**
         * Use and/or Publishing restrictions
         */
        copyright?: string;
        /**
         * Contains copyright's id, extensions, and comments.
         */
        _copyright?: Element;
        /**
         * Assist with indexing and finding
         */
        code?: Coding[];
        /**
         * FHIR Version this StructureDefinition targets
         */
        fhirVersion?: id;
        /**
         * Contains fhirVersion's id, extensions, and comments.
         */
        _fhirVersion?: Element;
        /**
         * External specification that the content is mapped to
         */
        mapping?: StructureDefinitionMapping[];
        /**
         * datatype | resource | logical
         */
        kind: code;
        /**
         * Contains kind's id, extensions, and comments.
         */
        _kind?: Element;
        /**
         * Any datatype or resource, including abstract ones
         */
        constrainedType?: code;
        /**
         * Contains constrainedType's id, extensions, and comments.
         */
        _constrainedType?: Element;
        /**
         * Whether the structure is abstract
         */
        abstract: boolean;
        /**
         * Contains abstract's id, extensions, and comments.
         */
        _abstract?: Element;
        /**
         * resource | datatype | mapping | extension
         */
        contextType?: code;
        /**
         * Contains contextType's id, extensions, and comments.
         */
        _contextType?: Element;
        /**
         * Where the extension can be used in instances
         */
        context?: string[];
        /**
         * Contains context's id, extensions, and comments.
         */
        _context?: Element[];
        /**
         * Structure that this set of constraints applies to
         */
        base?: uri;
        /**
         * Contains base's id, extensions, and comments.
         */
        _base?: Element;
        /**
         * Snapshot view of the structure
         */
        snapshot?: StructureDefinitionSnapshot;
        /**
         * Differential view of the structure
         */
        differential?: StructureDefinitionDifferential;
    }
    /**
     * Mappings for a concept from the source set
     */
    interface ConceptMapElement extends Element {
        /**
         * Code System (if value set crosses code systems)
         */
        codeSystem?: uri;
        /**
         * Contains codeSystem's id, extensions, and comments.
         */
        _codeSystem?: Element;
        /**
         * Identifies element being mapped
         */
        code?: code;
        /**
         * Contains code's id, extensions, and comments.
         */
        _code?: Element;
        /**
         * Concept in target system for element
         */
        target?: ConceptMapElementTarget[];
    }
    /**
     * Concept in target system for element
     */
    interface ConceptMapElementTarget extends Element {
        /**
         * System of the target (if necessary)
         */
        codeSystem?: uri;
        /**
         * Contains codeSystem's id, extensions, and comments.
         */
        _codeSystem?: Element;
        /**
         * Code that identifies the target element
         */
        code?: code;
        /**
         * Contains code's id, extensions, and comments.
         */
        _code?: Element;
        /**
         * equivalent | equal | wider | subsumes | narrower | specializes | inexact | unmatched | disjoint
         */
        equivalence: code;
        /**
         * Contains equivalence's id, extensions, and comments.
         */
        _equivalence?: Element;
        /**
         * Description of status/issues in mapping
         */
        comments?: string;
        /**
         * Contains comments's id, extensions, and comments.
         */
        _comments?: Element;
        /**
         * Other elements required for this mapping (from context)
         */
        dependsOn?: ConceptMapElementTargetDependsOn[];
        /**
         * Other concepts that this mapping also produces
         */
        product?: ConceptMapElementTargetDependsOn[];
    }
    /**
     * Other elements required for this mapping (from context)
     */
    interface ConceptMapElementTargetDependsOn extends Element {
        /**
         * Reference to element/field/valueset mapping depends on
         */
        element: uri;
        /**
         * Contains element's id, extensions, and comments.
         */
        _element?: Element;
        /**
         * Code System (if necessary)
         */
        codeSystem: uri;
        /**
         * Contains codeSystem's id, extensions, and comments.
         */
        _codeSystem?: Element;
        /**
         * Value of the referenced element
         */
        code: string;
        /**
         * Contains code's id, extensions, and comments.
         */
        _code?: Element;
    }
    /**
     * A map from one set of concepts to one or more other concepts
     */
    interface ConceptMap extends DomainResource {
        /**
         * Globally unique logical id for concept map
         */
        url?: uri;
        /**
         * Contains url's id, extensions, and comments.
         */
        _url?: Element;
        /**
         * Additional identifier for the concept map
         */
        identifier?: Identifier;
        /**
         * Logical id for this version of the concept map
         */
        version?: string;
        /**
         * Contains version's id, extensions, and comments.
         */
        _version?: Element;
        /**
         * Informal name for this concept map
         */
        name?: string;
        /**
         * Contains name's id, extensions, and comments.
         */
        _name?: Element;
        /**
         * draft | active | retired
         */
        status: code;
        /**
         * Contains status's id, extensions, and comments.
         */
        _status?: Element;
        /**
         * If for testing purposes, not real usage
         */
        experimental?: boolean;
        /**
         * Contains experimental's id, extensions, and comments.
         */
        _experimental?: Element;
        /**
         * Name of the publisher (Organization or individual)
         */
        publisher?: string;
        /**
         * Contains publisher's id, extensions, and comments.
         */
        _publisher?: Element;
        /**
         * Contact details of the publisher
         */
        contact?: ConceptMapContact[];
        /**
         * Date for given status
         */
        date?: dateTime;
        /**
         * Contains date's id, extensions, and comments.
         */
        _date?: Element;
        /**
         * Human language description of the concept map
         */
        description?: string;
        /**
         * Contains description's id, extensions, and comments.
         */
        _description?: Element;
        /**
         * Content intends to support these contexts
         */
        useContext?: CodeableConcept[];
        /**
         * Why is this needed?
         */
        requirements?: string;
        /**
         * Contains requirements's id, extensions, and comments.
         */
        _requirements?: Element;
        /**
         * Use and/or Publishing restrictions
         */
        copyright?: string;
        /**
         * Contains copyright's id, extensions, and comments.
         */
        _copyright?: Element;
        /**
         * Identifies the source of the concepts which are being mapped
         */
        sourceUri?: uri;
        /**
         * Contains sourceUri's id, extensions, and comments.
         */
        _sourceUri?: Element;
        /**
         * Identifies the source of the concepts which are being mapped
         */
        sourceReference?: Reference;
        /**
         * Provides context to the mappings
         */
        targetUri?: uri;
        /**
         * Contains targetUri's id, extensions, and comments.
         */
        _targetUri?: Element;
        /**
         * Provides context to the mappings
         */
        targetReference?: Reference;
        /**
         * Mappings for a concept from the source set
         */
        element?: ConceptMapElement[];
    }
    /**
     * Contact details of the publisher
     */
    interface ConformanceContact extends Element {
        /**
         * Name of a individual to contact
         */
        name?: string;
        /**
         * Contains name's id, extensions, and comments.
         */
        _name?: Element;
        /**
         * Contact details for individual or publisher
         */
        telecom?: ContactPoint[];
    }
    /**
     * Software that is covered by this conformance statement
     */
    interface ConformanceSoftware extends Element {
        /**
         * A name the software is known by
         */
        name: string;
        /**
         * Contains name's id, extensions, and comments.
         */
        _name?: Element;
        /**
         * Version covered by this statement
         */
        version?: string;
        /**
         * Contains version's id, extensions, and comments.
         */
        _version?: Element;
        /**
         * Date this version released
         */
        releaseDate?: dateTime;
        /**
         * Contains releaseDate's id, extensions, and comments.
         */
        _releaseDate?: Element;
    }
    /**
     * If this describes a specific instance
     */
    interface ConformanceImplementation extends Element {
        /**
         * Describes this specific instance
         */
        description: string;
        /**
         * Contains description's id, extensions, and comments.
         */
        _description?: Element;
        /**
         * Base URL for the installation
         */
        url?: uri;
        /**
         * Contains url's id, extensions, and comments.
         */
        _url?: Element;
    }
    /**
     * If the endpoint is a RESTful one
     */
    interface ConformanceRest extends Element {
        /**
         * client | server
         */
        mode: code;
        /**
         * Contains mode's id, extensions, and comments.
         */
        _mode?: Element;
        /**
         * General description of implementation
         */
        documentation?: string;
        /**
         * Contains documentation's id, extensions, and comments.
         */
        _documentation?: Element;
        /**
         * Information about security of implementation
         */
        security?: ConformanceRestSecurity;
        /**
         * Resource served on the REST interface
         */
        resource: ConformanceRestResource[];
        /**
         * What operations are supported?
         */
        interaction?: ConformanceRestInteraction[];
        /**
         * not-supported | batch | transaction | both
         */
        transactionMode?: code;
        /**
         * Contains transactionMode's id, extensions, and comments.
         */
        _transactionMode?: Element;
        /**
         * Search params for searching all resources
         */
        searchParam?: ConformanceRestResourceSearchParam[];
        /**
         * Definition of an operation or a custom query
         */
        operation?: ConformanceRestOperation[];
        /**
         * Compartments served/used by system
         */
        compartment?: uri[];
        /**
         * Contains compartment's id, extensions, and comments.
         */
        _compartment?: Element[];
    }
    /**
     * Information about security of implementation
     */
    interface ConformanceRestSecurity extends Element {
        /**
         * Adds CORS Headers (http://enable-cors.org/)
         */
        cors?: boolean;
        /**
         * Contains cors's id, extensions, and comments.
         */
        _cors?: Element;
        /**
         * OAuth | SMART-on-FHIR | NTLM | Basic | Kerberos | Certificates
         */
        service?: CodeableConcept[];
        /**
         * General description of how security works
         */
        description?: string;
        /**
         * Contains description's id, extensions, and comments.
         */
        _description?: Element;
        /**
         * Certificates associated with security profiles
         */
        certificate?: ConformanceRestSecurityCertificate[];
    }
    /**
     * Certificates associated with security profiles
     */
    interface ConformanceRestSecurityCertificate extends Element {
        /**
         * Mime type for certificate
         */
        type?: code;
        /**
         * Contains type's id, extensions, and comments.
         */
        _type?: Element;
        /**
         * Actual certificate
         */
        blob?: base64Binary;
        /**
         * Contains blob's id, extensions, and comments.
         */
        _blob?: Element;
    }
    /**
     * Resource served on the REST interface
     */
    interface ConformanceRestResource extends Element {
        /**
         * A resource type that is supported
         */
        type: code;
        /**
         * Contains type's id, extensions, and comments.
         */
        _type?: Element;
        /**
         * Base System profile for all uses of resource
         */
        profile?: Reference;
        /**
         * What operations are supported?
         */
        interaction: ConformanceRestResourceInteraction[];
        /**
         * no-version | versioned | versioned-update
         */
        versioning?: code;
        /**
         * Contains versioning's id, extensions, and comments.
         */
        _versioning?: Element;
        /**
         * Whether vRead can return past versions
         */
        readHistory?: boolean;
        /**
         * Contains readHistory's id, extensions, and comments.
         */
        _readHistory?: Element;
        /**
         * If update can commit to a new identity
         */
        updateCreate?: boolean;
        /**
         * Contains updateCreate's id, extensions, and comments.
         */
        _updateCreate?: Element;
        /**
         * If allows/uses conditional create
         */
        conditionalCreate?: boolean;
        /**
         * Contains conditionalCreate's id, extensions, and comments.
         */
        _conditionalCreate?: Element;
        /**
         * If allows/uses conditional update
         */
        conditionalUpdate?: boolean;
        /**
         * Contains conditionalUpdate's id, extensions, and comments.
         */
        _conditionalUpdate?: Element;
        /**
         * not-supported | single | multiple - how conditional delete is supported
         */
        conditionalDelete?: code;
        /**
         * Contains conditionalDelete's id, extensions, and comments.
         */
        _conditionalDelete?: Element;
        /**
         * _include values supported by the server
         */
        searchInclude?: string[];
        /**
         * Contains searchInclude's id, extensions, and comments.
         */
        _searchInclude?: Element[];
        /**
         * _revinclude values supported by the server
         */
        searchRevInclude?: string[];
        /**
         * Contains searchRevInclude's id, extensions, and comments.
         */
        _searchRevInclude?: Element[];
        /**
         * Search params supported by implementation
         */
        searchParam?: ConformanceRestResourceSearchParam[];
    }
    /**
     * What operations are supported?
     */
    interface ConformanceRestResourceInteraction extends Element {
        /**
         * read | vread | update | delete | history-instance | validate | history-type | create | search-type
         */
        code: code;
        /**
         * Contains code's id, extensions, and comments.
         */
        _code?: Element;
        /**
         * Anything special about operation behavior
         */
        documentation?: string;
        /**
         * Contains documentation's id, extensions, and comments.
         */
        _documentation?: Element;
    }
    /**
     * Search params supported by implementation
     */
    interface ConformanceRestResourceSearchParam extends Element {
        /**
         * Name of search parameter
         */
        name: string;
        /**
         * Contains name's id, extensions, and comments.
         */
        _name?: Element;
        /**
         * Source of definition for parameter
         */
        definition?: uri;
        /**
         * Contains definition's id, extensions, and comments.
         */
        _definition?: Element;
        /**
         * number | date | string | token | reference | composite | quantity | uri
         */
        type: code;
        /**
         * Contains type's id, extensions, and comments.
         */
        _type?: Element;
        /**
         * Server-specific usage
         */
        documentation?: string;
        /**
         * Contains documentation's id, extensions, and comments.
         */
        _documentation?: Element;
        /**
         * Types of resource (if a resource reference)
         */
        target?: code[];
        /**
         * Contains target's id, extensions, and comments.
         */
        _target?: Element[];
        /**
         * missing | exact | contains | not | text | in | not-in | below | above | type
         */
        modifier?: code[];
        /**
         * Contains modifier's id, extensions, and comments.
         */
        _modifier?: Element[];
        /**
         * Chained names supported
         */
        chain?: string[];
        /**
         * Contains chain's id, extensions, and comments.
         */
        _chain?: Element[];
    }
    /**
     * What operations are supported?
     */
    interface ConformanceRestInteraction extends Element {
        /**
         * transaction | search-system | history-system
         */
        code: code;
        /**
         * Contains code's id, extensions, and comments.
         */
        _code?: Element;
        /**
         * Anything special about operation behavior
         */
        documentation?: string;
        /**
         * Contains documentation's id, extensions, and comments.
         */
        _documentation?: Element;
    }
    /**
     * Definition of an operation or a custom query
     */
    interface ConformanceRestOperation extends Element {
        /**
         * Name by which the operation/query is invoked
         */
        name: string;
        /**
         * Contains name's id, extensions, and comments.
         */
        _name?: Element;
        /**
         * The defined operation/query
         */
        definition: Reference;
    }
    /**
     * Contact details of the publisher
     */
    interface OperationDefinitionContact extends Element {
        /**
         * Name of a individual to contact
         */
        name?: string;
        /**
         * Contains name's id, extensions, and comments.
         */
        _name?: Element;
        /**
         * Contact details for individual or publisher
         */
        telecom?: ContactPoint[];
    }
    /**
     * Parameters for the operation/query
     */
    interface OperationDefinitionParameter extends Element {
        /**
         * Name in Parameters.parameter.name or in URL
         */
        name: code;
        /**
         * Contains name's id, extensions, and comments.
         */
        _name?: Element;
        /**
         * in | out
         */
        use: code;
        /**
         * Contains use's id, extensions, and comments.
         */
        _use?: Element;
        /**
         * Minimum Cardinality
         */
        min: integer;
        /**
         * Contains min's id, extensions, and comments.
         */
        _min?: Element;
        /**
         * Maximum Cardinality (a number or *)
         */
        max: string;
        /**
         * Contains max's id, extensions, and comments.
         */
        _max?: Element;
        /**
         * Description of meaning/use
         */
        documentation?: string;
        /**
         * Contains documentation's id, extensions, and comments.
         */
        _documentation?: Element;
        /**
         * What type this parameter has
         */
        type?: code;
        /**
         * Contains type's id, extensions, and comments.
         */
        _type?: Element;
        /**
         * Profile on the type
         */
        profile?: Reference;
        /**
         * ValueSet details if this is coded
         */
        binding?: OperationDefinitionParameterBinding;
        /**
         * Parts of a Tuple Parameter
         */
        part?: OperationDefinitionParameter[];
    }
    /**
     * ValueSet details if this is coded
     */
    interface OperationDefinitionParameterBinding extends Element {
        /**
         * required | extensible | preferred | example
         */
        strength: code;
        /**
         * Contains strength's id, extensions, and comments.
         */
        _strength?: Element;
        /**
         * Source of value set
         */
        valueSetUri?: uri;
        /**
         * Contains valueSetUri's id, extensions, and comments.
         */
        _valueSetUri?: Element;
        /**
         * Source of value set
         */
        valueSetReference?: Reference;
    }
    /**
     * Definition of an operation or a named query
     */
    interface OperationDefinition extends DomainResource {
        /**
         * Logical url to reference this operation definition
         */
        url?: uri;
        /**
         * Contains url's id, extensions, and comments.
         */
        _url?: Element;
        /**
         * Logical id for this version of the operation definition
         */
        version?: string;
        /**
         * Contains version's id, extensions, and comments.
         */
        _version?: Element;
        /**
         * Informal name for this operation
         */
        name: string;
        /**
         * Contains name's id, extensions, and comments.
         */
        _name?: Element;
        /**
         * draft | active | retired
         */
        status: code;
        /**
         * Contains status's id, extensions, and comments.
         */
        _status?: Element;
        /**
         * operation | query
         */
        kind: code;
        /**
         * Contains kind's id, extensions, and comments.
         */
        _kind?: Element;
        /**
         * If for testing purposes, not real usage
         */
        experimental?: boolean;
        /**
         * Contains experimental's id, extensions, and comments.
         */
        _experimental?: Element;
        /**
         * Name of the publisher (Organization or individual)
         */
        publisher?: string;
        /**
         * Contains publisher's id, extensions, and comments.
         */
        _publisher?: Element;
        /**
         * Contact details of the publisher
         */
        contact?: OperationDefinitionContact[];
        /**
         * Date for this version of the operation definition
         */
        date?: dateTime;
        /**
         * Contains date's id, extensions, and comments.
         */
        _date?: Element;
        /**
         * Natural language description of the operation
         */
        description?: string;
        /**
         * Contains description's id, extensions, and comments.
         */
        _description?: Element;
        /**
         * Why is this needed?
         */
        requirements?: string;
        /**
         * Contains requirements's id, extensions, and comments.
         */
        _requirements?: Element;
        /**
         * Whether content is unchanged by operation
         */
        idempotent?: boolean;
        /**
         * Contains idempotent's id, extensions, and comments.
         */
        _idempotent?: Element;
        /**
         * Name used to invoke the operation
         */
        code: code;
        /**
         * Contains code's id, extensions, and comments.
         */
        _code?: Element;
        /**
         * Additional information about use
         */
        notes?: string;
        /**
         * Contains notes's id, extensions, and comments.
         */
        _notes?: Element;
        /**
         * Marks this as a profile of the base
         */
        base?: Reference;
        /**
         * Invoke at the system level?
         */
        system: boolean;
        /**
         * Contains system's id, extensions, and comments.
         */
        _system?: Element;
        /**
         * Invoke at resource level for these type
         */
        type?: code[];
        /**
         * Contains type's id, extensions, and comments.
         */
        _type?: Element[];
        /**
         * Invoke on an instance?
         */
        instance: boolean;
        /**
         * Contains instance's id, extensions, and comments.
         */
        _instance?: Element;
        /**
         * Parameters for the operation/query
         */
        parameter?: OperationDefinitionParameter[];
    }
    /**
     * If messaging is supported
     */
    interface ConformanceMessaging extends Element {
        /**
         * A messaging service end point
         */
        endpoint?: ConformanceMessagingEndpoint[];
        /**
         * Reliable Message Cache Length (min)
         */
        reliableCache?: unsignedInt;
        /**
         * Contains reliableCache's id, extensions, and comments.
         */
        _reliableCache?: Element;
        /**
         * Messaging interface behavior details
         */
        documentation?: string;
        /**
         * Contains documentation's id, extensions, and comments.
         */
        _documentation?: Element;
        /**
         * Declare support for this event
         */
        event: ConformanceMessagingEvent[];
    }
    /**
     * A messaging service end point
     */
    interface ConformanceMessagingEndpoint extends Element {
        /**
         * http | ftp | mllp +
         */
        protocol: Coding;
        /**
         * Address of end point
         */
        address: uri;
        /**
         * Contains address's id, extensions, and comments.
         */
        _address?: Element;
    }
    /**
     * Declare support for this event
     */
    interface ConformanceMessagingEvent extends Element {
        /**
         * Event type
         */
        code: Coding;
        /**
         * Consequence | Currency | Notification
         */
        category?: code;
        /**
         * Contains category's id, extensions, and comments.
         */
        _category?: Element;
        /**
         * sender | receiver
         */
        mode: code;
        /**
         * Contains mode's id, extensions, and comments.
         */
        _mode?: Element;
        /**
         * Resource that's focus of message
         */
        focus: code;
        /**
         * Contains focus's id, extensions, and comments.
         */
        _focus?: Element;
        /**
         * Profile that describes the request
         */
        request: Reference;
        /**
         * Profile that describes the response
         */
        response: Reference;
        /**
         * Endpoint-specific event documentation
         */
        documentation?: string;
        /**
         * Contains documentation's id, extensions, and comments.
         */
        _documentation?: Element;
    }
    /**
     * Document definition
     */
    interface ConformanceDocument extends Element {
        /**
         * producer | consumer
         */
        mode: code;
        /**
         * Contains mode's id, extensions, and comments.
         */
        _mode?: Element;
        /**
         * Description of document support
         */
        documentation?: string;
        /**
         * Contains documentation's id, extensions, and comments.
         */
        _documentation?: Element;
        /**
         * Constraint on a resource used in the document
         */
        profile: Reference;
    }
    /**
     * A conformance statement
     */
    interface Conformance extends DomainResource {
        /**
         * Logical uri to reference this statement
         */
        url?: uri;
        /**
         * Contains url's id, extensions, and comments.
         */
        _url?: Element;
        /**
         * Logical id for this version of the statement
         */
        version?: string;
        /**
         * Contains version's id, extensions, and comments.
         */
        _version?: Element;
        /**
         * Informal name for this conformance statement
         */
        name?: string;
        /**
         * Contains name's id, extensions, and comments.
         */
        _name?: Element;
        /**
         * draft | active | retired
         */
        status?: code;
        /**
         * Contains status's id, extensions, and comments.
         */
        _status?: Element;
        /**
         * If for testing purposes, not real usage
         */
        experimental?: boolean;
        /**
         * Contains experimental's id, extensions, and comments.
         */
        _experimental?: Element;
        /**
         * Name of the publisher (Organization or individual)
         */
        publisher?: string;
        /**
         * Contains publisher's id, extensions, and comments.
         */
        _publisher?: Element;
        /**
         * Contact details of the publisher
         */
        contact?: ConformanceContact[];
        /**
         * Publication Date(/time)
         */
        date: dateTime;
        /**
         * Contains date's id, extensions, and comments.
         */
        _date?: Element;
        /**
         * Human description of the conformance statement
         */
        description?: string;
        /**
         * Contains description's id, extensions, and comments.
         */
        _description?: Element;
        /**
         * Why is this needed?
         */
        requirements?: string;
        /**
         * Contains requirements's id, extensions, and comments.
         */
        _requirements?: Element;
        /**
         * Use and/or Publishing restrictions
         */
        copyright?: string;
        /**
         * Contains copyright's id, extensions, and comments.
         */
        _copyright?: Element;
        /**
         * instance | capability | requirements
         */
        kind: code;
        /**
         * Contains kind's id, extensions, and comments.
         */
        _kind?: Element;
        /**
         * Software that is covered by this conformance statement
         */
        software?: ConformanceSoftware;
        /**
         * If this describes a specific instance
         */
        implementation?: ConformanceImplementation;
        /**
         * FHIR Version the system uses
         */
        fhirVersion: id;
        /**
         * Contains fhirVersion's id, extensions, and comments.
         */
        _fhirVersion?: Element;
        /**
         * no | extensions | elements | both
         */
        acceptUnknown: code;
        /**
         * Contains acceptUnknown's id, extensions, and comments.
         */
        _acceptUnknown?: Element;
        /**
         * formats supported (xml | json | mime type)
         */
        format: code[];
        /**
         * Contains format's id, extensions, and comments.
         */
        _format?: Element[];
        /**
         * Profiles for use cases supported
         */
        profile?: Reference[];
        /**
         * If the endpoint is a RESTful one
         */
        rest?: ConformanceRest[];
        /**
         * If messaging is supported
         */
        messaging?: ConformanceMessaging[];
        /**
         * Document definition
         */
        document?: ConformanceDocument[];
    }
    /**
     * Contact details of the publisher
     */
    interface DataElementContact extends Element {
        /**
         * Name of a individual to contact
         */
        name?: string;
        /**
         * Contains name's id, extensions, and comments.
         */
        _name?: Element;
        /**
         * Contact details for individual or publisher
         */
        telecom?: ContactPoint[];
    }
    /**
     * External specification mapped to
     */
    interface DataElementMapping extends Element {
        /**
         * Internal id when this mapping is used
         */
        identity: id;
        /**
         * Contains identity's id, extensions, and comments.
         */
        _identity?: Element;
        /**
         * Identifies what this mapping refers to
         */
        uri?: uri;
        /**
         * Contains uri's id, extensions, and comments.
         */
        _uri?: Element;
        /**
         * Names what this mapping refers to
         */
        name?: string;
        /**
         * Contains name's id, extensions, and comments.
         */
        _name?: Element;
        /**
         * Versions, Issues, Scope limitations etc
         */
        comments?: string;
        /**
         * Contains comments's id, extensions, and comments.
         */
        _comments?: Element;
    }
    /**
     * Resource data element
     */
    interface DataElement extends DomainResource {
        /**
         * Globally unique logical id for data element
         */
        url?: uri;
        /**
         * Contains url's id, extensions, and comments.
         */
        _url?: Element;
        /**
         * Logical id to reference this data element
         */
        identifier?: Identifier[];
        /**
         * Logical id for this version of the data element
         */
        version?: string;
        /**
         * Contains version's id, extensions, and comments.
         */
        _version?: Element;
        /**
         * Descriptive label for this element definition
         */
        name?: string;
        /**
         * Contains name's id, extensions, and comments.
         */
        _name?: Element;
        /**
         * draft | active | retired
         */
        status: code;
        /**
         * Contains status's id, extensions, and comments.
         */
        _status?: Element;
        /**
         * If for testing purposes, not real usage
         */
        experimental?: boolean;
        /**
         * Contains experimental's id, extensions, and comments.
         */
        _experimental?: Element;
        /**
         * Name of the publisher (Organization or individual)
         */
        publisher?: string;
        /**
         * Contains publisher's id, extensions, and comments.
         */
        _publisher?: Element;
        /**
         * Contact details of the publisher
         */
        contact?: DataElementContact[];
        /**
         * Date for this version of the data element
         */
        date?: dateTime;
        /**
         * Contains date's id, extensions, and comments.
         */
        _date?: Element;
        /**
         * Content intends to support these contexts
         */
        useContext?: CodeableConcept[];
        /**
         * Use and/or Publishing restrictions
         */
        copyright?: string;
        /**
         * Contains copyright's id, extensions, and comments.
         */
        _copyright?: Element;
        /**
         * comparable | fully-specified | equivalent | convertable | scaleable | flexible
         */
        stringency?: code;
        /**
         * Contains stringency's id, extensions, and comments.
         */
        _stringency?: Element;
        /**
         * External specification mapped to
         */
        mapping?: DataElementMapping[];
        /**
         * Definition of element
         */
        element: ElementDefinition[];
    }
    /**
     * Step taken to address
     */
    interface DetectedIssueMitigation extends Element {
        /**
         * What mitigation?
         */
        action: CodeableConcept;
        /**
         * Date committed
         */
        date?: dateTime;
        /**
         * Contains date's id, extensions, and comments.
         */
        _date?: Element;
        /**
         * Who is committing?
         */
        author?: Reference;
    }
    /**
     * Clinical issue with action
     */
    interface DetectedIssue extends DomainResource {
        /**
         * Associated patient
         */
        patient?: Reference;
        /**
         * E.g. Drug-drug, duplicate therapy, etc.
         */
        category?: CodeableConcept;
        /**
         * high | moderate | low
         */
        severity?: code;
        /**
         * Contains severity's id, extensions, and comments.
         */
        _severity?: Element;
        /**
         * Problem resource
         */
        implicated?: Reference[];
        /**
         * Description and context
         */
        detail?: string;
        /**
         * Contains detail's id, extensions, and comments.
         */
        _detail?: Element;
        /**
         * When identified
         */
        date?: dateTime;
        /**
         * Contains date's id, extensions, and comments.
         */
        _date?: Element;
        /**
         * The provider or device that identified the issue
         */
        author?: Reference;
        /**
         * Unique id for the detected issue
         */
        identifier?: Identifier;
        /**
         * Authority for issue
         */
        reference?: uri;
        /**
         * Contains reference's id, extensions, and comments.
         */
        _reference?: Element;
        /**
         * Step taken to address
         */
        mitigation?: DetectedIssueMitigation[];
    }
    interface DeviceUseStatement extends DomainResource {
        /**
         * Target body site
         */
        bodySiteCodeableConcept?: CodeableConcept;
        /**
         * Target body site
         */
        bodySiteReference?: Reference;
        whenUsed?: Period;
        device: Reference;
        identifier?: Identifier[];
        indication?: CodeableConcept[];
        notes?: string[];
        /**
         * Contains notes's id, extensions, and comments.
         */
        _notes?: Element[];
        recordedOn?: dateTime;
        /**
         * Contains recordedOn's id, extensions, and comments.
         */
        _recordedOn?: Element;
        subject: Reference;
        timingTiming?: Timing;
        timingPeriod?: Period;
        timingDateTime?: dateTime;
        /**
         * Contains timingDateTime's id, extensions, and comments.
         */
        _timingDateTime?: Element;
    }
    /**
     * The items included
     */
    interface DocumentManifestContent extends Element {
        /**
         * Contents of this set of documents
         */
        pAttachment?: Attachment;
        /**
         * Contents of this set of documents
         */
        pReference?: Reference;
    }
    /**
     * Related things
     */
    interface DocumentManifestRelated extends Element {
        /**
         * Identifiers of things that are related
         */
        identifier?: Identifier;
        /**
         * Related Resource
         */
        ref?: Reference;
    }
    /**
     * A manifest that defines a set of documents
     */
    interface DocumentManifest extends DomainResource {
        /**
         * Unique Identifier for the set of documents
         */
        masterIdentifier?: Identifier;
        /**
         * Other identifiers for the manifest
         */
        identifier?: Identifier[];
        /**
         * The subject of the set of documents
         */
        subject?: Reference;
        /**
         * Intended to get notified about this set of documents
         */
        recipient?: Reference[];
        /**
         * What kind of document set this is
         */
        type?: CodeableConcept;
        /**
         * Who and/or what authored the manifest
         */
        author?: Reference[];
        /**
         * When this document manifest created
         */
        created?: dateTime;
        /**
         * Contains created's id, extensions, and comments.
         */
        _created?: Element;
        /**
         * The source system/application/software
         */
        source?: uri;
        /**
         * Contains source's id, extensions, and comments.
         */
        _source?: Element;
        /**
         * current | superseded | entered-in-error
         */
        status: code;
        /**
         * Contains status's id, extensions, and comments.
         */
        _status?: Element;
        /**
         * Human-readable description (title)
         */
        description?: string;
        /**
         * Contains description's id, extensions, and comments.
         */
        _description?: Element;
        /**
         * The items included
         */
        content: DocumentManifestContent[];
        /**
         * Related things
         */
        related?: DocumentManifestRelated[];
    }
    /**
     * Eligibility request
     */
    interface EligibilityRequest extends DomainResource {
        /**
         * Business Identifier
         */
        identifier?: Identifier[];
        /**
         * Resource version
         */
        ruleset?: Coding;
        /**
         * Original version
         */
        originalRuleset?: Coding;
        /**
         * Creation date
         */
        created?: dateTime;
        /**
         * Contains created's id, extensions, and comments.
         */
        _created?: Element;
        /**
         * Insurer
         */
        target?: Reference;
        /**
         * Responsible practitioner
         */
        provider?: Reference;
        /**
         * Responsible organization
         */
        organization?: Reference;
    }
    /**
     * EligibilityResponse resource
     */
    interface EligibilityResponse extends DomainResource {
        /**
         * Business Identifier
         */
        identifier?: Identifier[];
        /**
         * Claim reference
         */
        request?: Reference;
        /**
         * complete | error
         */
        outcome?: code;
        /**
         * Contains outcome's id, extensions, and comments.
         */
        _outcome?: Element;
        /**
         * Disposition Message
         */
        disposition?: string;
        /**
         * Contains disposition's id, extensions, and comments.
         */
        _disposition?: Element;
        /**
         * Resource version
         */
        ruleset?: Coding;
        /**
         * Original version
         */
        originalRuleset?: Coding;
        /**
         * Creation date
         */
        created?: dateTime;
        /**
         * Contains created's id, extensions, and comments.
         */
        _created?: Element;
        /**
         * Insurer
         */
        organization?: Reference;
        /**
         * Responsible practitioner
         */
        requestProvider?: Reference;
        /**
         * Responsible organization
         */
        requestOrganization?: Reference;
    }
    /**
     * Enrollment request
     */
    interface EnrollmentRequest extends DomainResource {
        /**
         * Business Identifier
         */
        identifier?: Identifier[];
        /**
         * Resource version
         */
        ruleset?: Coding;
        /**
         * Original version
         */
        originalRuleset?: Coding;
        /**
         * Creation date
         */
        created?: dateTime;
        /**
         * Contains created's id, extensions, and comments.
         */
        _created?: Element;
        /**
         * Insurer
         */
        target?: Reference;
        /**
         * Responsible practitioner
         */
        provider?: Reference;
        /**
         * Responsible organization
         */
        organization?: Reference;
        /**
         * The subject of the Products and Services
         */
        subject: Reference;
        /**
         * Insurance information
         */
        coverage: Reference;
        /**
         * Patient relationship to subscriber
         */
        relationship: Coding;
    }
    /**
     * EnrollmentResponse resource
     */
    interface EnrollmentResponse extends DomainResource {
        /**
         * Business Identifier
         */
        identifier?: Identifier[];
        /**
         * Claim reference
         */
        request?: Reference;
        /**
         * complete | error
         */
        outcome?: code;
        /**
         * Contains outcome's id, extensions, and comments.
         */
        _outcome?: Element;
        /**
         * Disposition Message
         */
        disposition?: string;
        /**
         * Contains disposition's id, extensions, and comments.
         */
        _disposition?: Element;
        /**
         * Resource version
         */
        ruleset?: Coding;
        /**
         * Original version
         */
        originalRuleset?: Coding;
        /**
         * Creation date
         */
        created?: dateTime;
        /**
         * Contains created's id, extensions, and comments.
         */
        _created?: Element;
        /**
         * Insurer
         */
        organization?: Reference;
        /**
         * Responsible practitioner
         */
        requestProvider?: Reference;
        /**
         * Responsible organization
         */
        requestOrganization?: Reference;
    }
    /**
     * Remittance resource
     */
    interface ExplanationOfBenefit extends DomainResource {
        /**
         * Business Identifier
         */
        identifier?: Identifier[];
        /**
         * Claim reference
         */
        request?: Reference;
        /**
         * complete | error
         */
        outcome?: code;
        /**
         * Contains outcome's id, extensions, and comments.
         */
        _outcome?: Element;
        /**
         * Disposition Message
         */
        disposition?: string;
        /**
         * Contains disposition's id, extensions, and comments.
         */
        _disposition?: Element;
        /**
         * Resource version
         */
        ruleset?: Coding;
        /**
         * Original version
         */
        originalRuleset?: Coding;
        /**
         * Creation date
         */
        created?: dateTime;
        /**
         * Contains created's id, extensions, and comments.
         */
        _created?: Element;
        /**
         * Insurer
         */
        organization?: Reference;
        /**
         * Responsible practitioner
         */
        requestProvider?: Reference;
        /**
         * Responsible organization
         */
        requestOrganization?: Reference;
    }
    /**
     * Key information to flag to healthcare providers
     */
    interface Flag extends DomainResource {
        /**
         * Business identifier
         */
        identifier?: Identifier[];
        /**
         * Clinical, administrative, etc.
         */
        category?: CodeableConcept;
        /**
         * active | inactive | entered-in-error
         */
        status: code;
        /**
         * Contains status's id, extensions, and comments.
         */
        _status?: Element;
        /**
         * Time period when flag is active
         */
        period?: Period;
        /**
         * Who/What is flag about?
         */
        subject: Reference;
        /**
         * Alert relevant during encounter
         */
        encounter?: Reference;
        /**
         * Flag creator
         */
        author?: Reference;
        /**
         * Partially deaf, Requires easy open caps, No permanent address, etc.
         */
        code: CodeableConcept;
    }
    /**
     * Administration / non-administration reasons
     */
    interface ImmunizationExplanation extends Element {
        /**
         * Why immunization occurred
         */
        reason?: CodeableConcept[];
        /**
         * Why immunization did not occur
         */
        reasonNotGiven?: CodeableConcept[];
    }
    /**
     * Details of a reaction that follows immunization
     */
    interface ImmunizationReaction extends Element {
        /**
         * When did reaction start?
         */
        date?: dateTime;
        /**
         * Contains date's id, extensions, and comments.
         */
        _date?: Element;
        /**
         * Additional information on reaction
         */
        detail?: Reference;
        /**
         * Was reaction self-reported?
         */
        reported?: boolean;
        /**
         * Contains reported's id, extensions, and comments.
         */
        _reported?: Element;
    }
    /**
     * What protocol was followed
     */
    interface ImmunizationVaccinationProtocol extends Element {
        /**
         * What dose number within series?
         */
        doseSequence: positiveInt;
        /**
         * Contains doseSequence's id, extensions, and comments.
         */
        _doseSequence?: Element;
        /**
         * Details of vaccine protocol
         */
        description?: string;
        /**
         * Contains description's id, extensions, and comments.
         */
        _description?: Element;
        /**
         * Who is responsible for protocol
         */
        authority?: Reference;
        /**
         * Name of vaccine series
         */
        series?: string;
        /**
         * Contains series's id, extensions, and comments.
         */
        _series?: Element;
        /**
         * Recommended number of doses for immunity
         */
        seriesDoses?: positiveInt;
        /**
         * Contains seriesDoses's id, extensions, and comments.
         */
        _seriesDoses?: Element;
        /**
         * Disease immunized against
         */
        targetDisease: CodeableConcept[];
        /**
         * Does dose count towards immunity?
         */
        doseStatus: CodeableConcept;
        /**
         * Why does does count/not count?
         */
        doseStatusReason?: CodeableConcept;
    }
    /**
     * Immunization event information
     */
    interface Immunization extends DomainResource {
        /**
         * Business identifier
         */
        identifier?: Identifier[];
        /**
         * in-progress | on-hold | completed | entered-in-error | stopped
         */
        status: code;
        /**
         * Contains status's id, extensions, and comments.
         */
        _status?: Element;
        /**
         * Vaccination administration date
         */
        date?: dateTime;
        /**
         * Contains date's id, extensions, and comments.
         */
        _date?: Element;
        /**
         * Vaccine product administered
         */
        vaccineCode: CodeableConcept;
        /**
         * Who was immunized?
         */
        patient: Reference;
        /**
         * Flag for whether immunization was given
         */
        wasNotGiven: boolean;
        /**
         * Contains wasNotGiven's id, extensions, and comments.
         */
        _wasNotGiven?: Element;
        /**
         * Is this a self-reported record?
         */
        reported: boolean;
        /**
         * Contains reported's id, extensions, and comments.
         */
        _reported?: Element;
        /**
         * Who administered vaccine?
         */
        performer?: Reference;
        /**
         * Who ordered vaccination?
         */
        requester?: Reference;
        /**
         * Encounter administered as part of
         */
        encounter?: Reference;
        /**
         * Vaccine manufacturer
         */
        manufacturer?: Reference;
        /**
         * Where did vaccination occur?
         */
        location?: Reference;
        /**
         * Vaccine lot number
         */
        lotNumber?: string;
        /**
         * Contains lotNumber's id, extensions, and comments.
         */
        _lotNumber?: Element;
        /**
         * Vaccine expiration date
         */
        expirationDate?: date;
        /**
         * Contains expirationDate's id, extensions, and comments.
         */
        _expirationDate?: Element;
        /**
         * Body site vaccine  was administered
         */
        site?: CodeableConcept;
        /**
         * How vaccine entered body
         */
        route?: CodeableConcept;
        /**
         * Amount of vaccine administered
         */
        doseQuantity?: Quantity;
        /**
         * Vaccination notes
         */
        note?: Annotation[];
        /**
         * Administration / non-administration reasons
         */
        explanation?: ImmunizationExplanation;
        /**
         * Details of a reaction that follows immunization
         */
        reaction?: ImmunizationReaction[];
        /**
         * What protocol was followed
         */
        vaccinationProtocol?: ImmunizationVaccinationProtocol[];
    }
    /**
     * Vaccine administration recommendations
     */
    interface ImmunizationRecommendationRecommendation extends Element {
        /**
         * Date recommendation created
         */
        date: dateTime;
        /**
         * Contains date's id, extensions, and comments.
         */
        _date?: Element;
        /**
         * Vaccine recommendation applies to
         */
        vaccineCode: CodeableConcept;
        /**
         * Recommended dose number
         */
        doseNumber?: positiveInt;
        /**
         * Contains doseNumber's id, extensions, and comments.
         */
        _doseNumber?: Element;
        /**
         * Vaccine administration status
         */
        forecastStatus: CodeableConcept;
        /**
         * Dates governing proposed immunization
         */
        dateCriterion?: ImmunizationRecommendationRecommendationDateCriterion[];
        /**
         * Protocol used by recommendation
         */
        protocol?: ImmunizationRecommendationRecommendationProtocol;
        /**
         * Past immunizations supporting recommendation
         */
        supportingImmunization?: Reference[];
        /**
         * Patient observations supporting recommendation
         */
        supportingPatientInformation?: Reference[];
    }
    /**
     * Dates governing proposed immunization
     */
    interface ImmunizationRecommendationRecommendationDateCriterion extends Element {
        /**
         * Type of date
         */
        code: CodeableConcept;
        /**
         * Recommended date
         */
        value: dateTime;
        /**
         * Contains value's id, extensions, and comments.
         */
        _value?: Element;
    }
    /**
     * Protocol used by recommendation
     */
    interface ImmunizationRecommendationRecommendationProtocol extends Element {
        /**
         * Number of dose within sequence
         */
        doseSequence?: integer;
        /**
         * Contains doseSequence's id, extensions, and comments.
         */
        _doseSequence?: Element;
        /**
         * Protocol details
         */
        description?: string;
        /**
         * Contains description's id, extensions, and comments.
         */
        _description?: Element;
        /**
         * Who is responsible for protocol
         */
        authority?: Reference;
        /**
         * Name of vaccination series
         */
        series?: string;
        /**
         * Contains series's id, extensions, and comments.
         */
        _series?: Element;
    }
    /**
     * Guidance or advice relating to an immunization
     */
    interface ImmunizationRecommendation extends DomainResource {
        /**
         * Business identifier
         */
        identifier?: Identifier[];
        /**
         * Who this profile is for
         */
        patient: Reference;
        /**
         * Vaccine administration recommendations
         */
        recommendation: ImmunizationRecommendationRecommendation[];
    }
    /**
     * Contact details of the publisher
     */
    interface ImplementationGuideContact extends Element {
        /**
         * Name of a individual to contact
         */
        name?: string;
        /**
         * Contains name's id, extensions, and comments.
         */
        _name?: Element;
        /**
         * Contact details for individual or publisher
         */
        telecom?: ContactPoint[];
    }
    /**
     * Another Implementation guide this depends on
     */
    interface ImplementationGuideDependency extends Element {
        /**
         * reference | inclusion
         */
        type: code;
        /**
         * Contains type's id, extensions, and comments.
         */
        _type?: Element;
        /**
         * Where to find dependency
         */
        uri: uri;
        /**
         * Contains uri's id, extensions, and comments.
         */
        _uri?: Element;
    }
    /**
     * Group of resources as used in .page.package
     */
    interface ImplementationGuidePackage extends Element {
        /**
         * Name used .page.package
         */
        name: string;
        /**
         * Contains name's id, extensions, and comments.
         */
        _name?: Element;
        /**
         * Human readable text describing the package
         */
        description?: string;
        /**
         * Contains description's id, extensions, and comments.
         */
        _description?: Element;
        /**
         * Resource in the implementation guide
         */
        resource: ImplementationGuidePackageResource[];
    }
    /**
     * Resource in the implementation guide
     */
    interface ImplementationGuidePackageResource extends Element {
        /**
         * example | terminology | profile | extension | dictionary | logical
         */
        purpose: code;
        /**
         * Contains purpose's id, extensions, and comments.
         */
        _purpose?: Element;
        /**
         * Human Name for the resource
         */
        name?: string;
        /**
         * Contains name's id, extensions, and comments.
         */
        _name?: Element;
        /**
         * Reason why included in guide
         */
        description?: string;
        /**
         * Contains description's id, extensions, and comments.
         */
        _description?: Element;
        /**
         * Short code to identify the resource
         */
        acronym?: string;
        /**
         * Contains acronym's id, extensions, and comments.
         */
        _acronym?: Element;
        /**
         * Location of the resource
         */
        sourceUri?: uri;
        /**
         * Contains sourceUri's id, extensions, and comments.
         */
        _sourceUri?: Element;
        /**
         * Location of the resource
         */
        sourceReference?: Reference;
        /**
         * Resource this is an example of (if applicable)
         */
        exampleFor?: Reference;
    }
    /**
     * Profiles that apply globally
     */
    interface ImplementationGuideGlobal extends Element {
        /**
         * Type this profiles applies to
         */
        type: code;
        /**
         * Contains type's id, extensions, and comments.
         */
        _type?: Element;
        /**
         * Profile that all resources must conform to
         */
        profile: Reference;
    }
    /**
     * Page/Section in the Guide
     */
    interface ImplementationGuidePage extends Element {
        /**
         * Where to find that page
         */
        source: uri;
        /**
         * Contains source's id, extensions, and comments.
         */
        _source?: Element;
        /**
         * Short name shown for navigational assistance
         */
        name: string;
        /**
         * Contains name's id, extensions, and comments.
         */
        _name?: Element;
        /**
         * page | example | list | include | directory | dictionary | toc | resource
         */
        kind: code;
        /**
         * Contains kind's id, extensions, and comments.
         */
        _kind?: Element;
        /**
         * Kind of resource to include in the list
         */
        type?: code[];
        /**
         * Contains type's id, extensions, and comments.
         */
        _type?: Element[];
        /**
         * Name of package to include
         */
        package?: string[];
        /**
         * Contains package's id, extensions, and comments.
         */
        _package?: Element[];
        /**
         * Format of the page (e.g. html, markdown etc)
         */
        format?: code;
        /**
         * Contains format's id, extensions, and comments.
         */
        _format?: Element;
        /**
         * Nested Pages / Sections
         */
        page?: ImplementationGuidePage[];
    }
    /**
     * A set of rules about how FHIR is used
     */
    interface ImplementationGuide extends DomainResource {
        /**
         * Literal URL used to reference this Implementation Guide
         */
        url: uri;
        /**
         * Contains url's id, extensions, and comments.
         */
        _url?: Element;
        /**
         * Logical id for this version of the Implementation Guide
         */
        version?: string;
        /**
         * Contains version's id, extensions, and comments.
         */
        _version?: Element;
        /**
         * Informal name for this Implementation Guide
         */
        name: string;
        /**
         * Contains name's id, extensions, and comments.
         */
        _name?: Element;
        /**
         * draft | active | retired
         */
        status: code;
        /**
         * Contains status's id, extensions, and comments.
         */
        _status?: Element;
        /**
         * If for testing purposes, not real usage
         */
        experimental?: boolean;
        /**
         * Contains experimental's id, extensions, and comments.
         */
        _experimental?: Element;
        /**
         * Name of the publisher (Organization or individual)
         */
        publisher?: string;
        /**
         * Contains publisher's id, extensions, and comments.
         */
        _publisher?: Element;
        /**
         * Contact details of the publisher
         */
        contact?: ImplementationGuideContact[];
        /**
         * Date for this version of the Implementation Guide
         */
        date?: dateTime;
        /**
         * Contains date's id, extensions, and comments.
         */
        _date?: Element;
        /**
         * Natural language description of the Implementation Guide
         */
        description?: string;
        /**
         * Contains description's id, extensions, and comments.
         */
        _description?: Element;
        /**
         * The implementation guide is intended to support these contexts
         */
        useContext?: CodeableConcept[];
        /**
         * Use and/or Publishing restrictions
         */
        copyright?: string;
        /**
         * Contains copyright's id, extensions, and comments.
         */
        _copyright?: Element;
        /**
         * FHIR Version this Implementation Guide targets
         */
        fhirVersion?: id;
        /**
         * Contains fhirVersion's id, extensions, and comments.
         */
        _fhirVersion?: Element;
        /**
         * Another Implementation guide this depends on
         */
        dependency?: ImplementationGuideDependency[];
        /**
         * Group of resources as used in .page.package
         */
        package: ImplementationGuidePackage[];
        /**
         * Profiles that apply globally
         */
        global?: ImplementationGuideGlobal[];
        /**
         * Image, css, script, etc
         */
        binary?: uri[];
        /**
         * Contains binary's id, extensions, and comments.
         */
        _binary?: Element[];
        /**
         * Page/Section in the Guide
         */
        page: ImplementationGuidePage;
    }
    /**
     * Entries in the list
     */
    interface ListEntry extends Element {
        /**
         * Status/Workflow information about this item
         */
        flag?: CodeableConcept;
        /**
         * If this item is actually marked as deleted
         */
        deleted?: boolean;
        /**
         * Contains deleted's id, extensions, and comments.
         */
        _deleted?: Element;
        /**
         * When item added to list
         */
        date?: dateTime;
        /**
         * Contains date's id, extensions, and comments.
         */
        _date?: Element;
        /**
         * Actual entry
         */
        item: Reference;
    }
    /**
     * Information summarized from a list of other resources
     */
    interface List extends DomainResource {
        /**
         * Business identifier
         */
        identifier?: Identifier[];
        /**
         * Descriptive name for the list
         */
        title?: string;
        /**
         * Contains title's id, extensions, and comments.
         */
        _title?: Element;
        /**
         * What the purpose of this list is
         */
        code?: CodeableConcept;
        /**
         * If all resources have the same subject
         */
        subject?: Reference;
        /**
         * Who and/or what defined the list contents (aka Author)
         */
        source?: Reference;
        /**
         * Context in which list created
         */
        encounter?: Reference;
        /**
         * current | retired | entered-in-error
         */
        status: code;
        /**
         * Contains status's id, extensions, and comments.
         */
        _status?: Element;
        /**
         * When the list was prepared
         */
        date?: dateTime;
        /**
         * Contains date's id, extensions, and comments.
         */
        _date?: Element;
        /**
         * What order the list has
         */
        orderedBy?: CodeableConcept;
        /**
         * working | snapshot | changes
         */
        mode: code;
        /**
         * Contains mode's id, extensions, and comments.
         */
        _mode?: Element;
        /**
         * Comments about the list
         */
        note?: string;
        /**
         * Contains note's id, extensions, and comments.
         */
        _note?: Element;
        /**
         * Entries in the list
         */
        entry?: ListEntry[];
        /**
         * Why list is empty
         */
        emptyReason?: CodeableConcept;
    }
    /**
     * Details of how medication was taken
     */
    interface MedicationAdministrationDosage extends Element {
        /**
         * Dosage Instructions
         */
        text?: string;
        /**
         * Contains text's id, extensions, and comments.
         */
        _text?: Element;
        /**
         * Body site administered to
         */
        siteCodeableConcept?: CodeableConcept;
        /**
         * Body site administered to
         */
        siteReference?: Reference;
        /**
         * Path of substance into body
         */
        route?: CodeableConcept;
        /**
         * How drug was administered
         */
        method?: CodeableConcept;
        /**
         * Amount administered in one dose
         */
        quantity?: Quantity;
        /**
         * Dose quantity per unit of time
         */
        rateRatio?: Ratio;
        /**
         * Dose quantity per unit of time
         */
        rateRange?: Range;
    }
    /**
     * Administration of medication to a patient
     */
    interface MedicationAdministration extends DomainResource {
        /**
         * External identifier
         */
        identifier?: Identifier[];
        /**
         * in-progress | on-hold | completed | entered-in-error | stopped
         */
        status: code;
        /**
         * Contains status's id, extensions, and comments.
         */
        _status?: Element;
        /**
         * Who received medication?
         */
        patient: Reference;
        /**
         * Who administered substance?
         */
        practitioner?: Reference;
        /**
         * Encounter administered as part of
         */
        encounter?: Reference;
        /**
         * Order administration performed against
         */
        prescription?: Reference;
        /**
         * True if medication not administered
         */
        wasNotGiven?: boolean;
        /**
         * Contains wasNotGiven's id, extensions, and comments.
         */
        _wasNotGiven?: Element;
        /**
         * Reason administration not performed
         */
        reasonNotGiven?: CodeableConcept[];
        /**
         * Reason administration performed
         */
        reasonGiven?: CodeableConcept[];
        /**
         * Start and end time of administration
         */
        effectiveTimeDateTime?: dateTime;
        /**
         * Contains effectiveTimeDateTime's id, extensions, and comments.
         */
        _effectiveTimeDateTime?: Element;
        /**
         * Start and end time of administration
         */
        effectiveTimePeriod?: Period;
        /**
         * What was administered?
         */
        medicationCodeableConcept?: CodeableConcept;
        /**
         * What was administered?
         */
        medicationReference?: Reference;
        /**
         * Device used to administer
         */
        device?: Reference[];
        /**
         * Information about the administration
         */
        note?: string;
        /**
         * Contains note's id, extensions, and comments.
         */
        _note?: Element;
        /**
         * Details of how medication was taken
         */
        dosage?: MedicationAdministrationDosage;
    }
    /**
     * Medicine administration instructions to the patient/carer
     */
    interface MedicationDispenseDosageInstruction extends Element {
        /**
         * Dosage Instructions
         */
        text?: string;
        /**
         * Contains text's id, extensions, and comments.
         */
        _text?: Element;
        /**
         * E.g. "Take with food"
         */
        additionalInstructions?: CodeableConcept;
        /**
         * When medication should be administered
         */
        timing?: Timing;
        /**
         * Take "as needed" f(or x)
         */
        asNeededBoolean?: boolean;
        /**
         * Contains asNeededBoolean's id, extensions, and comments.
         */
        _asNeededBoolean?: Element;
        /**
         * Take "as needed" f(or x)
         */
        asNeededCodeableConcept?: CodeableConcept;
        /**
         * Body site to administer to
         */
        siteCodeableConcept?: CodeableConcept;
        /**
         * Body site to administer to
         */
        siteReference?: Reference;
        /**
         * How drug should enter body
         */
        route?: CodeableConcept;
        /**
         * Technique for administering medication
         */
        method?: CodeableConcept;
        /**
         * Amount of medication per dose
         */
        doseRange?: Range;
        /**
         * Amount of medication per dose
         */
        doseQuantity?: Quantity;
        /**
         * Amount of medication per unit of time
         */
        rateRatio?: Ratio;
        /**
         * Amount of medication per unit of time
         */
        rateRange?: Range;
        /**
         * Upper limit on medication per unit of time
         */
        maxDosePerPeriod?: Ratio;
    }
    /**
     * Deals with substitution of one medicine for another
     */
    interface MedicationDispenseSubstitution extends Element {
        /**
         * Type of substitiution
         */
        type: CodeableConcept;
        /**
         * Why was substitution made
         */
        reason?: CodeableConcept[];
        /**
         * Who is responsible for the substitution
         */
        responsibleParty?: Reference[];
    }
    /**
     * Dispensing a medication to a named patient
     */
    interface MedicationDispense extends DomainResource {
        /**
         * External identifier
         */
        identifier?: Identifier;
        /**
         * in-progress | on-hold | completed | entered-in-error | stopped
         */
        status?: code;
        /**
         * Contains status's id, extensions, and comments.
         */
        _status?: Element;
        /**
         * Who the dispense is for
         */
        patient?: Reference;
        /**
         * Practitioner responsible for dispensing medication
         */
        dispenser?: Reference;
        /**
         * Medication order that authorizes the dispense
         */
        authorizingPrescription?: Reference[];
        /**
         * Trial fill, partial fill, emergency fill, etc.
         */
        type?: CodeableConcept;
        /**
         * Amount dispensed
         */
        quantity?: Quantity;
        /**
         * Days Supply
         */
        daysSupply?: Quantity;
        /**
         * What medication was supplied
         */
        medicationCodeableConcept?: CodeableConcept;
        /**
         * What medication was supplied
         */
        medicationReference?: Reference;
        /**
         * Dispense processing time
         */
        whenPrepared?: dateTime;
        /**
         * Contains whenPrepared's id, extensions, and comments.
         */
        _whenPrepared?: Element;
        /**
         * Handover time
         */
        whenHandedOver?: dateTime;
        /**
         * Contains whenHandedOver's id, extensions, and comments.
         */
        _whenHandedOver?: Element;
        /**
         * Where the medication was sent
         */
        destination?: Reference;
        /**
         * Who collected the medication
         */
        receiver?: Reference[];
        /**
         * Information about the dispense
         */
        note?: string;
        /**
         * Contains note's id, extensions, and comments.
         */
        _note?: Element;
        /**
         * Medicine administration instructions to the patient/carer
         */
        dosageInstruction?: MedicationDispenseDosageInstruction[];
        /**
         * Deals with substitution of one medicine for another
         */
        substitution?: MedicationDispenseSubstitution;
    }
    /**
     * If this is a reply to prior message
     */
    interface MessageHeaderResponse extends Element {
        /**
         * Id of original message
         */
        identifier: id;
        /**
         * Contains identifier's id, extensions, and comments.
         */
        _identifier?: Element;
        /**
         * ok | transient-error | fatal-error
         */
        code: code;
        /**
         * Contains code's id, extensions, and comments.
         */
        _code?: Element;
        /**
         * Specific list of hints/warnings/errors
         */
        details?: Reference;
    }
    /**
     * A single issue associated with the action
     */
    interface OperationOutcomeIssue extends Element {
        /**
         * fatal | error | warning | information
         */
        severity: code;
        /**
         * Contains severity's id, extensions, and comments.
         */
        _severity?: Element;
        /**
         * Error or warning code
         */
        code: code;
        /**
         * Contains code's id, extensions, and comments.
         */
        _code?: Element;
        /**
         * Additional details about the error
         */
        details?: CodeableConcept;
        /**
         * Additional diagnostic information about the issue
         */
        diagnostics?: string;
        /**
         * Contains diagnostics's id, extensions, and comments.
         */
        _diagnostics?: Element;
        /**
         * XPath of element(s) related to issue
         */
        location?: string[];
        /**
         * Contains location's id, extensions, and comments.
         */
        _location?: Element[];
    }
    /**
     * Information about the success/failure of an action
     */
    interface OperationOutcome extends DomainResource {
        /**
         * A single issue associated with the action
         */
        issue: OperationOutcomeIssue[];
    }
    /**
     * Message Source Application
     */
    interface MessageHeaderSource extends Element {
        /**
         * Name of system
         */
        name?: string;
        /**
         * Contains name's id, extensions, and comments.
         */
        _name?: Element;
        /**
         * Name of software running the system
         */
        software?: string;
        /**
         * Contains software's id, extensions, and comments.
         */
        _software?: Element;
        /**
         * Version of software running
         */
        version?: string;
        /**
         * Contains version's id, extensions, and comments.
         */
        _version?: Element;
        /**
         * Human contact for problems
         */
        contact?: ContactPoint;
        /**
         * Actual message source address or id
         */
        endpoint: uri;
        /**
         * Contains endpoint's id, extensions, and comments.
         */
        _endpoint?: Element;
    }
    /**
     * Message Destination Application(s)
     */
    interface MessageHeaderDestination extends Element {
        /**
         * Name of system
         */
        name?: string;
        /**
         * Contains name's id, extensions, and comments.
         */
        _name?: Element;
        /**
         * Particular delivery destination within the destination
         */
        target?: Reference;
        /**
         * Actual destination address or id
         */
        endpoint: uri;
        /**
         * Contains endpoint's id, extensions, and comments.
         */
        _endpoint?: Element;
    }
    /**
     * A resource that describes a message that is exchanged between systems
     */
    interface MessageHeader extends DomainResource {
        /**
         * Time that the message was sent
         */
        timestamp: instant;
        /**
         * Contains timestamp's id, extensions, and comments.
         */
        _timestamp?: Element;
        /**
         * Code for the event this message represents
         */
        event: Coding;
        /**
         * If this is a reply to prior message
         */
        response?: MessageHeaderResponse;
        /**
         * Message Source Application
         */
        source: MessageHeaderSource;
        /**
         * Message Destination Application(s)
         */
        destination?: MessageHeaderDestination[];
        /**
         * The source of the data entry
         */
        enterer?: Reference;
        /**
         * The source of the decision
         */
        author?: Reference;
        /**
         * Intended "real-world" recipient for the data
         */
        receiver?: Reference;
        /**
         * Final responsibility for event
         */
        responsible?: Reference;
        /**
         * Cause of event
         */
        reason?: CodeableConcept;
        /**
         * The actual content of the message
         */
        data?: Reference[];
    }
    /**
     * Contact details of the publisher
     */
    interface NamingSystemContact extends Element {
        /**
         * Name of a individual to contact
         */
        name?: string;
        /**
         * Contains name's id, extensions, and comments.
         */
        _name?: Element;
        /**
         * Contact details for individual or publisher
         */
        telecom?: ContactPoint[];
    }
    /**
     * Unique identifiers used for system
     */
    interface NamingSystemUniqueId extends Element {
        /**
         * oid | uuid | uri | other
         */
        type: code;
        /**
         * Contains type's id, extensions, and comments.
         */
        _type?: Element;
        /**
         * The unique identifier
         */
        value: string;
        /**
         * Contains value's id, extensions, and comments.
         */
        _value?: Element;
        /**
         * Is this the id that should be used for this type
         */
        preferred?: boolean;
        /**
         * Contains preferred's id, extensions, and comments.
         */
        _preferred?: Element;
        /**
         * When is identifier valid?
         */
        period?: Period;
    }
    /**
     * System of unique identification
     */
    interface NamingSystem extends DomainResource {
        /**
         * Human-readable label
         */
        name: string;
        /**
         * Contains name's id, extensions, and comments.
         */
        _name?: Element;
        /**
         * draft | active | retired
         */
        status: code;
        /**
         * Contains status's id, extensions, and comments.
         */
        _status?: Element;
        /**
         * codesystem | identifier | root
         */
        kind: code;
        /**
         * Contains kind's id, extensions, and comments.
         */
        _kind?: Element;
        /**
         * Name of the publisher (Organization or individual)
         */
        publisher?: string;
        /**
         * Contains publisher's id, extensions, and comments.
         */
        _publisher?: Element;
        /**
         * Contact details of the publisher
         */
        contact?: NamingSystemContact[];
        /**
         * Who maintains system namespace?
         */
        responsible?: string;
        /**
         * Contains responsible's id, extensions, and comments.
         */
        _responsible?: Element;
        /**
         * Publication Date(/time)
         */
        date: dateTime;
        /**
         * Contains date's id, extensions, and comments.
         */
        _date?: Element;
        /**
         * e.g. driver,  provider,  patient, bank etc
         */
        type?: CodeableConcept;
        /**
         * What does namingsystem identify?
         */
        description?: string;
        /**
         * Contains description's id, extensions, and comments.
         */
        _description?: Element;
        /**
         * Content intends to support these contexts
         */
        useContext?: CodeableConcept[];
        /**
         * How/where is it used
         */
        usage?: string;
        /**
         * Contains usage's id, extensions, and comments.
         */
        _usage?: Element;
        /**
         * Unique identifiers used for system
         */
        uniqueId: NamingSystemUniqueId[];
        /**
         * Use this instead
         */
        replacedBy?: Reference;
    }
    /**
     * A response to an order
     */
    interface OrderResponse extends DomainResource {
        /**
         * Identifiers assigned to this order by the orderer or by the receiver
         */
        identifier?: Identifier[];
        /**
         * The order that this is a response to
         */
        request: Reference;
        /**
         * When the response was made
         */
        date?: dateTime;
        /**
         * Contains date's id, extensions, and comments.
         */
        _date?: Element;
        /**
         * Who made the response
         */
        who?: Reference;
        /**
         * pending | review | rejected | error | accepted | cancelled | replaced | aborted | completed
         */
        orderStatus: code;
        /**
         * Contains orderStatus's id, extensions, and comments.
         */
        _orderStatus?: Element;
        /**
         * Additional description of the response
         */
        description?: string;
        /**
         * Contains description's id, extensions, and comments.
         */
        _description?: Element;
        /**
         * Details of the outcome of performing the order
         */
        fulfillment?: Reference[];
    }
    /**
     * Operation Parameter
     */
    interface ParametersParameter extends Element {
        /**
         * Name from the definition
         */
        name: string;
        /**
         * Contains name's id, extensions, and comments.
         */
        _name?: Element;
        /**
         * If parameter is a data type
         */
        valueBoolean?: boolean;
        /**
         * Contains valueBoolean's id, extensions, and comments.
         */
        _valueBoolean?: Element;
        /**
         * If parameter is a data type
         */
        valueInteger?: integer;
        /**
         * Contains valueInteger's id, extensions, and comments.
         */
        _valueInteger?: Element;
        /**
         * If parameter is a data type
         */
        valueDecimal?: decimal;
        /**
         * Contains valueDecimal's id, extensions, and comments.
         */
        _valueDecimal?: Element;
        /**
         * If parameter is a data type
         */
        valueBase64Binary?: base64Binary;
        /**
         * Contains valueBase64Binary's id, extensions, and comments.
         */
        _valueBase64Binary?: Element;
        /**
         * If parameter is a data type
         */
        valueInstant?: instant;
        /**
         * Contains valueInstant's id, extensions, and comments.
         */
        _valueInstant?: Element;
        /**
         * If parameter is a data type
         */
        valueString?: string;
        /**
         * Contains valueString's id, extensions, and comments.
         */
        _valueString?: Element;
        /**
         * If parameter is a data type
         */
        valueUri?: uri;
        /**
         * Contains valueUri's id, extensions, and comments.
         */
        _valueUri?: Element;
        /**
         * If parameter is a data type
         */
        valueDate?: date;
        /**
         * Contains valueDate's id, extensions, and comments.
         */
        _valueDate?: Element;
        /**
         * If parameter is a data type
         */
        valueDateTime?: dateTime;
        /**
         * Contains valueDateTime's id, extensions, and comments.
         */
        _valueDateTime?: Element;
        /**
         * If parameter is a data type
         */
        valueTime?: time;
        /**
         * Contains valueTime's id, extensions, and comments.
         */
        _valueTime?: Element;
        /**
         * If parameter is a data type
         */
        valueCode?: code;
        /**
         * Contains valueCode's id, extensions, and comments.
         */
        _valueCode?: Element;
        /**
         * If parameter is a data type
         */
        valueOid?: oid;
        /**
         * Contains valueOid's id, extensions, and comments.
         */
        _valueOid?: Element;
        /**
         * If parameter is a data type
         */
        valueId?: id;
        /**
         * Contains valueId's id, extensions, and comments.
         */
        _valueId?: Element;
        /**
         * If parameter is a data type
         */
        valueUnsignedInt?: unsignedInt;
        /**
         * Contains valueUnsignedInt's id, extensions, and comments.
         */
        _valueUnsignedInt?: Element;
        /**
         * If parameter is a data type
         */
        valuePositiveInt?: positiveInt;
        /**
         * Contains valuePositiveInt's id, extensions, and comments.
         */
        _valuePositiveInt?: Element;
        /**
         * If parameter is a data type
         */
        valueMarkdown?: markdown;
        /**
         * Contains valueMarkdown's id, extensions, and comments.
         */
        _valueMarkdown?: Element;
        /**
         * If parameter is a data type
         */
        valueAnnotation?: Annotation;
        /**
         * If parameter is a data type
         */
        valueAttachment?: Attachment;
        /**
         * If parameter is a data type
         */
        valueIdentifier?: Identifier;
        /**
         * If parameter is a data type
         */
        valueCodeableConcept?: CodeableConcept;
        /**
         * If parameter is a data type
         */
        valueCoding?: Coding;
        /**
         * If parameter is a data type
         */
        valueQuantity?: Quantity;
        /**
         * If parameter is a data type
         */
        valueRange?: Range;
        /**
         * If parameter is a data type
         */
        valuePeriod?: Period;
        /**
         * If parameter is a data type
         */
        valueRatio?: Ratio;
        /**
         * If parameter is a data type
         */
        valueSampledData?: SampledData;
        /**
         * If parameter is a data type
         */
        valueSignature?: Signature;
        /**
         * If parameter is a data type
         */
        valueHumanName?: HumanName;
        /**
         * If parameter is a data type
         */
        valueAddress?: Address;
        /**
         * If parameter is a data type
         */
        valueContactPoint?: ContactPoint;
        /**
         * If parameter is a data type
         */
        valueTiming?: Timing;
        /**
         * If parameter is a data type
         */
        valueReference?: Reference;
        /**
         * If parameter is a data type
         */
        valueMeta?: Meta;
        /**
         * If parameter is a whole resource
         */
        resource?: Resource;
        /**
         * Named part of a parameter (e.g. Tuple)
         */
        part?: ParametersParameter[];
    }
    /**
     * Operation Request or Response
     */
    interface Parameters extends ResourceBase {
        /**
         * Operation Parameter
         */
        parameter?: ParametersParameter[];
    }
    /**
     * PaymentNotice request
     */
    interface PaymentNotice extends DomainResource {
        /**
         * Business Identifier
         */
        identifier?: Identifier[];
        /**
         * Resource version
         */
        ruleset?: Coding;
        /**
         * Original version
         */
        originalRuleset?: Coding;
        /**
         * Creation date
         */
        created?: dateTime;
        /**
         * Contains created's id, extensions, and comments.
         */
        _created?: Element;
        /**
         * Insurer or Regulatory body
         */
        target?: Reference;
        /**
         * Responsible practitioner
         */
        provider?: Reference;
        /**
         * Responsible organization
         */
        organization?: Reference;
        /**
         * Request reference
         */
        request?: Reference;
        /**
         * Response reference
         */
        response?: Reference;
        /**
         * Status of the payment
         */
        paymentStatus: Coding;
    }
    /**
     * Details
     */
    interface PaymentReconciliationDetail extends Element {
        /**
         * Type code
         */
        type: Coding;
        /**
         * Claim
         */
        request?: Reference;
        /**
         * Claim Response
         */
        responce?: Reference;
        /**
         * Submitter
         */
        submitter?: Reference;
        /**
         * Payee
         */
        payee?: Reference;
        /**
         * Invoice date
         */
        date?: date;
        /**
         * Contains date's id, extensions, and comments.
         */
        _date?: Element;
        /**
         * Detail amount
         */
        amount?: Quantity;
    }
    /**
     * Note text
     */
    interface PaymentReconciliationNote extends Element {
        /**
         * display | print | printoper
         */
        type?: Coding;
        /**
         * Notes text
         */
        text?: string;
        /**
         * Contains text's id, extensions, and comments.
         */
        _text?: Element;
    }
    /**
     * PaymentReconciliation resource
     */
    interface PaymentReconciliation extends DomainResource {
        /**
         * Business Identifier
         */
        identifier?: Identifier[];
        /**
         * Claim reference
         */
        request?: Reference;
        /**
         * complete | error
         */
        outcome?: code;
        /**
         * Contains outcome's id, extensions, and comments.
         */
        _outcome?: Element;
        /**
         * Disposition Message
         */
        disposition?: string;
        /**
         * Contains disposition's id, extensions, and comments.
         */
        _disposition?: Element;
        /**
         * Resource version
         */
        ruleset?: Coding;
        /**
         * Original version
         */
        originalRuleset?: Coding;
        /**
         * Creation date
         */
        created?: dateTime;
        /**
         * Contains created's id, extensions, and comments.
         */
        _created?: Element;
        /**
         * Period covered
         */
        period?: Period;
        /**
         * Insurer
         */
        organization?: Reference;
        /**
         * Responsible practitioner
         */
        requestProvider?: Reference;
        /**
         * Responsible organization
         */
        requestOrganization?: Reference;
        /**
         * Details
         */
        detail?: PaymentReconciliationDetail[];
        /**
         * Printed Form Identifier
         */
        form?: Coding;
        /**
         * Total amount of Payment
         */
        total: Quantity;
        /**
         * Note text
         */
        note?: PaymentReconciliationNote[];
    }
    /**
     * Link to a resource that concerns the same actual person
     */
    interface PersonLink extends Element {
        /**
         * The resource to which this actual person is associated
         */
        target: Reference;
        /**
         * level1 | level2 | level3 | level4
         */
        assurance?: code;
        /**
         * Contains assurance's id, extensions, and comments.
         */
        _assurance?: Element;
    }
    /**
     * A generic person record
     */
    interface Person extends DomainResource {
        /**
         * A Human identifier for this person
         */
        identifier?: Identifier[];
        /**
         * A name associated with the person
         */
        name?: HumanName[];
        /**
         * A contact detail for the person
         */
        telecom?: ContactPoint[];
        /**
         * male | female | other | unknown
         */
        gender?: code;
        /**
         * Contains gender's id, extensions, and comments.
         */
        _gender?: Element;
        /**
         * The date on which the person was born
         */
        birthDate?: date;
        /**
         * Contains birthDate's id, extensions, and comments.
         */
        _birthDate?: Element;
        /**
         * One or more addresses for the person
         */
        address?: Address[];
        /**
         * Image of the Person
         */
        photo?: Attachment;
        /**
         * The Organization that is the custodian of the person record
         */
        managingOrganization?: Reference;
        /**
         * This person's record is in active use
         */
        active?: boolean;
        /**
         * Contains active's id, extensions, and comments.
         */
        _active?: Element;
        /**
         * Link to a resource that concerns the same actual person
         */
        link?: PersonLink[];
    }
    /**
     * Notes
     */
    interface ProcessResponseNotes extends Element {
        /**
         * display | print | printoper
         */
        type?: Coding;
        /**
         * Notes text
         */
        text?: string;
        /**
         * Contains text's id, extensions, and comments.
         */
        _text?: Element;
    }
    /**
     * ProcessResponse resource
     */
    interface ProcessResponse extends DomainResource {
        /**
         * Business Identifier
         */
        identifier?: Identifier[];
        /**
         * Request reference
         */
        request?: Reference;
        /**
         * Processing outcome
         */
        outcome?: Coding;
        /**
         * Disposition Message
         */
        disposition?: string;
        /**
         * Contains disposition's id, extensions, and comments.
         */
        _disposition?: Element;
        /**
         * Resource version
         */
        ruleset?: Coding;
        /**
         * Original version
         */
        originalRuleset?: Coding;
        /**
         * Creation date
         */
        created?: dateTime;
        /**
         * Contains created's id, extensions, and comments.
         */
        _created?: Element;
        /**
         * Authoring Organization
         */
        organization?: Reference;
        /**
         * Responsible Practitioner
         */
        requestProvider?: Reference;
        /**
         * Responsible organization
         */
        requestOrganization?: Reference;
        /**
         * Printed Form Identifier
         */
        form?: Coding;
        /**
         * Notes
         */
        notes?: ProcessResponseNotes[];
        /**
         * Error code
         */
        error?: Coding[];
    }
    /**
     * Agents involved in creating resource
     */
    interface ProvenanceAgent extends Element {
        /**
         * What the agents involvement was
         */
        role: Coding;
        /**
         * Individual, device or organization playing role
         */
        actor?: Reference;
        /**
         * Authorization-system identifier for the agent
         */
        userId?: Identifier;
        /**
         * Track delegation between agents
         */
        relatedAgent?: ProvenanceAgentRelatedAgent[];
    }
    /**
     * Track delegation between agents
     */
    interface ProvenanceAgentRelatedAgent extends Element {
        /**
         * Type of relationship between agents
         */
        type: CodeableConcept;
        /**
         * Reference to other agent in this resource by id
         */
        target: uri;
        /**
         * Contains target's id, extensions, and comments.
         */
        _target?: Element;
    }
    /**
     * An entity used in this activity
     */
    interface ProvenanceEntity extends Element {
        /**
         * derivation | revision | quotation | source
         */
        role: code;
        /**
         * Contains role's id, extensions, and comments.
         */
        _role?: Element;
        /**
         * The type of resource in this entity
         */
        type: Coding;
        /**
         * Identity of entity
         */
        reference: uri;
        /**
         * Contains reference's id, extensions, and comments.
         */
        _reference?: Element;
        /**
         * Human description of entity
         */
        display?: string;
        /**
         * Contains display's id, extensions, and comments.
         */
        _display?: Element;
        /**
         * Entity is attributed to this agent
         */
        agent?: ProvenanceAgent;
    }
    /**
     * Who, What, When for a set of resources
     */
    interface Provenance extends DomainResource {
        /**
         * Target Reference(s) (usually version specific)
         */
        target: Reference[];
        /**
         * When the activity occurred
         */
        period?: Period;
        /**
         * When the activity was recorded / updated
         */
        recorded: instant;
        /**
         * Contains recorded's id, extensions, and comments.
         */
        _recorded?: Element;
        /**
         * Reason the activity is occurring
         */
        reason?: CodeableConcept[];
        /**
         * Activity that occurred
         */
        activity?: CodeableConcept;
        /**
         * Where the activity occurred, if relevant
         */
        location?: Reference;
        /**
         * Policy or plan the activity was defined by
         */
        policy?: uri[];
        /**
         * Contains policy's id, extensions, and comments.
         */
        _policy?: Element[];
        /**
         * Agents involved in creating resource
         */
        agent?: ProvenanceAgent[];
        /**
         * An entity used in this activity
         */
        entity?: ProvenanceEntity[];
        /**
         * Signature on target
         */
        signature?: Signature[];
    }
    /**
     * Contact details of the publisher
     */
    interface SearchParameterContact extends Element {
        /**
         * Name of a individual to contact
         */
        name?: string;
        /**
         * Contains name's id, extensions, and comments.
         */
        _name?: Element;
        /**
         * Contact details for individual or publisher
         */
        telecom?: ContactPoint[];
    }
    /**
     * Search Parameter for a resource
     */
    interface SearchParameter extends DomainResource {
        /**
         * Literal URL used to reference this search parameter
         */
        url: uri;
        /**
         * Contains url's id, extensions, and comments.
         */
        _url?: Element;
        /**
         * Informal name for this search parameter
         */
        name: string;
        /**
         * Contains name's id, extensions, and comments.
         */
        _name?: Element;
        /**
         * draft | active | retired
         */
        status?: code;
        /**
         * Contains status's id, extensions, and comments.
         */
        _status?: Element;
        /**
         * If for testing purposes, not real usage
         */
        experimental?: boolean;
        /**
         * Contains experimental's id, extensions, and comments.
         */
        _experimental?: Element;
        /**
         * Name of the publisher (Organization or individual)
         */
        publisher?: string;
        /**
         * Contains publisher's id, extensions, and comments.
         */
        _publisher?: Element;
        /**
         * Contact details of the publisher
         */
        contact?: SearchParameterContact[];
        /**
         * Publication Date(/time)
         */
        date?: dateTime;
        /**
         * Contains date's id, extensions, and comments.
         */
        _date?: Element;
        /**
         * Why this search parameter is defined
         */
        requirements?: string;
        /**
         * Contains requirements's id, extensions, and comments.
         */
        _requirements?: Element;
        /**
         * Code used in URL
         */
        code: code;
        /**
         * Contains code's id, extensions, and comments.
         */
        _code?: Element;
        /**
         * The resource type this search parameter applies to
         */
        base: code;
        /**
         * Contains base's id, extensions, and comments.
         */
        _base?: Element;
        /**
         * number | date | string | token | reference | composite | quantity | uri
         */
        type: code;
        /**
         * Contains type's id, extensions, and comments.
         */
        _type?: Element;
        /**
         * Documentation for  search parameter
         */
        description: string;
        /**
         * Contains description's id, extensions, and comments.
         */
        _description?: Element;
        /**
         * XPath that extracts the values
         */
        xpath?: string;
        /**
         * Contains xpath's id, extensions, and comments.
         */
        _xpath?: Element;
        /**
         * normal | phonetic | nearby | distance | other
         */
        xpathUsage?: code;
        /**
         * Contains xpathUsage's id, extensions, and comments.
         */
        _xpathUsage?: Element;
        /**
         * Types of resource (if a resource reference)
         */
        target?: code[];
        /**
         * Contains target's id, extensions, and comments.
         */
        _target?: Element[];
    }
    /**
     * The channel on which to report matches to the criteria
     */
    interface SubscriptionChannel extends Element {
        /**
         * rest-hook | websocket | email | sms | message
         */
        type: code;
        /**
         * Contains type's id, extensions, and comments.
         */
        _type?: Element;
        /**
         * Where the channel points to
         */
        endpoint?: uri;
        /**
         * Contains endpoint's id, extensions, and comments.
         */
        _endpoint?: Element;
        /**
         * Mimetype to send, or blank for no payload
         */
        payload: string;
        /**
         * Contains payload's id, extensions, and comments.
         */
        _payload?: Element;
        /**
         * Usage depends on the channel type
         */
        header?: string;
        /**
         * Contains header's id, extensions, and comments.
         */
        _header?: Element;
    }
    /**
     * A server push subscription criteria
     */
    interface Subscription extends DomainResource {
        /**
         * Rule for server push criteria
         */
        criteria: string;
        /**
         * Contains criteria's id, extensions, and comments.
         */
        _criteria?: Element;
        /**
         * Contact details for source (e.g. troubleshooting)
         */
        contact?: ContactPoint[];
        /**
         * Description of why this subscription was created
         */
        reason: string;
        /**
         * Contains reason's id, extensions, and comments.
         */
        _reason?: Element;
        /**
         * requested | active | error | off
         */
        status: code;
        /**
         * Contains status's id, extensions, and comments.
         */
        _status?: Element;
        /**
         * Latest error note
         */
        error?: string;
        /**
         * Contains error's id, extensions, and comments.
         */
        _error?: Element;
        /**
         * The channel on which to report matches to the criteria
         */
        channel: SubscriptionChannel;
        /**
         * When to automatically delete the subscription
         */
        end?: instant;
        /**
         * Contains end's id, extensions, and comments.
         */
        _end?: Element;
        /**
         * A tag to add to matching resources
         */
        tag?: Coding[];
    }
    /**
     * Delivery of Supply
     */
    interface SupplyDelivery extends DomainResource {
        /**
         * External identifier
         */
        identifier?: Identifier;
        /**
         * in-progress | completed | abandoned
         */
        status?: code;
        /**
         * Contains status's id, extensions, and comments.
         */
        _status?: Element;
        /**
         * Patient for whom the item is supplied
         */
        patient?: Reference;
        /**
         * Category of dispense event
         */
        type?: CodeableConcept;
        /**
         * Amount dispensed
         */
        quantity?: Quantity;
        /**
         * Medication, Substance, or Device supplied
         */
        suppliedItem?: Reference;
        /**
         * Dispenser
         */
        supplier?: Reference;
        /**
         * Dispensing time
         */
        whenPrepared?: Period;
        /**
         * Handover time
         */
        time?: dateTime;
        /**
         * Contains time's id, extensions, and comments.
         */
        _time?: Element;
        /**
         * Where the Supply was sent
         */
        destination?: Reference;
        /**
         * Who collected the Supply
         */
        receiver?: Reference[];
    }
    /**
     * Contact details of the publisher
     */
    interface TestScriptContact extends Element {
        /**
         * Name of a individual to contact
         */
        name?: string;
        /**
         * Contains name's id, extensions, and comments.
         */
        _name?: Element;
        /**
         * Contact details for individual or publisher
         */
        telecom?: ContactPoint[];
    }
    /**
     * Required capability that is assumed to function correctly on the FHIR server being tested
     */
    interface TestScriptMetadata extends Element {
        /**
         * Links to the FHIR specification
         */
        link?: TestScriptMetadataLink[];
        /**
         * Capabiltities that are assumed to function correctly on the FHIR server being tested
         */
        capability: TestScriptMetadataCapability[];
    }
    /**
     * Links to the FHIR specification
     */
    interface TestScriptMetadataLink extends Element {
        /**
         * URL to the specification
         */
        url: uri;
        /**
         * Contains url's id, extensions, and comments.
         */
        _url?: Element;
        /**
         * Short description
         */
        description?: string;
        /**
         * Contains description's id, extensions, and comments.
         */
        _description?: Element;
    }
    /**
     * Capabiltities that are assumed to function correctly on the FHIR server being tested
     */
    interface TestScriptMetadataCapability extends Element {
        /**
         * Are the capabilities required?
         */
        required?: boolean;
        /**
         * Contains required's id, extensions, and comments.
         */
        _required?: Element;
        /**
         * Are the capabilities validated?
         */
        validated?: boolean;
        /**
         * Contains validated's id, extensions, and comments.
         */
        _validated?: Element;
        /**
         * The expected capabilities of the server
         */
        description?: string;
        /**
         * Contains description's id, extensions, and comments.
         */
        _description?: Element;
        /**
         * Which server these requirements apply to
         */
        destination?: integer;
        /**
         * Contains destination's id, extensions, and comments.
         */
        _destination?: Element;
        /**
         * Links to the FHIR specification
         */
        link?: uri[];
        /**
         * Contains link's id, extensions, and comments.
         */
        _link?: Element[];
        /**
         * Required Conformance
         */
        conformance: Reference;
    }
    /**
     * Fixture in the test script - by reference (uri)
     */
    interface TestScriptFixture extends Element {
        /**
         * Whether or not to implicitly create the fixture during setup
         */
        autocreate?: boolean;
        /**
         * Contains autocreate's id, extensions, and comments.
         */
        _autocreate?: Element;
        /**
         * Whether or not to implicitly delete the fixture during teardown
         */
        autodelete?: boolean;
        /**
         * Contains autodelete's id, extensions, and comments.
         */
        _autodelete?: Element;
        /**
         * Reference of the resource
         */
        resource?: Reference;
    }
    /**
     * Placeholder for evaluated elements
     */
    interface TestScriptVariable extends Element {
        /**
         * Descriptive name for this variable
         */
        name: string;
        /**
         * Contains name's id, extensions, and comments.
         */
        _name?: Element;
        /**
         * HTTP header field name for source
         */
        headerField?: string;
        /**
         * Contains headerField's id, extensions, and comments.
         */
        _headerField?: Element;
        /**
         * XPath or JSONPath against the fixture body
         */
        path?: string;
        /**
         * Contains path's id, extensions, and comments.
         */
        _path?: Element;
        /**
         * Fixture Id of source expression or headerField within this variable
         */
        sourceId?: id;
        /**
         * Contains sourceId's id, extensions, and comments.
         */
        _sourceId?: Element;
    }
    /**
     * A series of required setup operations before tests are executed
     */
    interface TestScriptSetup extends Element {
        /**
         * Capabiltities that are assumed to function correctly on the FHIR server being tested
         */
        metadata?: TestScriptMetadata;
        /**
         * A setup operation or assert to perform
         */
        action: TestScriptSetupAction[];
    }
    /**
     * A setup operation or assert to perform
     */
    interface TestScriptSetupAction extends Element {
        /**
         * The setup operation to perform
         */
        operation?: TestScriptSetupActionOperation;
        /**
         * The assertion to perform
         */
        assert?: TestScriptSetupActionAssert;
    }
    /**
     * The setup operation to perform
     */
    interface TestScriptSetupActionOperation extends Element {
        /**
         * The setup operation type that will be executed
         */
        type?: Coding;
        /**
         * Resource type
         */
        resource?: code;
        /**
         * Contains resource's id, extensions, and comments.
         */
        _resource?: Element;
        /**
         * Tracking/logging operation label
         */
        label?: string;
        /**
         * Contains label's id, extensions, and comments.
         */
        _label?: Element;
        /**
         * Tracking/reporting operation description
         */
        description?: string;
        /**
         * Contains description's id, extensions, and comments.
         */
        _description?: Element;
        /**
         * xml | json
         */
        accept?: code;
        /**
         * Contains accept's id, extensions, and comments.
         */
        _accept?: Element;
        /**
         * xml | json
         */
        contentType?: code;
        /**
         * Contains contentType's id, extensions, and comments.
         */
        _contentType?: Element;
        /**
         * Which server to perform the operation on
         */
        destination?: integer;
        /**
         * Contains destination's id, extensions, and comments.
         */
        _destination?: Element;
        /**
         * Whether or not to send the request url in encoded format
         */
        encodeRequestUrl?: boolean;
        /**
         * Contains encodeRequestUrl's id, extensions, and comments.
         */
        _encodeRequestUrl?: Element;
        /**
         * Explicitly defined path parameters
         */
        params?: string;
        /**
         * Contains params's id, extensions, and comments.
         */
        _params?: Element;
        /**
         * Each operation can have one ore more header elements
         */
        requestHeader?: TestScriptSetupActionOperationRequestHeader[];
        /**
         * Fixture Id of mapped response
         */
        responseId?: id;
        /**
         * Contains responseId's id, extensions, and comments.
         */
        _responseId?: Element;
        /**
         * Fixture Id of body for PUT and POST requests
         */
        sourceId?: id;
        /**
         * Contains sourceId's id, extensions, and comments.
         */
        _sourceId?: Element;
        /**
         * Id of fixture used for extracting the [id],  [type], and [vid] for GET requests
         */
        targetId?: id;
        /**
         * Contains targetId's id, extensions, and comments.
         */
        _targetId?: Element;
        /**
         * Request URL
         */
        url?: string;
        /**
         * Contains url's id, extensions, and comments.
         */
        _url?: Element;
    }
    /**
     * Each operation can have one ore more header elements
     */
    interface TestScriptSetupActionOperationRequestHeader extends Element {
        /**
         * HTTP header field name
         */
        field: string;
        /**
         * Contains field's id, extensions, and comments.
         */
        _field?: Element;
        /**
         * HTTP headerfield value
         */
        value: string;
        /**
         * Contains value's id, extensions, and comments.
         */
        _value?: Element;
    }
    /**
     * The assertion to perform
     */
    interface TestScriptSetupActionAssert extends Element {
        /**
         * Tracking/logging assertion label
         */
        label?: string;
        /**
         * Contains label's id, extensions, and comments.
         */
        _label?: Element;
        /**
         * Tracking/reporting assertion description
         */
        description?: string;
        /**
         * Contains description's id, extensions, and comments.
         */
        _description?: Element;
        /**
         * response | request
         */
        direction?: code;
        /**
         * Contains direction's id, extensions, and comments.
         */
        _direction?: Element;
        /**
         * Id of fixture used to compare the "sourceId/path" evaluations to
         */
        compareToSourceId?: string;
        /**
         * Contains compareToSourceId's id, extensions, and comments.
         */
        _compareToSourceId?: Element;
        /**
         * XPath or JSONPath expression against fixture used to compare the "sourceId/path" evaluations to
         */
        compareToSourcePath?: string;
        /**
         * Contains compareToSourcePath's id, extensions, and comments.
         */
        _compareToSourcePath?: Element;
        /**
         * xml | json
         */
        contentType?: code;
        /**
         * Contains contentType's id, extensions, and comments.
         */
        _contentType?: Element;
        /**
         * HTTP header field name
         */
        headerField?: string;
        /**
         * Contains headerField's id, extensions, and comments.
         */
        _headerField?: Element;
        /**
         * Fixture Id of minimum content resource
         */
        minimumId?: string;
        /**
         * Contains minimumId's id, extensions, and comments.
         */
        _minimumId?: Element;
        /**
         * Perform validation on navigation links?
         */
        navigationLinks?: boolean;
        /**
         * Contains navigationLinks's id, extensions, and comments.
         */
        _navigationLinks?: Element;
        /**
         * equals | notEquals | in | notIn | greaterThan | lessThan | empty | notEmpty | contains | notContains
         */
        operator?: code;
        /**
         * Contains operator's id, extensions, and comments.
         */
        _operator?: Element;
        /**
         * XPath or JSONPath expression
         */
        path?: string;
        /**
         * Contains path's id, extensions, and comments.
         */
        _path?: Element;
        /**
         * Resource type
         */
        resource?: code;
        /**
         * Contains resource's id, extensions, and comments.
         */
        _resource?: Element;
        /**
         * okay | created | noContent | notModified | bad | forbidden | notFound | methodNotAllowed | conflict | gone | preconditionFailed | unprocessable
         */
        response?: code;
        /**
         * Contains response's id, extensions, and comments.
         */
        _response?: Element;
        /**
         * HTTP response code to test
         */
        responseCode?: string;
        /**
         * Contains responseCode's id, extensions, and comments.
         */
        _responseCode?: Element;
        /**
         * Fixture Id of source expression or headerField
         */
        sourceId?: id;
        /**
         * Contains sourceId's id, extensions, and comments.
         */
        _sourceId?: Element;
        /**
         * Profile Id of validation profile reference
         */
        validateProfileId?: id;
        /**
         * Contains validateProfileId's id, extensions, and comments.
         */
        _validateProfileId?: Element;
        /**
         * The value to compare to
         */
        value?: string;
        /**
         * Contains value's id, extensions, and comments.
         */
        _value?: Element;
        /**
         * Will this assert produce a warning only on error?
         */
        warningOnly?: boolean;
        /**
         * Contains warningOnly's id, extensions, and comments.
         */
        _warningOnly?: Element;
    }
    /**
     * A test in this script
     */
    interface TestScriptTest extends Element {
        /**
         * Tracking/logging name of this test
         */
        name?: string;
        /**
         * Contains name's id, extensions, and comments.
         */
        _name?: Element;
        /**
         * Tracking/reporting short description of the test
         */
        description?: string;
        /**
         * Contains description's id, extensions, and comments.
         */
        _description?: Element;
        /**
         * Capabiltities that are expected to function correctly on the FHIR server being tested
         */
        metadata?: TestScriptMetadata;
        /**
         * A test operation or assert to perform
         */
        action: TestScriptTestAction[];
    }
    /**
     * A test operation or assert to perform
     */
    interface TestScriptTestAction extends Element {
        /**
         * The setup operation to perform
         */
        operation?: TestScriptSetupActionOperation;
        /**
         * The setup assertion to perform
         */
        assert?: TestScriptSetupActionAssert;
    }
    /**
     * A series of required clean up steps
     */
    interface TestScriptTeardown extends Element {
        /**
         * One or more teardown operations to perform
         */
        action: TestScriptTeardownAction[];
    }
    /**
     * One or more teardown operations to perform
     */
    interface TestScriptTeardownAction extends Element {
        /**
         * The teardown operation to perform
         */
        operation?: TestScriptSetupActionOperation;
    }
    /**
     * Describes a set of tests
     */
    interface TestScript extends DomainResource {
        /**
         * Literal URL used to reference this TestScript
         */
        url: uri;
        /**
         * Contains url's id, extensions, and comments.
         */
        _url?: Element;
        /**
         * Logical id for this version of the TestScript
         */
        version?: string;
        /**
         * Contains version's id, extensions, and comments.
         */
        _version?: Element;
        /**
         * Informal name for this TestScript
         */
        name: string;
        /**
         * Contains name's id, extensions, and comments.
         */
        _name?: Element;
        /**
         * draft | active | retired
         */
        status: code;
        /**
         * Contains status's id, extensions, and comments.
         */
        _status?: Element;
        /**
         * External identifier
         */
        identifier?: Identifier;
        /**
         * If for testing purposes, not real usage
         */
        experimental?: boolean;
        /**
         * Contains experimental's id, extensions, and comments.
         */
        _experimental?: Element;
        /**
         * Name of the publisher (Organization or individual)
         */
        publisher?: string;
        /**
         * Contains publisher's id, extensions, and comments.
         */
        _publisher?: Element;
        /**
         * Contact details of the publisher
         */
        contact?: TestScriptContact[];
        /**
         * Date for this version of the TestScript
         */
        date?: dateTime;
        /**
         * Contains date's id, extensions, and comments.
         */
        _date?: Element;
        /**
         * Natural language description of the TestScript
         */
        description?: string;
        /**
         * Contains description's id, extensions, and comments.
         */
        _description?: Element;
        /**
         * Content intends to support these contexts
         */
        useContext?: CodeableConcept[];
        /**
         * Scope and Usage this Test Script is for
         */
        requirements?: string;
        /**
         * Contains requirements's id, extensions, and comments.
         */
        _requirements?: Element;
        /**
         * Use and/or Publishing restrictions
         */
        copyright?: string;
        /**
         * Contains copyright's id, extensions, and comments.
         */
        _copyright?: Element;
        /**
         * Required capability that is assumed to function correctly on the FHIR server being tested
         */
        metadata?: TestScriptMetadata;
        /**
         * Whether or not the tests apply to more than one FHIR server
         */
        multiserver?: boolean;
        /**
         * Contains multiserver's id, extensions, and comments.
         */
        _multiserver?: Element;
        /**
         * Fixture in the test script - by reference (uri)
         */
        fixture?: TestScriptFixture[];
        /**
         * Reference of the validation profile
         */
        profile?: Reference[];
        /**
         * Placeholder for evaluated elements
         */
        variable?: TestScriptVariable[];
        /**
         * A series of required setup operations before tests are executed
         */
        setup?: TestScriptSetup;
        /**
         * A test in this script
         */
        test?: TestScriptTest[];
        /**
         * A series of required clean up steps
         */
        teardown?: TestScriptTeardown;
    }
    /**
     * Reference to a sub-type of ResourceBase. This is needed for stricter object literal typing introduced in TypeScript 1.6.
     */
    type Resource = (DomainResource|Organization|Location|HealthcareService|Practitioner|Patient|RelatedPerson|Device|Account|AllergyIntolerance|Schedule|Slot|Appointment|AppointmentResponse|AuditEvent|Basic|BodySite|Substance|Medication|Group|Specimen|DeviceComponent|DeviceMetric|ValueSet|Questionnaire|QuestionnaireResponse|Observation|FamilyMemberHistory|DocumentReference|DiagnosticOrder|ProcedureRequest|ReferralRequest|Procedure|ImagingStudy|ImagingObjectSelection|Media|DiagnosticReport|CommunicationRequest|DeviceUseRequest|MedicationOrder|NutritionOrder|Order|ProcessRequest|SupplyRequest|VisionPrescription|ClinicalImpression|Condition|EpisodeOfCare|Encounter|MedicationStatement|RiskAssessment|Goal|CarePlan|Composition|Contract|Coverage|ClaimResponse|Claim|Communication|StructureDefinition|ConceptMap|OperationDefinition|Conformance|DataElement|DetectedIssue|DeviceUseStatement|DocumentManifest|EligibilityRequest|EligibilityResponse|EnrollmentRequest|EnrollmentResponse|ExplanationOfBenefit|Flag|Immunization|ImmunizationRecommendation|ImplementationGuide|List|MedicationAdministration|MedicationDispense|OperationOutcome|MessageHeader|NamingSystem|OrderResponse|PaymentNotice|PaymentReconciliation|Person|ProcessResponse|Provenance|SearchParameter|Subscription|SupplyDelivery|TestScript|Binary|Bundle|Parameters);
}<|MERGE_RESOLUTION|>--- conflicted
+++ resolved
@@ -1,13 +1,9 @@
 // Type definitions for FHIR DSTU2 v1.0.0
 // Project: http://www.hl7.org/fhir/2015Sep/index.html
 // Definitions by: Artifact Health <http://www.artifacthealth.com>
-<<<<<<< HEAD
 // Definitions: https://github.com/DefinitelyTyped/DefinitelyTyped
-declare module fhir {
-=======
-// Definitions: https://github.com/borisyankov/DefinitelyTyped
+
 declare namespace fhir {
->>>>>>> 89f1449d
     type id = string;
     /**
      * String of characters used to identify a name or a resource
