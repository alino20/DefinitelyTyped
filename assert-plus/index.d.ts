--- conflicted
+++ resolved
@@ -7,348 +7,102 @@
 
 import {Stream} from 'stream';
 
-<<<<<<< HEAD
-/**
- *
- */
 export function array(arr: any[], message ?: string): void;
 
-/**
- *
- */
 export function bool(bool: boolean, message ?: string): void;
 
-/**
- *
- */
 export function buffer(buffer: Buffer, message ?: string): void;
 
-/**
- *
- */
 export function func(func: any, message ?: string): void;
 
-/**
- *
- */
 export function number(number: number, message ?: string): void;
 
-/**
- *
- */
 export function finite(finite: number, message ?: string): void;
 
-/**
- *
- */
 export function object(obj: any, message ?: string): void;
 
-/**
- *
- */
 export function string(str: string, message ?: string): void;
 
-/**
- *
- */
 export function stream(stream: Stream, message ?: string): void;
 
-/**
- *
- */
 export function date(date: Date, message ?: string): void;
 
-/**
- *
- */
 export function regexp(regexp: RegExp, message ?: string): void;
 
-/**
- *
- */
 export function uuid(uuid: string, message ?: string): void;
 
-/**
- *
- */
 export function arrayOfArray(arr: any[][], message ?: string): void;
 
-/**
- *
- */
 export function arrayOfBool(arr: boolean[], message ?: string): void;
 
-/**
- *
- */
 export function arrayOfBuffer(arr: Buffer[], message ?: string): void;
 
-/**
- *
- */
 export function arrayOfFunc(arr: any[], message ?: string): void;
 
-/**
- *
- */
 export function arrayOfNumber(arr: number[], message ?: string): void;
 
-/**
- *
- */
 export function arrayOfFinite(arr: number[], message ?: string): void;
 
-/**
- *
- */
 export function arrayOfObject(arr: any[], message ?: string): void;
 
-/**
- *
- */
 export function arrayOfString(arr: string[], message ?: string): void;
 
-/**
- *
- */
 export function arrayOfStream(arr: Stream[], message ?: string): void;
 
-/**
- *
- */
 export function arrayOfDate(arr: Date[], message ?: string): void;
 
-/**
- *
- */
 export function arrayOfRegexp(arr: RegExp[], message ?: string): void;
 
-/**
- *
- */
 export function arrayOfUuid(arr: string[], message ?: string): void;
 
-/**
- *
- */
 export function optionalArray(arr: any[] | undefined, message ?: string): void;
 
-/**
- *
- */
 export function optionalBool(bool: boolean | undefined, message ?: string): void;
 
-/**
- *
- */
 export function optionalBuffer(buffer: Buffer | undefined, message ?: string): void;
 
-/**
- *
- */
 export function optionalFunc(options: any, message ?: string): void;
 
-/**
- *
- */
 export function optionalNumber(options: number | undefined, message ?: string): void;
 
-/**
- *
- */
 export function optionalFinite(options: number | undefined, message ?: string): void;
 
-/**
- *
- */
 export function optionalObject(options: any, message ?: string): void;
 
-/**
- *
- */
 export function optionalString(options: string | undefined, message ?: string): void;
 
-/**
- *
- */
 export function optionalStream(options: Stream | undefined, message ?: string): void;
 
-/**
- *
- */
 export function optionalDate(options: Date | undefined, message ?: string): void;
 
-/**
- *
- */
 export function optionalRegexp(options: RegExp | undefined, message ?: string): void;
 
-/**
- *
- */
 export function optionalUuid(options: string | undefined, message ?: string): void;
 
-/**
- *
- */
 export function optionalArrayOfArray(arr: any[][] | undefined, message ?: string): void;
 
-/**
- *
- */
 export function optionalArrayOfBool(arr: boolean[] | undefined, message ?: string): void;
 
-/**
- *
- */
 export function optionalArrayOfBuffer(arr: Buffer[] | undefined, message ?: string): void;
 
-/**
- *
- */
 export function optionalArrayOfFunc(arr: any[] | undefined, message ?: string): void;
 
-/**
- *
- */
 export function optionalArrayOfNumber(arr: number[] | undefined, message ?: string): void;
 
-/**
- *
- */
 export function optionalArrayOfFinite(arr: number[] | undefined, message ?: string): void;
 
-/**
- *
- */
 export function optionalArrayOfObject(arr: any[] | undefined, message ?: string): void;
 
-/**
- *
- */
 export function optionalArrayOfString(arr: string[] | undefined, message ?: string): void;
 
-/**
- *
- */
 export function optionalArrayOfStream(arr: Stream[] | undefined, message ?: string): void;
 
-/**
- *
- */
 export function optionalArrayOfDate(arr: Date[] | undefined, message ?: string): void;
 
-/**
- *
- */
 export function optionalArrayOfRegexp(arr: RegExp[] | undefined, message ?: string): void;
 
-/**
- *
- */
 export function optionalArrayOfUuid(arr: string[] | undefined, message ?: string): void;
 
-/**
- *
- */
-=======
-export function array(arr: any[], message ?: string): void;
-
-export function bool(bool: boolean, message ?: string): void;
-
-export function buffer(buffer: Buffer, message ?: string): void;
-
-export function func(func: any, message ?: string): void;
-
-export function number(number: number, message ?: string): void;
-
-export function finite(finite: number, message ?: string): void;
-
-export function object(obj: any, message ?: string): void;
-
-export function string(str: string, message ?: string): void;
-
-export function stream(stream: Stream, message ?: string): void;
-
-export function date(date: Date, message ?: string): void;
-
-export function regexp(regexp: RegExp, message ?: string): void;
-
-export function uuid(uuid: string, message ?: string): void;
-
-export function arrayOfArray(arr: any[][], message ?: string): void;
-
-export function arrayOfBool(arr: boolean[], message ?: string): void;
-
-export function arrayOfBuffer(arr: Buffer[], message ?: string): void;
-
-export function arrayOfFunc(arr: any[], message ?: string): void;
-
-export function arrayOfNumber(arr: number[], message ?: string): void;
-
-export function arrayOfFinite(arr: number[], message ?: string): void;
-
-export function arrayOfObject(arr: any[], message ?: string): void;
-
-export function arrayOfString(arr: string[], message ?: string): void;
-
-export function arrayOfStream(arr: Stream[], message ?: string): void;
-
-export function arrayOfDate(arr: Date[], message ?: string): void;
-
-export function arrayOfRegexp(arr: RegExp[], message ?: string): void;
-
-export function arrayOfUuid(arr: string[], message ?: string): void;
-
-export function optionalArray(arr: any[] | undefined, message ?: string): void;
-
-export function optionalBool(bool: boolean | undefined, message ?: string): void;
-
-export function optionalBuffer(buffer: Buffer | undefined, message ?: string): void;
-
-export function optionalFunc(options: any, message ?: string): void;
-
-export function optionalNumber(options: number | undefined, message ?: string): void;
-
-export function optionalFinite(options: number | undefined, message ?: string): void;
-
-export function optionalObject(options: any, message ?: string): void;
-
-export function optionalString(options: string | undefined, message ?: string): void;
-
-export function optionalStream(options: Stream | undefined, message ?: string): void;
-
-export function optionalDate(options: Date | undefined, message ?: string): void;
-
-export function optionalRegexp(options: RegExp | undefined, message ?: string): void;
-
-export function optionalUuid(options: string | undefined, message ?: string): void;
-
-export function optionalArrayOfArray(arr: any[][] | undefined, message ?: string): void;
-
-export function optionalArrayOfBool(arr: boolean[] | undefined, message ?: string): void;
-
-export function optionalArrayOfBuffer(arr: Buffer[] | undefined, message ?: string): void;
-
-export function optionalArrayOfFunc(arr: any[] | undefined, message ?: string): void;
-
-export function optionalArrayOfNumber(arr: number[] | undefined, message ?: string): void;
-
-export function optionalArrayOfFinite(arr: number[] | undefined, message ?: string): void;
-
-export function optionalArrayOfObject(arr: any[] | undefined, message ?: string): void;
-
-export function optionalArrayOfString(arr: string[] | undefined, message ?: string): void;
-
-export function optionalArrayOfStream(arr: Stream[] | undefined, message ?: string): void;
-
-export function optionalArrayOfDate(arr: Date[] | undefined, message ?: string): void;
-
-export function optionalArrayOfRegexp(arr: RegExp[] | undefined, message ?: string): void;
-
-export function optionalArrayOfUuid(arr: string[] | undefined, message ?: string): void;
-
->>>>>>> 5a239fff
 export function AssertionError(options: any, message ?: string): void;
 
 /**
@@ -536,12 +290,6 @@
  */
 export function notStrictEqual(actual: any, expected: any, message ?: string): void;
 
-<<<<<<< HEAD
-/**
- *
- */
-=======
->>>>>>> 5a239fff
 export function throws(block: any, error ?: any, message ?: string): void;
 
 /**
