<<<<<<< HEAD


﻿import SourceMap = require('source-map');
=======
import SourceMap = require('source-map');
>>>>>>> 8841dfc7

function testSourceMapConsumer() {
    function testConstructor() {
        var scm: SourceMap.SourceMapConsumer;

        // create with full RawSourceMap
        scm = new SourceMap.SourceMapConsumer({
            version: 3,
            sources: ['foo', 'bar'],
            names: ['foo', 'bar'],
            sourcesContent: ['foo'],
            mappings: 'foo',
            file: 'sdf'
        });

        scm = new SourceMap.SourceMapConsumer(JSON.stringify({
            version: 3,
            sources: ['foo', 'bar'],
            names: ['foo', 'bar'],
            sourcesContent: ['foo'],
            mappings: 'foo',
            file: 'sdf'
        }));

        // create with partial RawSourceMap
        scm = new SourceMap.SourceMapConsumer({
            version: 3,
            sources: ['foo', 'bar'],
            names: ['foo', 'bar'],
            mappings: 'foo',
            file: 'sdf'
        });
    }

    function testOriginalPositionFor(scm: SourceMap.SourceMapConsumer) {
        var origPos: SourceMap.MappedPosition;
        origPos = scm.originalPositionFor({ line: 42, column: 42 });
    }

    function testAllGeneratedPositionsFor(scm: SourceMap.SourceMapConsumer) {
        var origPos: SourceMap.MappedPosition;
        var origPoses: SourceMap.Position[];
        origPoses = scm.allGeneratedPositionsFor(origPos);
    }

    function testGeneratedPositionFor(scm: SourceMap.SourceMapConsumer) {
        var genPos: SourceMap.Position;
        genPos = scm.generatedPositionFor({ line: 42, column: 42, source: 'foo' });
        genPos = scm.generatedPositionFor({ line: 42, column: 42, source: 'foo', name: 'bar' });
    }

    function testSourceContentFor(scm: SourceMap.SourceMapConsumer) {
        var content: string;
        content = scm.sourceContentFor('foo');
    }

    function testEachMapping(scm: SourceMap.SourceMapConsumer) {
        var x: SourceMap.MappingItem;
        var context: {};

        scm.eachMapping(mapping => { x = mapping; });
        scm.eachMapping(mapping => { x = mapping; }, context);
        scm.eachMapping(mapping => { x = mapping; }, context, SourceMap.SourceMapConsumer.GENERATED_ORDER);
        scm.eachMapping(mapping => { x = mapping; }, context, SourceMap.SourceMapConsumer.ORIGINAL_ORDER);
    }
}

function testSourceMapGenerator() {
    function testConstructor() {
        var generator: SourceMap.SourceMapGenerator;

        generator = new SourceMap.SourceMapGenerator();
        generator = new SourceMap.SourceMapGenerator({
            file: 'foo'
        });
        generator = new SourceMap.SourceMapGenerator({
            sourceRoot: 'foo'
        });
        generator = new SourceMap.SourceMapGenerator({
            file: 'foo',
            sourceRoot: 'bar'
        });
    }

    function testFromSourceMap(generator: SourceMap.SourceMapGenerator, scm: SourceMap.SourceMapConsumer) {
        generator = SourceMap.SourceMapGenerator.fromSourceMap(scm);
    }

    function testAddMapping(generator: SourceMap.SourceMapGenerator) {
        generator.addMapping({
            generated: { line: 42, column: 42 },
            original: { line: 42, column: 42 },
            source: 'foo',
            name: 'foo'
        });

        generator.addMapping({
            generated: { line: 42, column: 42 },
            original: { line: 42, column: 42 },
            source: 'foo'
        });
    }

    function testSetSourceContent(generator: SourceMap.SourceMapGenerator) {
        generator.setSourceContent('foo', 'bar');
    }

    function testApplySourceMap(generator: SourceMap.SourceMapGenerator, scm: SourceMap.SourceMapConsumer) {
        generator.applySourceMap(scm);
        generator.applySourceMap(scm, 'foo');
        generator.applySourceMap(scm, 'foo', 'bar');
    }

    function testToString(generator: SourceMap.SourceMapGenerator) {
        var str: string;
        str = generator.toString();
    }
}

function testSourceNode() {
    function testConstructor() {
        var node: SourceMap.SourceNode;

        node = new SourceMap.SourceNode();
        node = new SourceMap.SourceNode(42, 42, 'foo');
        node = new SourceMap.SourceNode(42, 42, 'foo', 'bar');
        node = new SourceMap.SourceNode(42, 42, 'foo', 'bar', 'slam');
        node = new SourceMap.SourceNode(42, 42, 'foo', ['bar', 'slam']);
    }

    function testFromStringWithSourceMap(scm: SourceMap.SourceMapConsumer) {
        var node: SourceMap.SourceNode;

        node = SourceMap.SourceNode.fromStringWithSourceMap('foo', scm);
        node = SourceMap.SourceNode.fromStringWithSourceMap('foo', scm, 'bar');
    }

    function testAdd(node: SourceMap.SourceNode) {
        node.add('foo');
        node.add(new SourceMap.SourceNode());
        node.add([new SourceMap.SourceNode(), 'bar']);
    }

    function testPrepend(node: SourceMap.SourceNode) {
        node.prepend('foo');
        node.prepend(new SourceMap.SourceNode());
        node.prepend([new SourceMap.SourceNode(), 'bar']);
    }

    function testSetSourceContent(node: SourceMap.SourceNode) {
        node.setSourceContent('foo', 'bar');
    }

    function testWalk(node: SourceMap.SourceNode) {
        var chunk: string;
        var mapping: SourceMap.MappedPosition;

        node.walk((c, m) => { chunk = c; mapping = m; });
    }

    function testWalkSourceContents(node: SourceMap.SourceNode) {
        var file: string;
        var content: string;

        node.walkSourceContents((f, c) => { file = f; content = c; });
    }

    function testJoin(node: SourceMap.SourceNode) {
        node = node.join('foo');
    }

    function testReplaceRight(node: SourceMap.SourceNode) {
        node = node.replaceRight('foo', 'bar');
    }

    function testToString(node: SourceMap.SourceNode) {
        var str: string;
        str = node.toString();
    }

    function testToStringWithSourceMap(node: SourceMap.SourceNode, sos: SourceMap.StartOfSourceMap) {
        var result: SourceMap.CodeWithSourceMap;
        result = node.toStringWithSourceMap();
        result = node.toStringWithSourceMap(sos);
    }
}<|MERGE_RESOLUTION|>--- conflicted
+++ resolved
@@ -1,10 +1,4 @@
-<<<<<<< HEAD
-
-
-﻿import SourceMap = require('source-map');
-=======
 import SourceMap = require('source-map');
->>>>>>> 8841dfc7
 
 function testSourceMapConsumer() {
     function testConstructor() {
