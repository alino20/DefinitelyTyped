*.dll
*.exe
*.cmd
*.pdb
*.suo
*.js
*.user
*.cache
*.cs
*.sln
*.csproj
*.txt
*.map
*.swp
.DS_Store
npm-debug.log

_Resharper.DefinitelyTyped
bin
obj
Properties

# VIM backup files
*~

# test folder
_infrastructure/tests/build

.idea
*.iml
*.js.map
!*.js/

node_modules

.sublimets
.settings/launch.json
<<<<<<< HEAD

.vscode
=======
yarn.lock
>>>>>>> 191bc9e0
<|MERGE_RESOLUTION|>--- conflicted
+++ resolved
@@ -35,9 +35,5 @@
 
 .sublimets
 .settings/launch.json
-<<<<<<< HEAD
-
 .vscode
-=======
-yarn.lock
->>>>>>> 191bc9e0
+yarn.lock