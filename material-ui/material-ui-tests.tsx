--- conflicted
+++ resolved
@@ -17,7 +17,6 @@
 import FloatingActionButton = require("material-ui/lib/floating-action-button");
 import Card = require("material-ui/lib/card/card");
 import CardHeader = require("material-ui/lib/card/card-header");
-import DatePicker = require("material-ui/lib/date-picker/date-picker");
 import CardText = require("material-ui/lib/card/card-text");
 import CardActions = require("material-ui/lib/card/card-actions");
 import Dialog = require("material-ui/lib/dialog");
@@ -179,14 +178,11 @@
             </Card>;
 
         // "http://material-ui.com/#/components/date-picker"
-<<<<<<< HEAD
-        <DatePicker style={{ color: 'red' }} />;
-=======
+        element = <DatePicker style={{ color: 'red' }} />;
         element = <DatePicker
             floatingLabelText="Floating Label Text" />;
         element = <DatePicker
             hintText="Hint Text" />;
->>>>>>> fb2b3b1e
 
         // "http://material-ui.com/#/components/dialog"
         let standardActions = [
