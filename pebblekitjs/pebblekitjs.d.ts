--- conflicted
+++ resolved
@@ -1,13 +1,9 @@
 // Type definitions for PebbleKit JS
 // Project: https://developer.pebble.com/docs/js/Pebble/
 // Definitions by: Makoto Kawasaki <https://github.com/makotokw>
-<<<<<<< HEAD
 // Definitions: https://github.com/DefinitelyTyped/DefinitelyTyped
-declare module PebbleKit {
-=======
-// Definitions: https://github.com/borisyankov/DefinitelyTyped
+
 declare namespace PebbleKit {
->>>>>>> 89f1449d
 
     interface Error {
         message: string;
