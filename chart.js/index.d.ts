--- conflicted
+++ resolved
@@ -4,25 +4,25 @@
 // Definitions: https://github.com/DefinitelyTyped/DefinitelyTyped
 
 declare class Chart {
-    public static readonly Chart: typeof Chart;
-        constructor(context: CanvasRenderingContext2D | HTMLCanvasElement, options: Chart.ChartConfiguration);
-        config: Chart.ChartConfiguration;
-        data: Chart.ChartData;
-        destroy: () => {};
-        update: (duration?: any, lazy?: any) => {};
-        render: (duration?: any, lazy?: any) => {};
-        stop: () => {};
-        resize: () => {};
-        clear: () => {};
-        toBase64: () => string;
-        generateLegend: () => {};
-        getElementAtEvent: (e: any) => {};
-        getElementsAtEvent: (e: any) => {}[];
-        getDatasetAtEvent: (e: any) => {}[];
-
-        defaults: {
-            global: Chart.ChartOptions;
-        }
+    static readonly Chart: typeof Chart;
+    constructor(context: CanvasRenderingContext2D | HTMLCanvasElement, options: Chart.ChartConfiguration);
+    config: Chart.ChartConfiguration;
+    data: Chart.ChartData;
+    destroy: () => {};
+    update: (duration?: any, lazy?: any) => {};
+    render: (duration?: any, lazy?: any) => {};
+    stop: () => {};
+    resize: () => {};
+    clear: () => {};
+    toBase64: () => string;
+    generateLegend: () => {};
+    getElementAtEvent: (e: any) => {};
+    getElementsAtEvent: (e: any) => {}[];
+    getDatasetAtEvent: (e: any) => {}[];
+
+    defaults: {
+        global: Chart.ChartOptions;
+    }
 }
 
 declare namespace Chart {
@@ -429,29 +429,5 @@
     }
 }
 
-<<<<<<< HEAD
-declare class Chart {
-  static defaults: any;
-    constructor (context: CanvasRenderingContext2D | HTMLCanvasElement, options: ChartConfiguration);
-    config: ChartConfiguration;
-    data: ChartData;
-    destroy: () => {};
-    update: (duration?: any, lazy?: any) => {};
-    render: (duration?: any, lazy?: any) => {};
-    stop: () => {};
-    resize: () => {};
-    clear: () => {};
-    toBase64: () => string;
-    generateLegend: () => {};
-    getElementAtEvent: (e: any) => {};
-    getElementsAtEvent: (e: any) => {}[];
-    getDatasetAtEvent: (e: any) => {}[];
-
-    defaults: {
-        global: ChartOptions;
-    }
-}
-=======
 export = Chart;
-export as namespace Chart;
->>>>>>> 312f8fb5
+export as namespace Chart;