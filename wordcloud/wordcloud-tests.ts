<<<<<<< HEAD

/// <reference types="qunit" />
=======
/// <reference path="wordcloud.d.ts" />
/// <reference path="../qunit/qunit-1.16.d.ts" />
>>>>>>> 55978642

'use strict';
//declare function test(name: string, test: Function);
var element: HTMLElement | HTMLElement[];

if (!WordCloud.isSupported)
  console.log('WordCloud is not supported.');
  
WordCloud.miniumFontSize = 20;

var list = (function () {
  var string = 'Grumpy wizards make toxic brew for the evil Queen and Jack';

  var list: WordCloud.ListEntry[] = [];
  string.split(' ').forEach(function(word) {
    list.push([word, word.length * 5]);
  });

  return list;
})();

function getTestOptions(): WordCloud.Options {
  return {
    shuffle: false,
    rotateRatio: 0,
    color: '#000',
    fontFamily: 'sans-serif',
    list: list
  };
};

test('Test runs without any extra parameters.', function() {
  var options = getTestOptions();
  WordCloud(element, options);
});

test('Empty list results no output.', function() {
  var options = getTestOptions();
  options.list = [];

  WordCloud(element, options);
});

test('gridSize can be set', function() {
  var options = getTestOptions();
  options.gridSize = 15;

  WordCloud(element, options);
});

test('ellipticity can be set', function() {
  var options = getTestOptions();
  options.ellipticity = 1.5;

  WordCloud(element, options);
});

test('origin can be set', function() {
  var options = getTestOptions();
  options.origin = [300, 0];

  WordCloud(element, options);
});

test('minSize can be set', function() {
  var options = getTestOptions();
  options.minSize = 10;

  WordCloud(element, options);
});

test('rotation can be set and locked', function() {
  var options = getTestOptions();
  options.rotateRatio = 1;
  options.minRotation = options.maxRotation = Math.PI / 6;

  WordCloud(element, options);
});

test('drawMask can be set', function() {
  var options = getTestOptions();
  options.drawMask = true;

  WordCloud(element, options);
});

test('maskColor can be set', function() {
  var options = getTestOptions();
  options.drawMask = true;
  options.maskColor = 'rgba(0, 0, 255, 0.8)';

  WordCloud(element, options);
});

test('backgroundColor can be set', function() {
  var options = getTestOptions();
  options.backgroundColor = 'rgb(0, 0, 255)';

  WordCloud(element, options);
});

test('semi-transparent backgroundColor can be set', function() {
  var options = getTestOptions();
  options.backgroundColor = 'rgba(0, 0, 255, 0.3)';

  WordCloud(element, options);
});

test('weightFactor can be set', function() {
  var options = getTestOptions();
  options.weightFactor = 2;

  WordCloud(element, options);
});

test('weightFactor can be set as a function', function() {
  var options = getTestOptions();
  options.weightFactor = function (w) { return Math.sqrt(w); };

  WordCloud(element, options);
});

test('color can be set as a function', function() {
  var options = getTestOptions();
  options.color = function (word, weight, fontSize, radius, theta) {
    if (theta < 2*Math.PI/3) {
      return '#600';
    } else if (theta < 2*Math.PI*2/3) {
      return '#060';
    } else {
      return '#006';
    }
  };

  WordCloud(element, options);
});

test('shape can be set to circle', function() {
  var options = getTestOptions();
  options.shape = 'circle';

  WordCloud(element, options);
});

test('shape can be set to cardioid', function() {
  var options = getTestOptions();
  options.shape = 'cardioid';

  WordCloud(element, options);
});

test('shape can be set to diamond', function() {
  var options = getTestOptions();
  options.shape = 'diamond';

  WordCloud(element, options);
});

test('shape can be set to triangle', function() {
  var options = getTestOptions();
  options.shape = 'triangle';

  WordCloud(element, options);
});

test('shape can be set to triangle-forward', function() {
  var options = getTestOptions();
  options.shape = 'triangle-forward';

  WordCloud(element, options);
});

test('shape can be set to pentagon', function() {
  var options = getTestOptions();
  options.shape = 'pentagon';

  WordCloud(element, options);
});

test('shape can be set to star', function() {
  var options = getTestOptions();
  options.shape = 'star';

  WordCloud(element, options);
});

test('shape can be set to a given polar equation', function() {
  var options = getTestOptions();
  options.shape = function (theta) {
    return theta / (2 * Math.PI);
  };

  WordCloud(element, options);
});<|MERGE_RESOLUTION|>--- conflicted
+++ resolved
@@ -1,10 +1,5 @@
-<<<<<<< HEAD
 
-/// <reference types="qunit" />
-=======
-/// <reference path="wordcloud.d.ts" />
 /// <reference path="../qunit/qunit-1.16.d.ts" />
->>>>>>> 55978642
 
 'use strict';
 //declare function test(name: string, test: Function);
