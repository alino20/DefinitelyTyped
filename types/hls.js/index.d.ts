--- conflicted
+++ resolved
@@ -1,13 +1,9 @@
 // Type definitions for hls.js 0.12
 // Project: https://github.com/video-dev/hls.js
-<<<<<<< HEAD
-// Definitions by:  John G. Gainfort, Jr. <https://github.com/jgainfort>
-//                  Alexey I. Berezin <https://github.com/beraliv>
-=======
 // Definitions by: John G. Gainfort, Jr. <https://github.com/jgainfort>
 //                 Johan Brook <https://github.com/brookback>
 //                 Adrián Caballero <https://github.com/adripanico>
->>>>>>> c214d322
+//                 Alexey I. Berezin <https://github.com/beraliv>
 // Definitions: https://github.com/DefinitelyTyped/DefinitelyTyped
 // TypeScript Version: 2.4
 
