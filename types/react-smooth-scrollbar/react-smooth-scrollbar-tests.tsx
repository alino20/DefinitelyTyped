--- conflicted
+++ resolved
@@ -4,13 +4,8 @@
 <SmoothScrollbar className="test" alwaysShowTracks onScroll={(status, instance) => { } } />;
 <SmoothScrollbar speed={10} overscrollEffect="bounce" />;
 
-<<<<<<< HEAD
 class Test extends React.Component<void> {
-    ref: SmoothScrollbar;
-=======
-class Test extends React.Component<void, void> {
     ref: SmoothScrollbar | null;
->>>>>>> 882213e2
 
     componentDidMount() {
         if (this.ref) {
