--- conflicted
+++ resolved
@@ -10,27 +10,16 @@
 */
 
 /**
- * Specific to Excel Custom Functions.
- * Enables you to set key-value pairs which map
- * a function's id in the JSON metadata to the JS function name.
- * @beta
- */
-<<<<<<< HEAD
-
-declare namespace CustomFunctions {
-    function Associate(key: any, functionName: Function): void;
-    /**
-     * @beta
-     * Ties together the function's JavaScript name with the JSON id property
-     */
-
-=======
-declare let CustomFunctionMappings: { [key: string]: Function };
-/**
  * CustomFunctions namespace, used by Excel Custom Functions
  * @beta
  */
 declare namespace CustomFunctions {
+     /**
+     * @beta
+     * Ties together the function's JavaScript name with the JSON id property
+     */
+    function Associate(key: any, functionName: Function): void;
+
     /**
      * A handler passed automatically as the last parameter
      * to a streaming function. With this parameter, a
@@ -39,7 +28,7 @@
      * to handle what happens when the function stops streaming.
      * @beta
      */
->>>>>>> 1f639cd8
+
     interface StreamingHandler<T> extends CancelableHandler {
         /**
          * Sets the returned result for a streaming custom function.
