<<<<<<< HEAD
// Type definitions for koa-webpack 5.0
// Project: https://github.com/shellscape/koa-webpack
// Definitions by: Luka Maljic <https://github.com/malj>
//                 Tomek Łaziuk <https://github.com/tlaziuk>
=======
// Type definitions for koa-webpack 5.x
// Project: https://github.com/shellscape/koa-webpack#readme
// Definitions by: Luka Maljic <https://github.com/malj>
//                 Lee Benson <https://github.com/leebenson>
//                 miZyind <https://github.com/miZyind>
>>>>>>> 97c122f2
// Definitions: https://github.com/DefinitelyTyped/DefinitelyTyped
// TypeScript Version: 2.3

import Koa = require('koa');
import webpack = require('webpack');
import webpackDevMiddleware = require('webpack-dev-middleware');
import webpackHotClient = require('webpack-hot-client');

declare function koaWebpack(
    options?: koaWebpack.Options
): Promise<Koa.Middleware & koaWebpack.CombinedWebpackMiddleware>;

declare namespace koaWebpack {
    interface Options {
        compiler?: webpack.Compiler;
        config?: webpack.Configuration;
        devMiddleware?: webpackDevMiddleware.Options;
<<<<<<< HEAD
        hotClient?: webpackHotMiddleware.Options | boolean;
    }

    interface CombinedWebpackMiddleware {
        devMiddleware: connect.NextHandleFunction & webpackDevMiddleware.WebpackDevMiddleware;
        hotClient: connect.NextHandleFunction & webpackHotMiddleware.EventStream;
        close(callback?: () => any): void;
=======
        hotClient?: webpackHotClient.Options | boolean;
    }

    interface CombinedWebpackMiddleware {
        devMiddleware: webpackDevMiddleware.WebpackDevMiddleware;
        hotClient: {
            close: () => void;
            options: webpackHotClient.Options;
            server: any;
        };
>>>>>>> 97c122f2
    }
}

export = koaWebpack;<|MERGE_RESOLUTION|>--- conflicted
+++ resolved
@@ -1,15 +1,9 @@
-<<<<<<< HEAD
 // Type definitions for koa-webpack 5.0
 // Project: https://github.com/shellscape/koa-webpack
 // Definitions by: Luka Maljic <https://github.com/malj>
-//                 Tomek Łaziuk <https://github.com/tlaziuk>
-=======
-// Type definitions for koa-webpack 5.x
-// Project: https://github.com/shellscape/koa-webpack#readme
-// Definitions by: Luka Maljic <https://github.com/malj>
 //                 Lee Benson <https://github.com/leebenson>
 //                 miZyind <https://github.com/miZyind>
->>>>>>> 97c122f2
+//                 Tomek Łaziuk <https://github.com/tlaziuk>
 // Definitions: https://github.com/DefinitelyTyped/DefinitelyTyped
 // TypeScript Version: 2.3
 
@@ -27,26 +21,20 @@
         compiler?: webpack.Compiler;
         config?: webpack.Configuration;
         devMiddleware?: webpackDevMiddleware.Options;
-<<<<<<< HEAD
-        hotClient?: webpackHotMiddleware.Options | boolean;
-    }
-
-    interface CombinedWebpackMiddleware {
-        devMiddleware: connect.NextHandleFunction & webpackDevMiddleware.WebpackDevMiddleware;
-        hotClient: connect.NextHandleFunction & webpackHotMiddleware.EventStream;
-        close(callback?: () => any): void;
-=======
         hotClient?: webpackHotClient.Options | boolean;
     }
 
     interface CombinedWebpackMiddleware {
         devMiddleware: webpackDevMiddleware.WebpackDevMiddleware;
+        /**
+         * @todo make this a `webpack-hot-client@^4.0.0` instance, no typings for v4 available yet
+         */
         hotClient: {
             close: () => void;
             options: webpackHotClient.Options;
             server: any;
         };
->>>>>>> 97c122f2
+        close(callback?: () => any): void;
     }
 }
 
