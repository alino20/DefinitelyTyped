--- conflicted
+++ resolved
@@ -1,27 +1,16 @@
 import * as express from 'express';
 import * as multer from 'multer';
 
-const upload = multer({ dest: 'uploads/' });
-
-const app = express();
-
-<<<<<<< HEAD
-import express = require('express');
-import multer = require('multer');
-
-var upload = multer({
+const upload = multer({
     dest: 'uploads/',
     fileFilter: (req, file, cb) => {
         cb(null, true);
     }
 });
 
-var app = express();
+const app = express();
 
-app.post('/profile', upload.single('avatar'), (req, res, next) => {
-=======
 app.post('/profile', upload.single('avatar'), (req: express.Request, res: express.Response, next: express.NextFunction) => {
->>>>>>> 7c9006cd
 });
 
 app.post('/photos/upload', upload.array('photos', 12), (req: express.Request, res: express.Response, next: express.NextFunction) => {
