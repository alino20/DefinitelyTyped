--- conflicted
+++ resolved
@@ -4669,16 +4669,7 @@
              */
             requestOCSP?: boolean
         });
-<<<<<<< HEAD
-        /**
-         * Returns the bound address, the address family name and port of the underlying socket as reported by
-         * the operating system.
-         * @returns An object with three properties, e.g. { port: 12346, family: 'IPv4', address: '127.0.0.1' }.
-         */
-        address(): { port: number; family: string; address: string };
-=======
-
->>>>>>> 02dddda4
+                                
         /**
          * A boolean that is true if the peer certificate was signed by one of the specified CAs, otherwise false.
          */
