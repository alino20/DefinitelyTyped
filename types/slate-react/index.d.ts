// Type definitions for slate-react 0.20
// Project: https://github.com/ianstormtaylor/slate
// Definitions by: Andy Kent <https://github.com/andykent>
//                 Jamie Talbot <https://github.com/majelbstoat>
//                 Jan Löbel <https://github.com/JanLoebel>
//                 Patrick Sachs <https://github.com/PatrickSachs>
//                 Brandon Shelton <https://github.com/YangusKhan>
//                 Irwan Fario Subastian <https://github.com/isubasti>
<<<<<<< HEAD
//                 Francesco Agnoletto <https://github.com/Kornil>
// Definitions: https://github.com/DefinitelyTyped/DefinitelyTyped
// TypeScript Version: 2.8
import { Mark, Node, Block, Inline, Change, Schema, Value, Stack, Document } from "slate";
=======
//                 Sebastian Greaves <https://github.com/sgreav>
// Definitions: https://github.com/DefinitelyTyped/DefinitelyTyped
// TypeScript Version: 2.8
import {
    Document,
    Editor as Controller,
    Mark,
    Node,
    Operations,
    Schema,
    Stack,
    Value,
    Operation,
} from "slate";
>>>>>>> ddad5ffa
import * as Immutable from "immutable";
import * as React from "react";

// Values prefixed with "data-..." (Used for spellchecking according to docs)
export interface RenderAttributes {
    [key: string]: any;
}

export interface RenderMarkProps {
    attributes: RenderAttributes;
    children: React.ReactNode;
    editor: Controller;
    mark: Mark;
    marks: Immutable.Set<Mark>;
    node: Node;
    offset: number;
    text: string;
}

export interface RenderNodeProps {
<<<<<<< HEAD
  attributes: RenderAttributes;
  children: React.ReactNode;
  editor: Editor;
  isSelected: boolean;
  key: string;
  node: Block | Inline;
  parent: Node;
=======
    attributes: RenderAttributes;
    children: React.ReactNode;
    editor: Controller;
    isFocused: boolean;
    isSelected: boolean;
    node: Node;
    parent: Node;
    readOnly: boolean;
>>>>>>> ddad5ffa
}

export interface RenderPlaceholderProps {
    editor: Controller;
    readOnly: boolean;
}

export type EventHook = (
    event: Event,
    editor: Controller,
    next: () => any
) => any;

export interface Plugin {
    decorateNode?: (node: Node, editor: Controller, next: () => any) => any;
    renderEditor?: (props: EditorProps, editor: Controller, next: () => any) => any;
    renderMark?: (props: RenderMarkProps, editor: Controller, next: () => any) => any;
    renderNode?: (props: RenderNodeProps, editor: Controller, next: () => any) => any;
    renderPlaceholder?: (props: RenderPlaceholderProps, editor: Controller, next: () => any) => any;
    shouldNodeComponentUpdate?: (previousProps: RenderNodeProps, props: RenderNodeProps, editor: Controller, next: () => any) => any;

    onBeforeInput?: EventHook;
    onBlur?: EventHook;
    onClick?: EventHook;
    onCompositionEnd?: EventHook;
    onCompositionStart?: EventHook;
    onCopy?: EventHook;
    onCut?: EventHook;
    onDragEnd?: EventHook;
    onDragEnter?: EventHook;
    onDragExit?: EventHook;
    onDragLeave?: EventHook;
    onDragOver?: EventHook;
    onDragStart?: EventHook;
    onDrop?: EventHook;
    onFocus?: EventHook;
    onInput?: EventHook;
    onKeyDown?: EventHook;
    onPaste?: EventHook;
    onSelect?: EventHook;
}

export interface BasicEditorProps {
    value: Value;
    autoCorrect?: boolean;
    autoFocus?: boolean;
    className?: string;
    onChange?: (change: { operations: Immutable.List<Operation>, value: Value }) => any;
    placeholder?: any;
    plugins?: Plugin[];
    readOnly?: boolean;
    role?: string;
    schema?: Schema;
    spellCheck?: boolean;
    style?: React.CSSProperties;
    tabIndex?: number;
}

export type EditorProps = BasicEditorProps & Plugin;

export interface EditorState {
    schema: Schema;
    value: Value;
    stack: Stack;
}

export class Editor extends React.Component<EditorProps, EditorState> {
    controller: Controller;
    schema: Schema;
    stack: Stack;

    readonly plugins: Plugin[];
    readonly operations: Immutable.List<Operation>;
    readonly readOnly: boolean;
    readonly value: Value;

    // Instance Methods
    applyOperation(...args: any[]): Controller;
    blur(): void;
    command(...args: any[]): Controller;
    focus(): void;
    normalize(...args: any[]): Controller;
    query(...args: any[]): Controller;
    resolveController(plugins: Plugin[], schema: Schema, commands: any[], queries: any[]): void;
    run(...args: any[]): any;
    withoutNormalizing(...args: any[]): Controller;
}

export type SlateType =
    | "fragment"
    | "html"
    | "node"
    | "rich"
    | "text"
    | "files";

export function cloneFragment(
    event: Event,
    value: Value,
    fragment?: Document,
    callback?: () => void
): void;
export function findDOMNode(node: Node, win?: Window): Element;
export function findDOMRange(range: Range, win?: Window): Range;
export function findNode(element: Element, value: Value): Node;
export function findRange(selection: Selection, value: Value): Range;
export function getEventRange(event: Event, value: Value): Range;
export function getEventTransfer(event: Event): { type: SlateType; node: Node };
export function setEventTransfer(
    event: Event,
    type: SlateType,
    data: any
): void;<|MERGE_RESOLUTION|>--- conflicted
+++ resolved
@@ -6,13 +6,8 @@
 //                 Patrick Sachs <https://github.com/PatrickSachs>
 //                 Brandon Shelton <https://github.com/YangusKhan>
 //                 Irwan Fario Subastian <https://github.com/isubasti>
-<<<<<<< HEAD
+//                 Sebastian Greaves <https://github.com/sgreav>
 //                 Francesco Agnoletto <https://github.com/Kornil>
-// Definitions: https://github.com/DefinitelyTyped/DefinitelyTyped
-// TypeScript Version: 2.8
-import { Mark, Node, Block, Inline, Change, Schema, Value, Stack, Document } from "slate";
-=======
-//                 Sebastian Greaves <https://github.com/sgreav>
 // Definitions: https://github.com/DefinitelyTyped/DefinitelyTyped
 // TypeScript Version: 2.8
 import {
@@ -20,13 +15,14 @@
     Editor as Controller,
     Mark,
     Node,
+    Block,
+    Inline,
     Operations,
     Schema,
     Stack,
     Value,
     Operation,
 } from "slate";
->>>>>>> ddad5ffa
 import * as Immutable from "immutable";
 import * as React from "react";
 
@@ -47,24 +43,15 @@
 }
 
 export interface RenderNodeProps {
-<<<<<<< HEAD
   attributes: RenderAttributes;
   children: React.ReactNode;
-  editor: Editor;
+  editor: Controller;
+  isFocused: boolean;
   isSelected: boolean;
   key: string;
   node: Block | Inline;
   parent: Node;
-=======
-    attributes: RenderAttributes;
-    children: React.ReactNode;
-    editor: Controller;
-    isFocused: boolean;
-    isSelected: boolean;
-    node: Node;
-    parent: Node;
-    readOnly: boolean;
->>>>>>> ddad5ffa
+  readOnly: boolean;
 }
 
 export interface RenderPlaceholderProps {
