// Type definitions for jquery 3.2
// Project: https://jquery.com
// Definitions by: Leonard Thieu <https://github.com/leonard-thieu>
//                 Boris Yankov <https://github.com/borisyankov/>
//                 Christian Hoffmeister <https://github.com/choffmeister>
//                 Steve Fenton <https://github.com/Steve-Fenton>
//                 Diullei Gomes <https://github.com/Diullei>
//                 Tass Iliopoulos <https://github.com/tasoili>
//                 Jason Swearingen <https://github.com/jasons-novaleaf>
//                 Sean Hill <https://github.com/seanski>
//                 Guus Goossens <https://github.com/Guuz>
//                 Kelly Summerlin <https://github.com/ksummerlin>
//                 Basarat Ali Syed <https://github.com/basarat>
//                 Nicholas Wolverson <https://github.com/nwolverson>
//                 Derek Cicerone <https://github.com/derekcicerone>
//                 Andrew Gaspar <https://github.com/AndrewGaspar>
//                 Seikichi Kondo <https://github.com/seikichi>
//                 Benjamin Jackman <https://github.com/benjaminjackman>
//                 Poul Sorensen <https://github.com/s093294>
//                 Josh Strobl <https://github.com/JoshStrobl>
//                 John Reilly <https://github.com/johnnyreilly/>
//                 Dick van den Brink <https://github.com/DickvdBrink>
//                 Thomas Schulz <https://github.com/King2500>
// Definitions: https://github.com/DefinitelyTyped/DefinitelyTyped
// TypeScript Version: 2.3

declare module 'jquery' {
    export = jQuery;
}

declare module 'jquery/dist/jquery.slim' {
    export = jQuery;
}

declare const jQuery: JQueryStatic;
declare const $: JQueryStatic;

// Used by JQuery.Event
type _Event = Event;

interface JQuery<TElement extends Node = HTMLElement> {
    /**
     * A string containing the jQuery version number.
     *
     * @see {@link https://api.jquery.com/jquery/}
     * @since 1.0
     */
    jquery: string;
    /**
     * The number of elements in the jQuery object.
     *
     * @see {@link https://api.jquery.com/length/}
     * @since 1.0
     */
    length: number;
    /**
     * Create a new jQuery object with elements added to the set of matched elements.
     *
     * @param selector A string representing a selector expression to find additional elements to add to the set of matched elements.
     * @param context The point in the document at which the selector should begin matching; similar to the context
     *                argument of the $(selector, context) method.
     * @see {@link https://api.jquery.com/add/}
     * @since 1.4
     */
    add(selector: JQuery.Selector, context: Element): JQuery<TElement>;
    /**
     * Create a new jQuery object with elements added to the set of matched elements.
     *
     * @param selector A string representing a selector expression to find additional elements to add to the set of matched elements.
     *                 One or more elements to add to the set of matched elements.
     *                 An HTML fragment to add to the set of matched elements.
     *                 An existing jQuery object to add to the set of matched elements.
     * @see {@link https://api.jquery.com/add/}
     * @since 1.0
     * @since 1.3.2
     */
    add(selector: JQuery.Selector | JQuery.TypeOrArray<Element> | JQuery.htmlString | JQuery): JQuery<TElement>;
    /**
     * Add the previous set of elements on the stack to the current set, optionally filtered by a selector.
     *
     * @param selector A string containing a selector expression to match the current set of elements against.
     * @see {@link https://api.jquery.com/addBack/}
     * @since 1.8
     */
    addBack(selector?: JQuery.Selector): this;
    /**
     * Adds the specified class(es) to each element in the set of matched elements.
     *
     * @param className One or more space-separated classes to be added to the class attribute of each matched element.
     *                  A function returning one or more space-separated class names to be added to the existing class
     *                  name(s). Receives the index position of the element in the set and the existing class name(s) as
     *                  arguments. Within the function, this refers to the current element in the set.
     * @see {@link https://api.jquery.com/addClass/}
     * @since 1.0
     * @since 1.4
     */
    addClass(className: string | ((this: TElement, index: number, currentClassName: string) => string)): this;
    /**
     * Insert content, specified by the parameter, after each element in the set of matched elements.
     *
     * @param contents One or more additional DOM elements, text nodes, arrays of elements and text nodes, HTML strings, or
     *                 jQuery objects to insert after each element in the set of matched elements.
     * @see {@link https://api.jquery.com/after/}
     * @since 1.0
     */
    after(...contents: Array<JQuery.htmlString | JQuery.TypeOrArray<Element | Text> | JQuery>): this;
    /**
     * Insert content, specified by the parameter, after each element in the set of matched elements.
     *
     * @param fn A function that returns an HTML string, DOM element(s), text node(s), or jQuery object to insert
     *           after each element in the set of matched elements. Receives the index position of the element in the
     *           set and the old HTML value of the element as arguments. Within the function, this refers to the
     *           current element in the set.
     * @see {@link https://api.jquery.com/after/}
     * @since 1.4
     * @since 1.10
     */
    after(fn: (this: TElement, index: number, html: string) => JQuery.htmlString | JQuery.TypeOrArray<Element | Text> | JQuery): this;
    /**
     * Register a handler to be called when Ajax requests complete. This is an AjaxEvent.
     *
     * @param handler The function to be invoked.
     * @see {@link https://api.jquery.com/ajaxComplete/}
     * @since 1.0
     */
    ajaxComplete(handler: (this: Document, event: JQuery.Event<Document>, jqXHR: JQuery.jqXHR, ajaxOptions: JQuery.AjaxSettings) => void | false): this;
    /**
     * Register a handler to be called when Ajax requests complete with an error. This is an Ajax Event.
     *
     * @param handler The function to be invoked.
     * @see {@link https://api.jquery.com/ajaxError/}
     * @since 1.0
     */
    ajaxError(handler: (this: Document, event: JQuery.Event<Document>, jqXHR: JQuery.jqXHR, ajaxSettings: JQuery.AjaxSettings, thrownError: string) => void | false): this;
    /**
     * Attach a function to be executed before an Ajax request is sent. This is an Ajax Event.
     *
     * @param handler The function to be invoked.
     * @see {@link https://api.jquery.com/ajaxSend/}
     * @since 1.0
     */
    ajaxSend(handler: (this: Document, event: JQuery.Event<Document>, jqXHR: JQuery.jqXHR, ajaxOptions: JQuery.AjaxSettings) => void | false): this;
    /**
     * Register a handler to be called when the first Ajax request begins. This is an Ajax Event.
     *
     * @param handler The function to be invoked.
     * @see {@link https://api.jquery.com/ajaxStart/}
     * @since 1.0
     */
    ajaxStart(handler: (this: Document) => void | false): this;
    /**
     * Register a handler to be called when all Ajax requests have completed. This is an Ajax Event.
     *
     * @param handler The function to be invoked.
     * @see {@link https://api.jquery.com/ajaxStop/}
     * @since 1.0
     */
    ajaxStop(handler: (this: Document) => void | false): this;
    /**
     * Attach a function to be executed whenever an Ajax request completes successfully. This is an Ajax Event.
     *
     * @param handler The function to be invoked.
     * @see {@link https://api.jquery.com/ajaxSuccess/}
     * @since 1.0
     */
    ajaxSuccess(handler: (this: Document, event: JQuery.Event<Document>, jqXHR: JQuery.jqXHR, ajaxOptions: JQuery.AjaxSettings, data: JQuery.PlainObject) => void | false): this;
    /**
     * Perform a custom animation of a set of CSS properties.
     *
     * @param properties An object of CSS properties and values that the animation will move toward.
     * @param duration A string or number determining how long the animation will run.
     * @param easing A string indicating which easing function to use for the transition.
     * @param complete A function to call once the animation is complete, called once per matched element.
     * @see {@link https://api.jquery.com/animate/}
     * @since 1.0
     */
    animate(properties: JQuery.PlainObject,
            duration: JQuery.Duration,
            easing: string,
            complete?: (this: TElement) => void): this;
    /**
     * Perform a custom animation of a set of CSS properties.
     *
     * @param properties An object of CSS properties and values that the animation will move toward.
     * @param duration_easing A string or number determining how long the animation will run.
     *                        A string indicating which easing function to use for the transition.
     * @param complete A function to call once the animation is complete, called once per matched element.
     * @see {@link https://api.jquery.com/animate/}
     * @since 1.0
     */
    animate(properties: JQuery.PlainObject,
            duration_easing: JQuery.Duration | string,
            complete?: (this: TElement) => void): this;
    /**
     * Perform a custom animation of a set of CSS properties.
     *
     * @param properties An object of CSS properties and values that the animation will move toward.
     * @param options A map of additional options to pass to the method.
     * @see {@link https://api.jquery.com/animate/}
     * @since 1.0
     */
    animate(properties: JQuery.PlainObject,
            options: JQuery.EffectsOptions<TElement>): this;
    /**
     * Perform a custom animation of a set of CSS properties.
     *
     * @param properties An object of CSS properties and values that the animation will move toward.
     * @param complete A function to call once the animation is complete, called once per matched element.
     * @see {@link https://api.jquery.com/animate/}
     * @since 1.0
     */
    animate(properties: JQuery.PlainObject,
            complete?: (this: TElement) => void): this;
    /**
     * Insert content, specified by the parameter, to the end of each element in the set of matched elements.
     *
     * @param contents One or more additional DOM elements, text nodes, arrays of elements and text nodes, HTML strings, or
     *                 jQuery objects to insert at the end of each element in the set of matched elements.
     * @see {@link https://api.jquery.com/append/}
     * @since 1.0
     */
    append(...contents: Array<JQuery.htmlString | JQuery.TypeOrArray<Element | Text> | JQuery>): this;
    /**
     * Insert content, specified by the parameter, to the end of each element in the set of matched elements.
     *
     * @param fn A function that returns an HTML string, DOM element(s), text node(s), or jQuery object to insert at
     *           the end of each element in the set of matched elements. Receives the index position of the element
     *           in the set and the old HTML value of the element as arguments. Within the function, this refers to
     *           the current element in the set.
     * @see {@link https://api.jquery.com/append/}
     * @since 1.4
     */
    append(fn: (this: TElement, index: number, html: string) => JQuery.htmlString | JQuery.TypeOrArray<Element | Text> | JQuery): this;
    /**
     * Insert every element in the set of matched elements to the end of the target.
     *
     * @param target A selector, element, HTML string, array of elements, or jQuery object; the matched set of elements
     *               will be inserted at the end of the element(s) specified by this parameter.
     * @see {@link https://api.jquery.com/appendTo/}
     * @since 1.0
     */
    appendTo(target: JQuery.Selector | JQuery.htmlString | JQuery.TypeOrArray<Element> | JQuery): this;
    /**
     * Set one or more attributes for the set of matched elements.
     *
     * @param attributeName The name of the attribute to set.
     * @param value A value to set for the attribute. If null, the specified attribute will be removed (as in .removeAttr()).
     *              A function returning the value to set. this is the current element. Receives the index position of
     *              the element in the set and the old attribute value as arguments.
     * @see {@link https://api.jquery.com/attr/}
     * @since 1.0
     * @since 1.1
     */
    attr(attributeName: string,
         value: string | number | null | ((this: TElement, index: number, attr: string) => string | number | void | undefined)): this;
    /**
     * Set one or more attributes for the set of matched elements.
     *
     * @param attributes An object of attribute-value pairs to set.
     * @see {@link https://api.jquery.com/attr/}
     * @since 1.0
     */
    attr(attributes: JQuery.PlainObject): this;
    /**
     * Get the value of an attribute for the first element in the set of matched elements.
     *
     * @param attributeName The name of the attribute to get.
     * @see {@link https://api.jquery.com/attr/}
     * @since 1.0
     */
    attr(attributeName: string): string | undefined;
    /**
     * Insert content, specified by the parameter, before each element in the set of matched elements.
     *
     * @param contents One or more additional DOM elements, text nodes, arrays of elements and text nodes, HTML strings, or
     *                 jQuery objects to insert before each element in the set of matched elements.
     * @see {@link https://api.jquery.com/before/}
     * @since 1.0
     */
    before(...contents: Array<JQuery.htmlString | JQuery.TypeOrArray<Element | Text> | JQuery>): this;
    /**
     * Insert content, specified by the parameter, before each element in the set of matched elements.
     *
     * @param fn A function that returns an HTML string, DOM element(s), text node(s), or jQuery object to insert
     *           before each element in the set of matched elements. Receives the index position of the element in
     *           the set and the old HTML value of the element as arguments. Within the function, this refers to the
     *           current element in the set.
     * @see {@link https://api.jquery.com/before/}
     * @since 1.4
     * @since 1.10
     */
    before(fn: (this: TElement, index: number, html: string) => JQuery.htmlString | JQuery.TypeOrArray<Element | Text> | JQuery): this;
    // [bind() overloads] https://github.com/jquery/api.jquery.com/issues/1048
    /**
     * Attach a handler to an event for the elements.
     *
     * @param eventType A string containing one or more DOM event types, such as "click" or "submit," or custom event names.
     * @param eventData An object containing data that will be passed to the event handler.
     * @param handler A function to execute each time the event is triggered.
     * @see {@link https://api.jquery.com/bind/}
     * @since 1.0
     * @since 1.4.3
     * @deprecated 3.0
     */
    bind<TData>(eventType: string, eventData: TData, handler: JQuery.EventHandler<TElement, TData>): this;
    /**
     * Attach a handler to an event for the elements.
     *
     * @param eventType A string containing one or more DOM event types, such as "click" or "submit," or custom event names.
     * @param handler A function to execute each time the event is triggered.
     *                Setting the second argument to false will attach a function that prevents the default action from
     *                occurring and stops the event from bubbling.
     * @see {@link https://api.jquery.com/bind/}
     * @since 1.0
     * @since 1.4.3
     * @deprecated 3.0
     */
    bind(eventType: string, handler: JQuery.EventHandler<TElement> | false | null | undefined): this;
    /**
     * Attach a handler to an event for the elements.
     *
     * @param events An object containing one or more DOM event types and functions to execute for them.
     * @see {@link https://api.jquery.com/bind/}
     * @since 1.4
     * @deprecated 3.0
     */
    bind(events: JQuery.PlainObject<JQuery.EventHandler<TElement> | false>): this;
    /**
     * Bind an event handler to the "blur" JavaScript event, or trigger that event on an element.
     *
     * @param eventData An object containing data that will be passed to the event handler.
     * @param handler A function to execute each time the event is triggered.
     * @see {@link https://api.jquery.com/blur/}
     * @since 1.4.3
     */
    blur<TData>(eventData: TData, handler: JQuery.EventHandler<TElement, TData>): this;
    /**
     * Bind an event handler to the "blur" JavaScript event, or trigger that event on an element.
     *
     * @param handler A function to execute each time the event is triggered.
     * @see {@link https://api.jquery.com/blur/}
     * @since 1.0
     */
    blur(handler?: JQuery.EventHandler<TElement> | false): this;
    /**
     * Bind an event handler to the "change" JavaScript event, or trigger that event on an element.
     *
     * @param eventData An object containing data that will be passed to the event handler.
     * @param handler A function to execute each time the event is triggered.
     * @see {@link https://api.jquery.com/change/}
     * @since 1.4.3
     */
    change<TData>(eventData: TData, handler: JQuery.EventHandler<TElement, TData>): this;
    /**
     * Bind an event handler to the "change" JavaScript event, or trigger that event on an element.
     *
     * @param handler A function to execute each time the event is triggered.
     * @see {@link https://api.jquery.com/change/}
     * @since 1.0
     */
    change(handler?: JQuery.EventHandler<TElement> | false): this;
    /**
     * Get the children of each element in the set of matched elements, optionally filtered by a selector.
     *
     * @param selector A string containing a selector expression to match elements against.
     * @see {@link https://api.jquery.com/children/}
     * @since 1.0
     */
    children(selector?: JQuery.Selector): this;
    /**
     * Remove from the queue all items that have not yet been run.
     *
     * @param queueName A string containing the name of the queue. Defaults to fx, the standard effects queue.
     * @see {@link https://api.jquery.com/clearQueue/}
     * @since 1.4
     */
    clearQueue(queueName?: string): this;
    /**
     * Bind an event handler to the "click" JavaScript event, or trigger that event on an element.
     *
     * @param eventData An object containing data that will be passed to the event handler.
     * @param handler A function to execute each time the event is triggered.
     * @see {@link https://api.jquery.com/click/}
     * @since 1.4.3
     */
    click<TData>(eventData: TData, handler: JQuery.EventHandler<TElement, TData>): this;
    /**
     * Bind an event handler to the "click" JavaScript event, or trigger that event on an element.
     *
     * @param handler A function to execute each time the event is triggered.
     * @see {@link https://api.jquery.com/click/}
     * @since 1.0
     */
    click(handler?: JQuery.EventHandler<TElement> | false): this;
    /**
     * Create a deep copy of the set of matched elements.
     *
     * @param withDataAndEvents A Boolean indicating whether event handlers and data should be copied along with the elements. The
     *                          default value is false. *In jQuery 1.5.0 the default value was incorrectly true; it was changed back
     *                          to false in 1.5.1 and up.
     * @param deepWithDataAndEvents A Boolean indicating whether event handlers and data for all children of the cloned element should
     *                              be copied. By default its value matches the first argument's value (which defaults to false).
     * @see {@link https://api.jquery.com/clone/}
     * @since 1.0
     * @since 1.5
     */
    clone(withDataAndEvents?: boolean, deepWithDataAndEvents?: boolean): this;
    /**
     * For each element in the set, get the first element that matches the selector by testing the element
     * itself and traversing up through its ancestors in the DOM tree.
     *
     * @param selector A string containing a selector expression to match elements against.
     * @param context A DOM element within which a matching element may be found.
     * @see {@link https://api.jquery.com/closest/}
     * @since 1.4
     */
    closest(selector: JQuery.Selector, context: Element): this;
    /**
     * For each element in the set, get the first element that matches the selector by testing the element
     * itself and traversing up through its ancestors in the DOM tree.
     *
     * @param selector A string containing a selector expression to match elements against.
     *                 A jQuery object to match elements against.
     *                 An element to match elements against.
     * @see {@link https://api.jquery.com/closest/}
     * @since 1.3
     * @since 1.6
     */
    closest(selector: JQuery.Selector | JQuery | Element): this;
    /**
     * Get the children of each element in the set of matched elements, including text and comment nodes.
     *
     * @see {@link https://api.jquery.com/contents/}
     * @since 1.2
     */
    contents(): this;
    /**
     * Bind an event handler to the "contextmenu" JavaScript event, or trigger that event on an element.
     *
     * @param eventData An object containing data that will be passed to the event handler.
     * @param handler A function to execute each time the event is triggered.
     * @see {@link https://api.jquery.com/contextmenu/}
     * @since 1.4.3
     */
    contextmenu<TData>(eventData: TData, handler: JQuery.EventHandler<TElement, TData>): this;
    /**
     * Bind an event handler to the "contextmenu" JavaScript event, or trigger that event on an element.
     *
     * @param handler A function to execute each time the event is triggered.
     * @see {@link https://api.jquery.com/contextmenu/}
     * @since 1.0
     */
    contextmenu(handler?: JQuery.EventHandler<TElement> | false): this;
    /**
     * Set one or more CSS properties for the set of matched elements.
     *
     * @param propertyName A CSS property name.
     * @param value A value to set for the property.
     *              A function returning the value to set. this is the current element. Receives the index position of
     *              the element in the set and the old value as arguments.
     * @see {@link https://api.jquery.com/css/}
     * @since 1.0
     * @since 1.4
     */
    css(propertyName: string,
        value: string | number | ((this: TElement, index: number, value: string) => string | number | void | undefined)): this;
    /**
     * Set one or more CSS properties for the set of matched elements.
     *
     * @param properties An object of property-value pairs to set.
     * @see {@link https://api.jquery.com/css/}
     * @since 1.0
     */
    css(properties: JQuery.PlainObject<string | number | ((this: TElement, index: number, value: string) => string | number | void | undefined)>): this;
    /**
     * Get the computed style properties for the first element in the set of matched elements.
     *
     * @param propertyName A CSS property.
     *                     An array of one or more CSS properties.
     * @see {@link https://api.jquery.com/css/}
     * @since 1.0
     */
    css(propertyName: string): string;
    /**
     * Get the computed style properties for the first element in the set of matched elements.
     *
     * @param propertyNames An array of one or more CSS properties.
     * @see {@link https://api.jquery.com/css/}
     * @since 1.9
     */
    css(propertyNames: string[]): JQuery.PlainObject<string>;
    /**
     * Return the value at the named data store for the first element in the jQuery collection, as set by
     * data(name, value) or by an HTML5 data-* attribute.
     *
     * @param key Name of the data stored.
     * @param undefined
     * @see {@link https://api.jquery.com/data/}
     * @since 1.2.3
     */
    data(key: string, undefined: undefined): any; // tslint:disable-line:unified-signatures
    /**
     * Store arbitrary data associated with the matched elements.
     *
     * @param key A string naming the piece of data to set.
     * @param value The new data value; this can be any Javascript type except undefined.
     * @see {@link https://api.jquery.com/data/}
     * @since 1.2.3
     */
    data(key: string, value: any): this;
    /**
     * Store arbitrary data associated with the matched elements.
     *
     * @param obj An object of key-value pairs of data to update.
     * @see {@link https://api.jquery.com/data/}
     * @since 1.4.3
     */
    data(obj: JQuery.PlainObject): this;
    /**
     * Return the value at the named data store for the first element in the jQuery collection, as set by
     * data(name, value) or by an HTML5 data-* attribute.
     *
     * @param key Name of the data stored.
     * @see {@link https://api.jquery.com/data/}
     * @since 1.2.3
     */
    data(key: string): any;
    /**
     * Return the value at the named data store for the first element in the jQuery collection, as set by
     * data(name, value) or by an HTML5 data-* attribute.
     *
     * @see {@link https://api.jquery.com/data/}
     * @since 1.4
     */
    data(): JQuery.PlainObject;
    /**
     * Bind an event handler to the "dblclick" JavaScript event, or trigger that event on an element.
     *
     * @param eventData An object containing data that will be passed to the event handler.
     * @param handler A function to execute each time the event is triggered.
     * @see {@link https://api.jquery.com/dblclick/}
     * @since 1.4.3
     */
    dblclick<TData>(eventData: TData, handler: JQuery.EventHandler<TElement, TData>): this;
    /**
     * Bind an event handler to the "dblclick" JavaScript event, or trigger that event on an element.
     *
     * @param handler A function to execute each time the event is triggered.
     * @see {@link https://api.jquery.com/dblclick/}
     * @since 1.0
     */
    dblclick(handler?: JQuery.EventHandler<TElement> | false): this;
    /**
     * Set a timer to delay execution of subsequent items in the queue.
     *
     * @param duration An integer indicating the number of milliseconds to delay execution of the next item in the queue.
     * @param queueName A string containing the name of the queue. Defaults to fx, the standard effects queue.
     * @see {@link https://api.jquery.com/delay/}
     * @since 1.4
     */
    delay(duration: JQuery.Duration, queueName?: string): this;
    /**
     * Attach a handler to one or more events for all elements that match the selector, now or in the
     * future, based on a specific set of root elements.
     *
     * @param selector A selector to filter the elements that trigger the event.
     * @param eventType A string containing one or more space-separated JavaScript event types, such as "click" or
     *                  "keydown," or custom event names.
     * @param eventData An object containing data that will be passed to the event handler.
     * @param handler A function to execute each time the event is triggered.
     * @see {@link https://api.jquery.com/delegate/}
     * @since 1.4.2
     * @deprecated 3.0
     */
    delegate<TData>(selector: JQuery.Selector, eventType: string, eventData: TData, handler: JQuery.EventHandler<TElement, TData>): this;
    /**
     * Attach a handler to one or more events for all elements that match the selector, now or in the
     * future, based on a specific set of root elements.
     *
     * @param selector A selector to filter the elements that trigger the event.
     * @param eventType A string containing one or more space-separated JavaScript event types, such as "click" or
     *                  "keydown," or custom event names.
     * @param handler A function to execute each time the event is triggered.
     * @see {@link https://api.jquery.com/delegate/}
     * @since 1.4.2
     * @deprecated 3.0
     */
    delegate(selector: JQuery.Selector, eventType: string, handler: JQuery.EventHandler<TElement> | false): this;
    /**
     * Attach a handler to one or more events for all elements that match the selector, now or in the
     * future, based on a specific set of root elements.
     *
     * @param selector A selector to filter the elements that trigger the event.
     * @param events A plain object of one or more event types and functions to execute for them.
     * @see {@link https://api.jquery.com/delegate/}
     * @since 1.4.3
     * @deprecated 3.0
     */
    delegate(selector: JQuery.Selector, events: JQuery.PlainObject<JQuery.EventHandler<TElement> | false>): this;
    /**
     * Execute the next function on the queue for the matched elements.
     *
     * @param queueName A string containing the name of the queue. Defaults to fx, the standard effects queue.
     * @see {@link https://api.jquery.com/dequeue/}
     * @since 1.2
     */
    dequeue(queueName?: string): this;
    /**
     * Remove the set of matched elements from the DOM.
     *
     * @param selector A selector expression that filters the set of matched elements to be removed.
     * @see {@link https://api.jquery.com/detach/}
     * @since 1.4
     */
    detach(selector?: JQuery.Selector): this;
    /**
     * Iterate over a jQuery object, executing a function for each matched element.
     *
     * @param fn A function to execute for each matched element.
     * @see {@link https://api.jquery.com/each/}
     * @since 1.0
     */
    each(fn: (this: TElement, index: number, element: Element) => void | false): this;
    /**
     * Remove all child nodes of the set of matched elements from the DOM.
     *
     * @see {@link https://api.jquery.com/empty/}
     * @since 1.0
     */
    empty(): this;
    /**
     * End the most recent filtering operation in the current chain and return the set of matched elements
     * to its previous state.
     *
     * @see {@link https://api.jquery.com/end/}
     * @since 1.0
     */
    end(): this;
    /**
     * Reduce the set of matched elements to the one at the specified index.
     *
     * @param index An integer indicating the 0-based position of the element.
     *              An integer indicating the position of the element, counting backwards from the last element in the set.
     * @see {@link https://api.jquery.com/eq/}
     * @since 1.1.2
     * @since 1.4
     */
    eq(index: number): this;
    /**
     * Merge the contents of an object onto the jQuery prototype to provide new jQuery instance methods.
     *
     * @param obj An object to merge onto the jQuery prototype.
     * @see {@link https://api.jquery.com/jQuery.fn.extend/}
     * @since 1.0
     */
    extend(obj: object): JQuery<TElement>;
    /**
     * Display the matched elements by fading them to opaque.
     *
     * @param duration A string or number determining how long the animation will run.
     * @param easing A string indicating which easing function to use for the transition.
     * @param complete A function to call once the animation is complete, called once per matched element.
     * @see {@link https://api.jquery.com/fadeIn/}
     * @since 1.4.3
     */
    fadeIn(duration: JQuery.Duration, easing: string, complete?: (this: TElement) => void): this;
    /**
     * Display the matched elements by fading them to opaque.
     *
     * @param duration_easing A string or number determining how long the animation will run.
     *                        A string indicating which easing function to use for the transition.
     * @param complete A function to call once the animation is complete, called once per matched element.
     * @see {@link https://api.jquery.com/fadeIn/}
     * @since 1.0
     * @since 1.4.3
     */
    fadeIn(duration_easing: JQuery.Duration | string, complete: (this: TElement) => void): this;
    /**
     * Display the matched elements by fading them to opaque.
     *
     * @param duration_easing_complete_options A string or number determining how long the animation will run.
     *                                         A string indicating which easing function to use for the transition.
     *                                         A function to call once the animation is complete, called once per matched element.
     *                                         A map of additional options to pass to the method.
     * @see {@link https://api.jquery.com/fadeIn/}
     * @since 1.0
     * @since 1.4.3
     */
    fadeIn(duration_easing_complete_options?: JQuery.Duration | string | ((this: TElement) => void) | JQuery.EffectsOptions<TElement>): this;
    /**
     * Hide the matched elements by fading them to transparent.
     *
     * @param duration A string or number determining how long the animation will run.
     * @param easing A string indicating which easing function to use for the transition.
     * @param complete A function to call once the animation is complete, called once per matched element.
     * @see {@link https://api.jquery.com/fadeOut/}
     * @since 1.4.3
     */
    fadeOut(duration: JQuery.Duration, easing: string, complete?: (this: TElement) => void): this;
    /**
     * Hide the matched elements by fading them to transparent.
     *
     * @param duration_easing A string or number determining how long the animation will run.
     *                        A string indicating which easing function to use for the transition.
     * @param complete A function to call once the animation is complete, called once per matched element.
     * @see {@link https://api.jquery.com/fadeOut/}
     * @since 1.0
     * @since 1.4.3
     */
    fadeOut(duration_easing: JQuery.Duration | string, complete: (this: TElement) => void): this;
    /**
     * Hide the matched elements by fading them to transparent.
     *
     * @param duration_easing_complete_options A string or number determining how long the animation will run.
     *                                         A string indicating which easing function to use for the transition.
     *                                         A function to call once the animation is complete, called once per matched element.
     *                                         A map of additional options to pass to the method.
     * @see {@link https://api.jquery.com/fadeOut/}
     * @since 1.0
     * @since 1.4.3
     */
    fadeOut(duration_easing_complete_options?: JQuery.Duration | string | ((this: TElement) => void) | JQuery.EffectsOptions<TElement>): this;
    /**
     * Adjust the opacity of the matched elements.
     *
     * @param duration A string or number determining how long the animation will run.
     * @param opacity A number between 0 and 1 denoting the target opacity.
     * @param easing A string indicating which easing function to use for the transition.
     * @param complete A function to call once the animation is complete, called once per matched element.
     * @see {@link https://api.jquery.com/fadeTo/}
     * @since 1.4.3
     */
    fadeTo(duration: JQuery.Duration, opacity: number, easing: string, complete?: (this: TElement) => void): this;
    /**
     * Adjust the opacity of the matched elements.
     *
     * @param duration A string or number determining how long the animation will run.
     * @param opacity A number between 0 and 1 denoting the target opacity.
     * @param complete A function to call once the animation is complete, called once per matched element.
     * @see {@link https://api.jquery.com/fadeTo/}
     * @since 1.0
     */
    fadeTo(duration: JQuery.Duration, opacity: number, complete?: (this: TElement) => void): this;
    /**
     * Display or hide the matched elements by animating their opacity.
     *
     * @param duration A string or number determining how long the animation will run.
     * @param easing A string indicating which easing function to use for the transition.
     * @param complete A function to call once the animation is complete, called once per matched element.
     * @see {@link https://api.jquery.com/fadeToggle/}
     * @since 1.4.4
     */
    fadeToggle(duration: JQuery.Duration, easing: string, complete?: (this: TElement) => void): this;
    /**
     * Display or hide the matched elements by animating their opacity.
     *
     * @param duration_easing A string or number determining how long the animation will run.
     *                        A string indicating which easing function to use for the transition.
     * @param complete A function to call once the animation is complete, called once per matched element.
     * @see {@link https://api.jquery.com/fadeToggle/}
     * @since 1.0
     * @since 1.4.3
     */
    fadeToggle(duration_easing: JQuery.Duration | string, complete: (this: TElement) => void): this;
    /**
     * Display or hide the matched elements by animating their opacity.
     *
     * @param duration_easing_complete_options A string or number determining how long the animation will run.
     *                                         A string indicating which easing function to use for the transition.
     *                                         A function to call once the animation is complete, called once per matched element.
     *                                         A map of additional options to pass to the method.
     * @see {@link https://api.jquery.com/fadeToggle/}
     * @since 1.0
     * @since 1.4.3
     */
    fadeToggle(duration_easing_complete_options?: JQuery.Duration | string | ((this: TElement) => void) | JQuery.EffectsOptions<TElement>): this;
    /**
     * Reduce the set of matched elements to those that match the selector or pass the function's test.
     *
     * @param selector A string containing a selector expression to match the current set of elements against.
     *                 One or more DOM elements to match the current set of elements against.
     *                 An existing jQuery object to match the current set of elements against.
     *                 A function used as a test for each element in the set. this is the current DOM element.
     * @see {@link https://api.jquery.com/filter/}
     * @since 1.0
     * @since 1.4
     */
    filter(selector: JQuery.Selector | JQuery.TypeOrArray<Element> | JQuery | ((this: TElement, index: number, element: TElement) => boolean)): this;
    /**
     * Get the descendants of each element in the current set of matched elements, filtered by a selector,
     * jQuery object, or element.
     *
     * @param selector A string containing a selector expression to match elements against.
     *                 An element or a jQuery object to match elements against.
     * @see {@link https://api.jquery.com/find/}
     * @since 1.0
     * @since 1.6
     */
    find(selector: JQuery.Selector | Element | JQuery): JQuery<TElement>;
    /**
     * Stop the currently-running animation, remove all queued animations, and complete all animations for
     * the matched elements.
     *
     * @param queue The name of the queue in which to stop animations.
     * @see {@link https://api.jquery.com/finish/}
     * @since 1.9
     */
    finish(queue?: string): this;
    /**
     * Reduce the set of matched elements to the first in the set.
     *
     * @see {@link https://api.jquery.com/first/}
     * @since 1.4
     */
    first(): this;
    /**
     * Bind an event handler to the "focus" JavaScript event, or trigger that event on an element.
     *
     * @param eventData An object containing data that will be passed to the event handler.
     * @param handler A function to execute each time the event is triggered.
     * @see {@link https://api.jquery.com/focus/}
     * @since 1.4.3
     */
    focus<TData>(eventData: TData, handler: JQuery.EventHandler<TElement, TData>): this;
    /**
     * Bind an event handler to the "focus" JavaScript event, or trigger that event on an element.
     *
     * @param handler A function to execute each time the event is triggered.
     * @see {@link https://api.jquery.com/focus/}
     * @since 1.0
     */
    focus(handler?: JQuery.EventHandler<TElement> | false): this;
    /**
     * Bind an event handler to the "focusin" event.
     *
     * @param eventData An object containing data that will be passed to the event handler.
     * @param handler A function to execute each time the event is triggered.
     * @see {@link https://api.jquery.com/focusin/}
     * @since 1.4.3
     */
    focusin<TData>(eventData: TData, handler: JQuery.EventHandler<TElement, TData>): this;
    /**
     * Bind an event handler to the "focusin" event.
     *
     * @param handler A function to execute each time the event is triggered.
     * @see {@link https://api.jquery.com/focusin/}
     * @since 1.4
     */
    focusin(handler?: JQuery.EventHandler<TElement> | false): this;
    /**
     * Bind an event handler to the "focusout" JavaScript event.
     *
     * @param eventData An object containing data that will be passed to the event handler.
     * @param handler A function to execute each time the event is triggered.
     * @see {@link https://api.jquery.com/focusout/}
     * @since 1.4.3
     */
    focusout<TData>(eventData: TData, handler: JQuery.EventHandler<TElement, TData>): this;
    /**
     * Bind an event handler to the "focusout" JavaScript event.
     *
     * @param handler A function to execute each time the event is triggered.
     * @see {@link https://api.jquery.com/focusout/}
     * @since 1.4
     */
    focusout(handler?: JQuery.EventHandler<TElement> | false): this;
    /**
     * Retrieve one of the elements matched by the jQuery object.
     *
     * @param index A zero-based integer indicating which element to retrieve.
     * @see {@link https://api.jquery.com/get/}
     * @since 1.0
     */
    get(index: number): TElement;
    /**
     * Retrieve the elements matched by the jQuery object.
     *
     * @see {@link https://api.jquery.com/get/}
     * @since 1.0
     */
    get(): TElement[];
    /**
     * Reduce the set of matched elements to those that have a descendant that matches the selector or DOM element.
     *
     * @param selector A string containing a selector expression to match elements against.
     *                 A DOM element to match elements against.
     * @see {@link https://api.jquery.com/has/}
     * @since 1.4
     */
    has(selector: string | Element): this;
    /**
     * Determine whether any of the matched elements are assigned the given class.
     *
     * @param className The class name to search for.
     * @see {@link https://api.jquery.com/hasClass/}
     * @since 1.2
     */
    hasClass(className: string): boolean;
    /**
     * Set the CSS height of every matched element.
     *
     * @param value An integer representing the number of pixels, or an integer with an optional unit of measure
     *              appended (as a string).
     *              A function returning the height to set. Receives the index position of the element in the set and
     *              the old height as arguments. Within the function, this refers to the current element in the set.
     * @see {@link https://api.jquery.com/height/}
     * @since 1.0
     * @since 1.4.1
     */
    height(value: string | number | ((this: TElement, index: number, height: number) => string | number)): this;
    /**
     * Get the current computed height for the first element in the set of matched elements.
     *
     * @see {@link https://api.jquery.com/height/}
     * @since 1.0
     */
    height(): number | undefined;
    /**
     * Hide the matched elements.
     *
     * @param duration A string or number determining how long the animation will run.
     * @param easing A string indicating which easing function to use for the transition.
     * @param complete A function to call once the animation is complete, called once per matched element.
     * @see {@link https://api.jquery.com/hide/}
     * @since 1.4.3
     */
    hide(duration: JQuery.Duration, easing: string, complete: (this: TElement) => void): this;
    /**
     * Hide the matched elements.
     *
     * @param duration A string or number determining how long the animation will run.
     * @param easing_complete A string indicating which easing function to use for the transition.
     *                        A function to call once the animation is complete, called once per matched element.
     * @see {@link https://api.jquery.com/hide/}
     * @since 1.0
     * @since 1.4.3
     */
    hide(duration: JQuery.Duration, easing_complete: string | ((this: TElement) => void)): this;
    /**
     * Hide the matched elements.
     *
     * @param duration_complete_options A string or number determining how long the animation will run.
     *                                  A function to call once the animation is complete, called once per matched element.
     *                                  A map of additional options to pass to the method.
     * @see {@link https://api.jquery.com/hide/}
     * @since 1.0
     */
    hide(duration_complete_options?: JQuery.Duration | ((this: TElement) => void) | JQuery.EffectsOptions<TElement>): this;
    /**
     * Bind one or two handlers to the matched elements, to be executed when the mouse pointer enters and
     * leaves the elements.
     *
     * @param handlerInOut A function to execute when the mouse pointer enters or leaves the element.
     * @param handlerOut A function to execute when the mouse pointer leaves the element.
     * @see {@link https://api.jquery.com/hover/}
     * @since 1.0
     * @since 1.4
     */
    hover(handlerInOut: JQuery.EventHandler<TElement> | false, handlerOut?: JQuery.EventHandler<TElement> | false): this;
    /**
     * Set the HTML contents of each element in the set of matched elements.
     *
     * @param htmlString A string of HTML to set as the content of each matched element.
     *                   A function returning the HTML content to set. Receives the index position of the element in the set
     *                   and the old HTML value as arguments. jQuery empties the element before calling the function; use the
     *                   oldhtml argument to reference the previous content. Within the function, this refers to the current element in the set.
     * @see {@link https://api.jquery.com/html/}
     * @since 1.0
     * @since 1.4
     */
    html(htmlString: JQuery.htmlString | ((this: TElement, index: number, oldhtml: JQuery.htmlString) => JQuery.htmlString)): this;
    /**
     * Get the HTML contents of the first element in the set of matched elements.
     *
     * @see {@link https://api.jquery.com/html/}
     * @since 1.0
     */
    html(): string;
    /**
     * Search for a given element from among the matched elements.
     *
     * @param element The DOM element or first element within the jQuery object to look for.
     *                A selector representing a jQuery collection in which to look for an element.
     * @see {@link https://api.jquery.com/index/}
     * @since 1.0
     * @since 1.4
     */
    index(element?: Element | JQuery | JQuery.Selector): number;
    /**
     * Set the CSS inner height of each element in the set of matched elements.
     *
     * @param value A number representing the number of pixels, or a number along with an optional unit of measure
     *              appended (as a string).
     *              A function returning the inner height (including padding but not border) to set. Receives the index
     *              position of the element in the set and the old inner height as arguments. Within the function, this
     *              refers to the current element in the set.
     * @see {@link https://api.jquery.com/innerHeight/}
     * @since 1.8.0
     */
    innerHeight(value: string | number | ((this: TElement, index: number, height: number) => string | number)): this;
    /**
     * Get the current computed height for the first element in the set of matched elements, including
     * padding but not border.
     *
     * @see {@link https://api.jquery.com/innerHeight/}
     * @since 1.2.6
     */
    innerHeight(): number | undefined;
    /**
     * Set the CSS inner width of each element in the set of matched elements.
     *
     * @param value A number representing the number of pixels, or a number along with an optional unit of measure
     *              appended (as a string).
     *              A function returning the inner width (including padding but not border) to set. Receives the index
     *              position of the element in the set and the old inner width as arguments. Within the function, this
     *              refers to the current element in the set.
     * @see {@link https://api.jquery.com/innerWidth/}
     * @since 1.8.0
     */
    innerWidth(value: string | number | ((this: TElement, index: number, width: number) => string | number)): this;
    /**
     * Get the current computed inner width for the first element in the set of matched elements, including
     * padding but not border.
     *
     * @see {@link https://api.jquery.com/innerWidth/}
     * @since 1.2.6
     */
    innerWidth(): number | undefined;
    /**
     * Insert every element in the set of matched elements after the target.
     *
     * @param target A selector, element, array of elements, HTML string, or jQuery object; the matched set of elements
     *               will be inserted after the element(s) specified by this parameter.
     * @see {@link https://api.jquery.com/insertAfter/}
     * @since 1.0
     */
    insertAfter(target: JQuery.Selector | JQuery.htmlString | JQuery.TypeOrArray<Element> | JQuery): this;
    /**
     * Insert every element in the set of matched elements before the target.
     *
     * @param target A selector, element, array of elements, HTML string, or jQuery object; the matched set of elements
     *               will be inserted before the element(s) specified by this parameter.
     * @see {@link https://api.jquery.com/insertBefore/}
     * @since 1.0
     */
    insertBefore(target: JQuery.Selector | JQuery.htmlString | JQuery.TypeOrArray<Element> | JQuery): this;
    /**
     * Check the current matched set of elements against a selector, element, or jQuery object and return
     * true if at least one of these elements matches the given arguments.
     *
     * @param selector A string containing a selector expression to match elements against.
     *                 A function used as a test for every element in the set. It accepts two arguments, index, which is
     *                 the element's index in the jQuery collection, and element, which is the DOM element. Within the
     *                 function, this refers to the current DOM element.
     *                 An existing jQuery object to match the current set of elements against.
     *                 One or more elements to match the current set of elements against.
     * @see {@link https://api.jquery.com/is/}
     * @since 1.0
     * @since 1.6
     */
    is(selector: JQuery.Selector | ((this: TElement, index: number, element: TElement) => boolean) | JQuery | Element | Element[]): boolean;
    /**
     * Bind an event handler to the "keydown" JavaScript event, or trigger that event on an element.
     *
     * @param eventData An object containing data that will be passed to the event handler.
     * @param handler A function to execute each time the event is triggered.
     * @see {@link https://api.jquery.com/keydown/}
     * @since 1.4.3
     */
    keydown<TData>(eventData: TData, handler: JQuery.EventHandler<TElement, TData>): this;
    /**
     * Bind an event handler to the "keydown" JavaScript event, or trigger that event on an element.
     *
     * @param handler A function to execute each time the event is triggered.
     * @see {@link https://api.jquery.com/keydown/}
     * @since 1.0
     */
    keydown(handler?: JQuery.EventHandler<TElement> | false): this;
    /**
     * Bind an event handler to the "keypress" JavaScript event, or trigger that event on an element.
     *
     * @param eventData An object containing data that will be passed to the event handler.
     * @param handler A function to execute each time the event is triggered.
     * @see {@link https://api.jquery.com/keypress/}
     * @since 1.4.3
     */
    keypress<TData>(eventData: TData, handler: JQuery.EventHandler<TElement, TData>): this;
    /**
     * Bind an event handler to the "keypress" JavaScript event, or trigger that event on an element.
     *
     * @param handler A function to execute each time the event is triggered.
     * @see {@link https://api.jquery.com/keypress/}
     * @since 1.0
     */
    keypress(handler?: JQuery.EventHandler<TElement> | false): this;
    /**
     * Bind an event handler to the "keyup" JavaScript event, or trigger that event on an element.
     *
     * @param eventData An object containing data that will be passed to the event handler.
     * @param handler A function to execute each time the event is triggered.
     * @see {@link https://api.jquery.com/keyup/}
     * @since 1.4.3
     */
    keyup<TData>(eventData: TData, handler: JQuery.EventHandler<TElement, TData>): this;
    /**
     * Bind an event handler to the "keyup" JavaScript event, or trigger that event on an element.
     *
     * @param handler A function to execute each time the event is triggered.
     * @see {@link https://api.jquery.com/keyup/}
     * @since 1.0
     */
    keyup(handler?: JQuery.EventHandler<TElement> | false): this;
    /**
     * Reduce the set of matched elements to the final one in the set.
     *
     * @see {@link https://api.jquery.com/last/}
     * @since 1.4
     */
    last(): this;
    /**
     * Load data from the server and place the returned HTML into the matched element.
     *
     * @param url A string containing the URL to which the request is sent.
     * @param data A plain object or string that is sent to the server with the request.
     * @param complete A callback function that is executed when the request completes.
     * @see {@link https://api.jquery.com/load/}
     * @since 1.0
     */
    load(url: string,
         data: string | JQuery.PlainObject,
         complete: (this: TElement, responseText: string, textStatus: JQuery.Ajax.TextStatus, jqXHR: JQuery.jqXHR) => void): this;
    /**
     * Load data from the server and place the returned HTML into the matched element.
     *
     * @param url A string containing the URL to which the request is sent.
     * @param complete_data A callback function that is executed when the request completes.
     *                      A plain object or string that is sent to the server with the request.
     * @see {@link https://api.jquery.com/load/}
     * @since 1.0
     */
    load(url: string,
         complete_data?: ((this: TElement, responseText: string, textStatus: JQuery.Ajax.TextStatus, jqXHR: JQuery.jqXHR) => void) | string | JQuery.PlainObject): this;
    /**
     * Pass each element in the current matched set through a function, producing a new jQuery object
     * containing the return values.
     *
     * @param callback A function object that will be invoked for each element in the current set.
     * @see {@link https://api.jquery.com/map/}
     * @since 1.2
     */
    map(callback: (this: TElement, index: number, domElement: TElement) => any | any[] | null | undefined): JQuery<TElement>;
    /**
     * Bind an event handler to the "mousedown" JavaScript event, or trigger that event on an element.
     *
     * @param eventData An object containing data that will be passed to the event handler.
     * @param handler A function to execute each time the event is triggered.
     * @see {@link https://api.jquery.com/mousedown/}
     * @since 1.4.3
     */
    mousedown<TData>(eventData: TData, handler: JQuery.EventHandler<TElement, TData>): this;
    /**
     * Bind an event handler to the "mousedown" JavaScript event, or trigger that event on an element.
     *
     * @param handler A function to execute each time the event is triggered.
     * @see {@link https://api.jquery.com/mousedown/}
     * @since 1.0
     */
    mousedown(handler?: JQuery.EventHandler<TElement> | false): this;
    /**
     * Bind an event handler to be fired when the mouse enters an element, or trigger that handler on an element.
     *
     * @param eventData An object containing data that will be passed to the event handler.
     * @param handler A function to execute each time the event is triggered.
     * @see {@link https://api.jquery.com/mouseenter/}
     * @since 1.4.3
     */
    mouseenter<TData>(eventData: TData, handler: JQuery.EventHandler<TElement, TData>): this;
    /**
     * Bind an event handler to be fired when the mouse enters an element, or trigger that handler on an element.
     *
     * @param handler A function to execute each time the event is triggered.
     * @see {@link https://api.jquery.com/mouseenter/}
     * @since 1.0
     */
    mouseenter(handler?: JQuery.EventHandler<TElement> | false): this;
    /**
     * Bind an event handler to be fired when the mouse leaves an element, or trigger that handler on an element.
     *
     * @param eventData An object containing data that will be passed to the event handler.
     * @param handler A function to execute each time the event is triggered.
     * @see {@link https://api.jquery.com/mouseleave/}
     * @since 1.4.3
     */
    mouseleave<TData>(eventData: TData, handler: JQuery.EventHandler<TElement, TData>): this;
    /**
     * Bind an event handler to be fired when the mouse leaves an element, or trigger that handler on an element.
     *
     * @param handler A function to execute each time the event is triggered.
     * @see {@link https://api.jquery.com/mouseleave/}
     * @since 1.0
     */
    mouseleave(handler?: JQuery.EventHandler<TElement> | false): this;
    /**
     * Bind an event handler to the "mousemove" JavaScript event, or trigger that event on an element.
     *
     * @param eventData An object containing data that will be passed to the event handler.
     * @param handler A function to execute each time the event is triggered.
     * @see {@link https://api.jquery.com/mousemove/}
     * @since 1.4.3
     */
    mousemove<TData>(eventData: TData, handler: JQuery.EventHandler<TElement, TData>): this;
    /**
     * Bind an event handler to the "mousemove" JavaScript event, or trigger that event on an element.
     *
     * @param handler A function to execute each time the event is triggered.
     * @see {@link https://api.jquery.com/mousemove/}
     * @since 1.0
     */
    mousemove(handler?: JQuery.EventHandler<TElement> | false): this;
    /**
     * Bind an event handler to the "mouseout" JavaScript event, or trigger that event on an element.
     *
     * @param eventData An object containing data that will be passed to the event handler.
     * @param handler A function to execute each time the event is triggered.
     * @see {@link https://api.jquery.com/mouseout/}
     * @since 1.4.3
     */
    mouseout<TData>(eventData: TData, handler: JQuery.EventHandler<TElement, TData>): this;
    /**
     * Bind an event handler to the "mouseout" JavaScript event, or trigger that event on an element.
     *
     * @param handler A function to execute each time the event is triggered.
     * @see {@link https://api.jquery.com/mouseout/}
     * @since 1.0
     */
    mouseout(handler?: JQuery.EventHandler<TElement> | false): this;
    /**
     * Bind an event handler to the "mouseover" JavaScript event, or trigger that event on an element.
     *
     * @param eventData An object containing data that will be passed to the event handler.
     * @param handler A function to execute each time the event is triggered.
     * @see {@link https://api.jquery.com/mouseover/}
     * @since 1.4.3
     */
    mouseover<TData>(eventData: TData, handler: JQuery.EventHandler<TElement, TData>): this;
    /**
     * Bind an event handler to the "mouseover" JavaScript event, or trigger that event on an element.
     *
     * @param handler A function to execute each time the event is triggered.
     * @see {@link https://api.jquery.com/mouseover/}
     * @since 1.0
     */
    mouseover(handler?: JQuery.EventHandler<TElement> | false): this;
    /**
     * Bind an event handler to the "mouseup" JavaScript event, or trigger that event on an element.
     *
     * @param eventData An object containing data that will be passed to the event handler.
     * @param handler A function to execute each time the event is triggered.
     * @see {@link https://api.jquery.com/mouseup/}
     * @since 1.4.3
     */
    mouseup<TData>(eventData: TData, handler: JQuery.EventHandler<TElement, TData>): this;
    /**
     * Bind an event handler to the "mouseup" JavaScript event, or trigger that event on an element.
     *
     * @param handler A function to execute each time the event is triggered.
     * @see {@link https://api.jquery.com/mouseup/}
     * @since 1.0
     */
    mouseup(handler?: JQuery.EventHandler<TElement> | false): this;
    /**
     * Get the immediately following sibling of each element in the set of matched elements. If a selector
     * is provided, it retrieves the next sibling only if it matches that selector.
     *
     * @param selector A string containing a selector expression to match elements against.
     * @see {@link https://api.jquery.com/next/}
     * @since 1.0
     */
    next(selector?: JQuery.Selector): this;
    /**
     * Get all following siblings of each element in the set of matched elements, optionally filtered by a selector.
     *
     * @param selector A string containing a selector expression to match elements against.
     * @see {@link https://api.jquery.com/nextAll/}
     * @since 1.2
     */
    nextAll(selector?: string): this;
    /**
     * Get all following siblings of each element up to but not including the element matched by the
     * selector, DOM node, or jQuery object passed.
     *
     * @param selector A string containing a selector expression to indicate where to stop matching following sibling elements.
     *                 A DOM node or jQuery object indicating where to stop matching following sibling elements.
     * @param filter A string containing a selector expression to match elements against.
     * @see {@link https://api.jquery.com/nextUntil/}
     * @since 1.4
     * @since 1.6
     */
    nextUntil(selector?: JQuery.Selector | Element | JQuery, filter?: JQuery.Selector): this;
    /**
     * Remove elements from the set of matched elements.
     *
     * @param selector A string containing a selector expression, a DOM element, or an array of elements to match against the set.
     *                 A function used as a test for each element in the set. It accepts two arguments, index, which is the
     *                 element's index in the jQuery collection, and element, which is the DOM element. Within the
     *                 function, this refers to the current DOM element.
     *                 An existing jQuery object to match the current set of elements against.
     * @see {@link https://api.jquery.com/not/}
     * @since 1.0
     * @since 1.4
     */
    not(selector: JQuery.Selector | JQuery.TypeOrArray<Element> | ((this: TElement, index: number, element: TElement) => boolean) | JQuery): this;
    /**
     * Remove an event handler.
     *
     * @param events One or more space-separated event types and optional namespaces, or just namespaces, such as
     *               "click", "keydown.myPlugin", or ".myPlugin".
     * @param selector A selector which should match the one originally passed to .on() when attaching event handlers.
     * @param handler A function to execute each time the event is triggered.
     * @see {@link https://api.jquery.com/off/}
     * @since 1.7
     */
    off(events: string, selector: JQuery.Selector, handler: JQuery.EventHandler<TElement> | false): this;
    /**
     * Remove an event handler.
     *
     * @param events One or more space-separated event types and optional namespaces, or just namespaces, such as
     *               "click", "keydown.myPlugin", or ".myPlugin".
     * @param selector_handler A selector which should match the one originally passed to .on() when attaching event handlers.
     *                         A function to execute each time the event is triggered.
     * @see {@link https://api.jquery.com/off/}
     * @since 1.7
     */
    off(events: string, selector_handler?: JQuery.Selector | JQuery.EventHandler<TElement> | false): this;
    /**
     * Remove an event handler.
     *
     * @param events An object where the string keys represent one or more space-separated event types and optional
     *               namespaces, and the values represent handler functions previously attached for the event(s).
     * @param selector A selector which should match the one originally passed to .on() when attaching event handlers.
     * @see {@link https://api.jquery.com/off/}
     * @since 1.7
     */
    off(events: JQuery.PlainObject<JQuery.EventHandler<TElement> | false>, selector?: JQuery.Selector): this;
    /**
     * Remove an event handler.
     *
     * @param event A jQuery.Event object.
     * @see {@link https://api.jquery.com/off/}
     * @since 1.7
     */
    off(event?: JQuery.Event<TElement>): this;
    /**
     * Set the current coordinates of every element in the set of matched elements, relative to the document.
     *
     * @param coordinates An object containing the properties top and left, which are numbers indicating the new top and left
     *                    coordinates for the elements.
     *                    A function to return the coordinates to set. Receives the index of the element in the collection as
     *                    the first argument and the current coordinates as the second argument. The function should return an
     *                    object with the new top and left properties.
     * @see {@link https://api.jquery.com/offset/}
     * @since 1.4
     */
    offset(coordinates: JQuery.Coordinates | ((this: TElement, index: number, coords: JQuery.Coordinates) => JQuery.Coordinates)): this;
    /**
     * Get the current coordinates of the first element in the set of matched elements, relative to the document.
     *
     * @see {@link https://api.jquery.com/offset/}
     * @since 1.2
     */
    offset(): JQuery.Coordinates;
    /**
     * Get the closest ancestor element that is positioned.
     *
     * @see {@link https://api.jquery.com/offsetParent/}
     * @since 1.2.6
     */
    offsetParent(): this;
    /**
     * Attach an event handler function for one or more events to the selected elements.
     *
     * @param events One or more space-separated event types and optional namespaces, such as "click" or "keydown.myPlugin".
     * @param selector A selector string to filter the descendants of the selected elements that trigger the event. If the
     *                 selector is null or omitted, the event is always triggered when it reaches the selected element.
     * @param data Data to be passed to the handler in event.data when an event is triggered.
     * @param handler A function to execute when the event is triggered.
     * @see {@link https://api.jquery.com/on/}
     * @since 1.7
     */
    on<TData>(events: string, selector: JQuery.Selector | null, data: TData, handler: JQuery.EventHandler<TElement, TData>): this;
    /**
     * Attach an event handler function for one or more events to the selected elements.
     *
     * @param events One or more space-separated event types and optional namespaces, such as "click" or "keydown.myPlugin".
     * @param selector A selector string to filter the descendants of the selected elements that trigger the event. If the
     *                 selector is null or omitted, the event is always triggered when it reaches the selected element.
     * @param handler A function to execute when the event is triggered. The value false is also allowed as a shorthand
     *                for a function that simply does return false.
     * @see {@link https://api.jquery.com/on/}
     * @since 1.7
     */
    on(events: string, selector: JQuery.Selector | null, handler: JQuery.EventHandler<TElement> | false): this;
    /**
     * Attach an event handler function for one or more events to the selected elements.
     *
     * @param events One or more space-separated event types and optional namespaces, such as "click" or "keydown.myPlugin".
     * @param data Data to be passed to the handler in event.data when an event is triggered.
     * @param handler A function to execute when the event is triggered.
     * @see {@link https://api.jquery.com/on/}
     * @since 1.7
     */
    on<TData>(events: string, data: TData, handler: JQuery.EventHandler<TElement, TData>): this;
    /**
     * Attach an event handler function for one or more events to the selected elements.
     *
     * @param events One or more space-separated event types and optional namespaces, such as "click" or "keydown.myPlugin".
     * @param handler A function to execute when the event is triggered. The value false is also allowed as a shorthand
     *                for a function that simply does return false.
     * @see {@link https://api.jquery.com/on/}
     * @since 1.7
     */
    on(events: string, handler: JQuery.EventHandler<TElement> | false): this;
    /**
     * Attach an event handler function for one or more events to the selected elements.
     *
     * @param events An object in which the string keys represent one or more space-separated event types and optional
     *               namespaces, and the values represent a handler function to be called for the event(s).
     * @param selector A selector string to filter the descendants of the selected elements that will call the handler. If
     *                 the selector is null or omitted, the handler is always called when it reaches the selected element.
     * @param data Data to be passed to the handler in event.data when an event occurs.
     * @see {@link https://api.jquery.com/on/}
     * @since 1.7
     */
    on<TData>(events: JQuery.PlainObject<JQuery.EventHandler<TElement, TData> | false>, selector: JQuery.Selector | null, data: TData): this;
    /**
     * Attach an event handler function for one or more events to the selected elements.
     *
     * @param events An object in which the string keys represent one or more space-separated event types and optional
     *               namespaces, and the values represent a handler function to be called for the event(s).
     * @param selector A selector string to filter the descendants of the selected elements that will call the handler. If
     *                 the selector is null or omitted, the handler is always called when it reaches the selected element.
     * @see {@link https://api.jquery.com/on/}
     * @since 1.7
     */
    on(events: JQuery.PlainObject<JQuery.EventHandler<TElement> | false>, selector: JQuery.Selector): this; // tslint:disable-line:unified-signatures
    /**
     * Attach an event handler function for one or more events to the selected elements.
     *
     * @param events An object in which the string keys represent one or more space-separated event types and optional
     *               namespaces, and the values represent a handler function to be called for the event(s).
     * @param data Data to be passed to the handler in event.data when an event occurs.
     * @see {@link https://api.jquery.com/on/}
     * @since 1.7
     */
    on<TData>(events: JQuery.PlainObject<JQuery.EventHandler<TElement, TData> | false>, data: TData): this;
    /**
     * Attach an event handler function for one or more events to the selected elements.
     *
     * @param events An object in which the string keys represent one or more space-separated event types and optional
     *               namespaces, and the values represent a handler function to be called for the event(s).
     * @see {@link https://api.jquery.com/on/}
     * @since 1.7
     */
    on(events: JQuery.PlainObject<JQuery.EventHandler<TElement> | false>): this;
    /**
     * Attach a handler to an event for the elements. The handler is executed at most once per element per event type.
     *
     * @param events One or more space-separated event types and optional namespaces, such as "click" or "keydown.myPlugin".
     * @param selector A selector string to filter the descendants of the selected elements that trigger the event. If the
     *                 selector is null or omitted, the event is always triggered when it reaches the selected element.
     * @param data Data to be passed to the handler in event.data when an event is triggered.
     * @param handler A function to execute when the event is triggered.
     * @see {@link https://api.jquery.com/one/}
     * @since 1.7
     */
    one<TData>(events: string, selector: JQuery.Selector | null, data: TData, handler: JQuery.EventHandler<TElement, TData>): this;
    /**
     * Attach a handler to an event for the elements. The handler is executed at most once per element per event type.
     *
     * @param events One or more space-separated event types and optional namespaces, such as "click" or "keydown.myPlugin".
     * @param selector A selector string to filter the descendants of the selected elements that trigger the event. If the
     *                 selector is null or omitted, the event is always triggered when it reaches the selected element.
     * @param handler A function to execute when the event is triggered. The value false is also allowed as a shorthand
     *                for a function that simply does return false.
     * @see {@link https://api.jquery.com/one/}
     * @since 1.7
     */
    one(events: string, selector: JQuery.Selector | null, handler: JQuery.EventHandler<TElement> | false): this;
    /**
     * Attach a handler to an event for the elements. The handler is executed at most once per element per event type.
     *
     * @param events One or more space-separated event types and optional namespaces, such as "click" or "keydown.myPlugin".
     * @param data Data to be passed to the handler in event.data when an event is triggered.
     * @param handler A function to execute when the event is triggered.
     * @see {@link https://api.jquery.com/one/}
     * @since 1.7
     */
    one<TData>(events: string, data: TData, handler: JQuery.EventHandler<TElement, TData>): this;
    /**
     * Attach a handler to an event for the elements. The handler is executed at most once per element per event type.
     *
     * @param events One or more space-separated event types and optional namespaces, such as "click" or "keydown.myPlugin".
     * @param handler A function to execute when the event is triggered. The value false is also allowed as a shorthand
     *                for a function that simply does return false.
     * @see {@link https://api.jquery.com/one/}
     * @since 1.7
     */
    one(events: string, handler: JQuery.EventHandler<TElement> | false): this;
    /**
     * Attach a handler to an event for the elements. The handler is executed at most once per element per event type.
     *
     * @param events An object in which the string keys represent one or more space-separated event types and optional
     *               namespaces, and the values represent a handler function to be called for the event(s).
     * @param selector A selector string to filter the descendants of the selected elements that will call the handler. If
     *                 the selector is null or omitted, the handler is always called when it reaches the selected element.
     * @param data Data to be passed to the handler in event.data when an event occurs.
     * @see {@link https://api.jquery.com/one/}
     * @since 1.7
     */
    one<TData>(events: JQuery.PlainObject<JQuery.EventHandler<TElement, TData> | false>, selector: JQuery.Selector | null, data: TData): this;
    /**
     * Attach a handler to an event for the elements. The handler is executed at most once per element per event type.
     *
     * @param events An object in which the string keys represent one or more space-separated event types and optional
     *               namespaces, and the values represent a handler function to be called for the event(s).
     * @param selector A selector string to filter the descendants of the selected elements that will call the handler. If
     *                 the selector is null or omitted, the handler is always called when it reaches the selected element.
     * @see {@link https://api.jquery.com/one/}
     * @since 1.7
     */
    one(events: JQuery.PlainObject<JQuery.EventHandler<TElement> | false>, selector: JQuery.Selector): this; // tslint:disable-line:unified-signatures
    /**
     * Attach a handler to an event for the elements. The handler is executed at most once per element per event type.
     *
     * @param events An object in which the string keys represent one or more space-separated event types and optional
     *               namespaces, and the values represent a handler function to be called for the event(s).
     * @param data Data to be passed to the handler in event.data when an event occurs.
     * @see {@link https://api.jquery.com/one/}
     * @since 1.7
     */
    one<TData>(events: JQuery.PlainObject<JQuery.EventHandler<TElement, TData> | false>, data: TData): this;
    /**
     * Attach a handler to an event for the elements. The handler is executed at most once per element per event type.
     *
     * @param events An object in which the string keys represent one or more space-separated event types and optional
     *               namespaces, and the values represent a handler function to be called for the event(s).
     * @see {@link https://api.jquery.com/one/}
     * @since 1.7
     */
    one(events: JQuery.PlainObject<JQuery.EventHandler<TElement> | false>): this;
    /**
     * Set the CSS outer height of each element in the set of matched elements.
     *
     * @param value A number representing the number of pixels, or a number along with an optional unit of measure
     *              appended (as a string).
     * @see {@link https://api.jquery.com/outerHeight/}
     * @since 1.8.0
     */
    outerHeight(value: string | number | ((this: TElement, index: number, height: number) => string | number)): this;
    /**
     * Get the current computed outer height (including padding, border, and optionally margin) for the
     * first element in the set of matched elements.
     *
     * @param includeMargin A Boolean indicating whether to include the element's margin in the calculation.
     * @see {@link https://api.jquery.com/outerHeight/}
     * @since 1.2.6
     */
    outerHeight(includeMargin?: boolean): number | undefined;
    /**
     * Set the CSS outer width of each element in the set of matched elements.
     *
     * @param value A number representing the number of pixels, or a number along with an optional unit of measure
     *              appended (as a string).
     *              A function returning the outer width to set. Receives the index position of the element in the set
     *              and the old outer width as arguments. Within the function, this refers to the current element in the set.
     * @see {@link https://api.jquery.com/outerWidth/}
     * @since 1.8.0
     */
    outerWidth(value: string | number | ((this: TElement, index: number, width: number) => string | number)): this;
    /**
     * Get the current computed outer width (including padding, border, and optionally margin) for the
     * first element in the set of matched elements.
     *
     * @param includeMargin A Boolean indicating whether to include the element's margin in the calculation.
     * @see {@link https://api.jquery.com/outerWidth/}
     * @since 1.2.6
     */
    outerWidth(includeMargin?: boolean): number | undefined;
    /**
     * Get the parent of each element in the current set of matched elements, optionally filtered by a selector.
     *
     * @param selector A string containing a selector expression to match elements against.
     * @see {@link https://api.jquery.com/parent/}
     * @since 1.0
     */
    parent(selector?: JQuery.Selector): this;
    /**
     * Get the ancestors of each element in the current set of matched elements, optionally filtered by a selector.
     *
     * @param selector A string containing a selector expression to match elements against.
     * @see {@link https://api.jquery.com/parents/}
     * @since 1.0
     */
    parents(selector?: JQuery.Selector): this;
    /**
     * Get the ancestors of each element in the current set of matched elements, up to but not including
     * the element matched by the selector, DOM node, or jQuery object.
     *
     * @param selector A string containing a selector expression to indicate where to stop matching ancestor elements.
     *                 A DOM node or jQuery object indicating where to stop matching ancestor elements.
     * @param filter A string containing a selector expression to match elements against.
     * @see {@link https://api.jquery.com/parentsUntil/}
     * @since 1.4
     * @since 1.6
     */
    parentsUntil(selector?: JQuery.Selector | Element | JQuery, filter?: JQuery.Selector): this;
    /**
     * Get the current coordinates of the first element in the set of matched elements, relative to the offset parent.
     *
     * @see {@link https://api.jquery.com/position/}
     * @since 1.2
     */
    position(): JQuery.Coordinates;
    /**
     * Insert content, specified by the parameter, to the beginning of each element in the set of matched elements.
     *
     * @param contents One or more additional DOM elements, text nodes, arrays of elements and text nodes, HTML strings, or
     *                 jQuery objects to insert at the beginning of each element in the set of matched elements.
     * @see {@link https://api.jquery.com/prepend/}
     * @since 1.0
     */
    prepend(...contents: Array<JQuery.htmlString | JQuery.TypeOrArray<Element | Text> | JQuery>): this;
    /**
     * Insert content, specified by the parameter, to the beginning of each element in the set of matched elements.
     *
     * @param fn A function that returns an HTML string, DOM element(s), text node(s), or jQuery object to insert at
     *           the beginning of each element in the set of matched elements. Receives the index position of the
     *           element in the set and the old HTML value of the element as arguments. Within the function, this
     *           refers to the current element in the set.
     * @see {@link https://api.jquery.com/prepend/}
     * @since 1.4
     */
    prepend(fn: (this: TElement, index: number, html: string) => JQuery.htmlString | JQuery.TypeOrArray<Element | Text> | JQuery): this;
    /**
     * Insert every element in the set of matched elements to the beginning of the target.
     *
     * @param target A selector, element, HTML string, array of elements, or jQuery object; the matched set of elements
     *               will be inserted at the beginning of the element(s) specified by this parameter.
     * @see {@link https://api.jquery.com/prependTo/}
     * @since 1.0
     */
    prependTo(target: JQuery.Selector | JQuery.htmlString | JQuery.TypeOrArray<Element> | JQuery): this;
    /**
     * Get the immediately preceding sibling of each element in the set of matched elements. If a selector
     * is provided, it retrieves the previous sibling only if it matches that selector.
     *
     * @param selector A string containing a selector expression to match elements against.
     * @see {@link https://api.jquery.com/prev/}
     * @since 1.0
     */
    prev(selector?: JQuery.Selector): this;
    /**
     * Get all preceding siblings of each element in the set of matched elements, optionally filtered by a selector.
     *
     * @param selector A string containing a selector expression to match elements against.
     * @see {@link https://api.jquery.com/prevAll/}
     * @since 1.2
     */
    prevAll(selector?: JQuery.Selector): this;
    /**
     * Get all preceding siblings of each element up to but not including the element matched by the
     * selector, DOM node, or jQuery object.
     *
     * @param selector A string containing a selector expression to indicate where to stop matching preceding sibling elements.
     *                 A DOM node or jQuery object indicating where to stop matching preceding sibling elements.
     * @param filter A string containing a selector expression to match elements against.
     * @see {@link https://api.jquery.com/prevUntil/}
     * @since 1.4
     * @since 1.6
     */
    prevUntil(selector?: JQuery.Selector | Element | JQuery, filter?: JQuery.Selector): this;
    /**
     * Return a Promise object to observe when all actions of a certain type bound to the collection,
     * queued or not, have finished.
     *
     * @param type The type of queue that needs to be observed.
     * @param target Object onto which the promise methods have to be attached
     * @see {@link https://api.jquery.com/promise/}
     * @since 1.6
     */
    promise<T>(type: string, target: T): T & JQuery.Promise<Element>;
    /**
     * Return a Promise object to observe when all actions of a certain type bound to the collection,
     * queued or not, have finished.
     *
     * @param target Object onto which the promise methods have to be attached
     * @see {@link https://api.jquery.com/promise/}
     * @since 1.6
     */
    promise<T>(target: T): T & JQuery.Promise<Element>;
    /**
     * Return a Promise object to observe when all actions of a certain type bound to the collection,
     * queued or not, have finished.
     *
     * @param type The type of queue that needs to be observed.
     * @see {@link https://api.jquery.com/promise/}
     * @since 1.6
     */
    promise(type?: string): JQuery.Promise<this>;
    /**
     * Set one or more properties for the set of matched elements.
     *
     * @param propertyName The name of the property to set.
     * @param value A function returning the value to set. Receives the index position of the element in the set and the
     *              old property value as arguments. Within the function, the keyword this refers to the current element.
     * @see {@link https://api.jquery.com/prop/}
     * @since 1.6
     */
    prop(propertyName: string, value: (this: TElement, index: number, oldPropertyValue: any) => any): this;
    /**
     * Set one or more properties for the set of matched elements.
     *
     * @param propertyName The name of the property to set.
     * @param value A value to set for the property.
     * @see {@link https://api.jquery.com/prop/}
     * @since 1.6
     */
    prop(propertyName: string, value: any): this; // tslint:disable-line:unified-signatures
    /**
     * Set one or more properties for the set of matched elements.
     *
     * @param properties An object of property-value pairs to set.
     * @see {@link https://api.jquery.com/prop/}
     * @since 1.6
     */
    prop(properties: JQuery.PlainObject): this;
    /**
     * Get the value of a property for the first element in the set of matched elements.
     *
     * @param propertyName The name of the property to get.
     * @see {@link https://api.jquery.com/prop/}
     * @since 1.6
     */
    prop(propertyName: string): any | undefined;
    /**
     * Add a collection of DOM elements onto the jQuery stack.
     *
     * @param elements An array of elements to push onto the stack and make into a new jQuery object.
     * @param name The name of a jQuery method that generated the array of elements.
     * @param args The arguments that were passed in to the jQuery method (for serialization).
     * @see {@link https://api.jquery.com/pushStack/}
     * @since 1.3
     */
    pushStack(elements: ArrayLike<Element>, name: string, args: any[]): JQuery<TElement>;
    /**
     * Add a collection of DOM elements onto the jQuery stack.
     *
     * @param elements An array of elements to push onto the stack and make into a new jQuery object.
     * @see {@link https://api.jquery.com/pushStack/}
     * @since 1.0
     */
    pushStack(elements: ArrayLike<Element>): JQuery<TElement>;
    /**
     * Manipulate the queue of functions to be executed, once for each matched element.
     *
     * @param queueName A string containing the name of the queue. Defaults to fx, the standard effects queue.
     * @param newQueue The new function to add to the queue, with a function to call that will dequeue the next item.
     *                 An array of functions to replace the current queue contents.
     * @see {@link https://api.jquery.com/queue/}
     * @since 1.2
     */
    queue(queueName: string, newQueue: JQuery.TypeOrArray<JQuery.QueueFunction<TElement>>): this;
    /**
     * Manipulate the queue of functions to be executed, once for each matched element.
     *
     * @param newQueue The new function to add to the queue, with a function to call that will dequeue the next item.
     *                 An array of functions to replace the current queue contents.
     * @see {@link https://api.jquery.com/queue/}
     * @since 1.2
     */
    queue(newQueue: JQuery.TypeOrArray<JQuery.QueueFunction<TElement>>): this;
    /**
     * Show the queue of functions to be executed on the matched elements.
     *
     * @param queueName A string containing the name of the queue. Defaults to fx, the standard effects queue.
     * @see {@link https://api.jquery.com/queue/}
     * @since 1.2
     */
    queue(queueName?: string): JQuery.Queue<TElement>;
    /**
     * Specify a function to execute when the DOM is fully loaded.
     *
     * @param handler A function to execute after the DOM is ready.
     * @see {@link https://api.jquery.com/ready/}
     * @since 1.0
     */
    ready(handler: ($: JQueryStatic<TElement>) => void): this;
    /**
     * Remove the set of matched elements from the DOM.
     *
     * @param selector A selector expression that filters the set of matched elements to be removed.
     * @see {@link https://api.jquery.com/remove/}
     * @since 1.0
     */
    remove(selector?: string): this;
    /**
     * Remove an attribute from each element in the set of matched elements.
     *
     * @param attributeName An attribute to remove; as of version 1.7, it can be a space-separated list of attributes.
     * @see {@link https://api.jquery.com/removeAttr/}
     * @since 1.0
     */
    removeAttr(attributeName: string): this;
    /**
     * Remove a single class, multiple classes, or all classes from each element in the set of matched elements.
     *
     * @param className One or more space-separated classes to be removed from the class attribute of each matched element.
     *                  A function returning one or more space-separated class names to be removed. Receives the index
     *                  position of the element in the set and the old class value as arguments.
     * @see {@link https://api.jquery.com/removeClass/}
     * @since 1.0
     * @since 1.4
     */
    removeClass(className?: string | ((this: TElement, index: number, className: string) => string)): this;
    /**
     * Remove a previously-stored piece of data.
     *
     * @param name A string naming the piece of data to delete.
     *             An array or space-separated string naming the pieces of data to delete.
     * @see {@link https://api.jquery.com/removeData/}
     * @since 1.2.3
     * @since 1.7
     */
    removeData(name?: JQuery.TypeOrArray<string>): this;
    /**
     * Remove a property for the set of matched elements.
     *
     * @param propertyName The name of the property to remove.
     * @see {@link https://api.jquery.com/removeProp/}
     * @since 1.6
     */
    removeProp(propertyName: string): this;
    /**
     * Replace each target element with the set of matched elements.
     *
     * @param target A selector string, jQuery object, DOM element, or array of elements indicating which element(s) to replace.
     * @see {@link https://api.jquery.com/replaceAll/}
     * @since 1.2
     */
    replaceAll(target: JQuery.Selector | JQuery | JQuery.TypeOrArray<Element>): this;
    /**
     * Replace each element in the set of matched elements with the provided new content and return the set
     * of elements that was removed.
     *
     * @param newContent The content to insert. May be an HTML string, DOM element, array of DOM elements, or jQuery object.
     *                   A function that returns content with which to replace the set of matched elements.
     * @see {@link https://api.jquery.com/replaceWith/}
     * @since 1.2
     * @since 1.4
     */
    replaceWith(newContent: JQuery.htmlString | JQuery.TypeOrArray<Element> | JQuery | ((this: TElement) => any)): JQuery<TElement>;
    /**
     * Bind an event handler to the "resize" JavaScript event, or trigger that event on an element.
     *
     * @param eventData An object containing data that will be passed to the event handler.
     * @param handler A function to execute each time the event is triggered.
     * @see {@link https://api.jquery.com/resize/}
     * @since 1.4.3
     */
    resize<TData>(eventData: TData, handler: JQuery.EventHandler<TElement, TData>): this;
    /**
     * Bind an event handler to the "resize" JavaScript event, or trigger that event on an element.
     *
     * @param handler A function to execute each time the event is triggered.
     * @see {@link https://api.jquery.com/resize/}
     * @since 1.0
     */
    resize(handler?: JQuery.EventHandler<TElement> | false): this;
    /**
     * Bind an event handler to the "scroll" JavaScript event, or trigger that event on an element.
     *
     * @param eventData An object containing data that will be passed to the event handler.
     * @param handler A function to execute each time the event is triggered.
     * @see {@link https://api.jquery.com/scroll/}
     * @since 1.4.3
     */
    scroll<TData>(eventData: TData, handler: JQuery.EventHandler<TElement, TData>): this;
    /**
     * Bind an event handler to the "scroll" JavaScript event, or trigger that event on an element.
     *
     * @param handler A function to execute each time the event is triggered.
     * @see {@link https://api.jquery.com/scroll/}
     * @since 1.0
     */
    scroll(handler?: JQuery.EventHandler<TElement> | false): this;
    /**
     * Set the current horizontal position of the scroll bar for each of the set of matched elements.
     *
     * @param value An integer indicating the new position to set the scroll bar to.
     * @see {@link https://api.jquery.com/scrollLeft/}
     * @since 1.2.6
     */
    scrollLeft(value: number): this;
    /**
     * Get the current horizontal position of the scroll bar for the first element in the set of matched elements.
     *
     * @see {@link https://api.jquery.com/scrollLeft/}
     * @since 1.2.6
     */
    scrollLeft(): number;
    /**
     * Set the current vertical position of the scroll bar for each of the set of matched elements.
     *
     * @param value A number indicating the new position to set the scroll bar to.
     * @see {@link https://api.jquery.com/scrollTop/}
     * @since 1.2.6
     */
    scrollTop(value: number): this;
    /**
     * Get the current vertical position of the scroll bar for the first element in the set of matched
     * elements or set the vertical position of the scroll bar for every matched element.
     *
     * @see {@link https://api.jquery.com/scrollTop/}
     * @since 1.2.6
     */
    scrollTop(): number;
    /**
     * Bind an event handler to the "select" JavaScript event, or trigger that event on an element.
     *
     * @param eventData An object containing data that will be passed to the event handler.
     * @param handler A function to execute each time the event is triggered.
     * @see {@link https://api.jquery.com/select/}
     * @since 1.4.3
     */
    select<TData>(eventData: TData, handler: JQuery.EventHandler<TElement, TData>): this;
    /**
     * Bind an event handler to the "select" JavaScript event, or trigger that event on an element.
     *
     * @param handler A function to execute each time the event is triggered.
     * @see {@link https://api.jquery.com/select/}
     * @since 1.0
     */
    select(handler?: JQuery.EventHandler<TElement> | false): this;
    /**
     * Encode a set of form elements as a string for submission.
     *
     * @see {@link https://api.jquery.com/serialize/}
     * @since 1.0
     */
    serialize(): string;
    /**
     * Encode a set of form elements as an array of names and values.
     *
     * @see {@link https://api.jquery.com/serializeArray/}
     * @since 1.2
     */
    serializeArray(): JQuery.NameValuePair[];
    /**
     * Display the matched elements.
     *
     * @param duration A string or number determining how long the animation will run.
     * @param easing A string indicating which easing function to use for the transition.
     * @param complete A function to call once the animation is complete, called once per matched element.
     * @see {@link https://api.jquery.com/show/}
     * @since 1.4.3
     */
    show(duration: JQuery.Duration, easing: string, complete: (this: TElement) => void): this;
    /**
     * Display the matched elements.
     *
     * @param duration A string or number determining how long the animation will run.
     * @param easing_complete A string indicating which easing function to use for the transition.
     *                        A function to call once the animation is complete, called once per matched element.
     * @see {@link https://api.jquery.com/show/}
     * @since 1.0
     * @since 1.4.3
     */
    show(duration: JQuery.Duration, easing_complete: string | ((this: TElement) => void)): this;
    /**
     * Display the matched elements.
     *
     * @param duration_complete_options A string or number determining how long the animation will run.
     *                                  A function to call once the animation is complete, called once per matched element.
     *                                  A map of additional options to pass to the method.
     * @see {@link https://api.jquery.com/show/}
     * @since 1.0
     */
    show(duration_complete_options?: JQuery.Duration | ((this: TElement) => void) | JQuery.EffectsOptions<TElement>): this;
    /**
     * Get the siblings of each element in the set of matched elements, optionally filtered by a selector.
     *
     * @param selector A string containing a selector expression to match elements against.
     * @see {@link https://api.jquery.com/siblings/}
     * @since 1.0
     */
    siblings(selector?: JQuery.Selector): this;
    /**
     * Reduce the set of matched elements to a subset specified by a range of indices.
     *
     * @param start An integer indicating the 0-based position at which the elements begin to be selected. If negative,
     *              it indicates an offset from the end of the set.
     * @param end An integer indicating the 0-based position at which the elements stop being selected. If negative,
     *            it indicates an offset from the end of the set. If omitted, the range continues until the end of the set.
     * @see {@link https://api.jquery.com/slice/}
     * @since 1.1.4
     */
    slice(start: number, end?: number): this;
    /**
     * Display the matched elements with a sliding motion.
     *
     * @param duration A string or number determining how long the animation will run.
     * @param easing A string indicating which easing function to use for the transition.
     * @param complete A function to call once the animation is complete, called once per matched element.
     * @see {@link https://api.jquery.com/slideDown/}
     * @since 1.4.3
     */
    slideDown(duration: JQuery.Duration, easing: string, complete?: (this: TElement) => void): this;
    /**
     * Display the matched elements with a sliding motion.
     *
     * @param duration_easing A string or number determining how long the animation will run.
     *                        A string indicating which easing function to use for the transition.
     * @param complete A function to call once the animation is complete, called once per matched element.
     * @see {@link https://api.jquery.com/slideDown/}
     * @since 1.0
     * @since 1.4.3
     */
    slideDown(duration_easing: JQuery.Duration | string, complete: (this: TElement) => void): this;
    /**
     * Display the matched elements with a sliding motion.
     *
     * @param duration_easing_complete_options A string or number determining how long the animation will run.
     *                                         A string indicating which easing function to use for the transition.
     *                                         A function to call once the animation is complete, called once per matched element.
     *                                         A map of additional options to pass to the method.
     * @see {@link https://api.jquery.com/slideDown/}
     * @since 1.0
     * @since 1.4.3
     */
    slideDown(duration_easing_complete_options?: JQuery.Duration | string | ((this: TElement) => void) | JQuery.EffectsOptions<TElement>): this;
    /**
     * Display or hide the matched elements with a sliding motion.
     *
     * @param duration A string or number determining how long the animation will run.
     * @param easing A string indicating which easing function to use for the transition.
     * @param complete A function to call once the animation is complete, called once per matched element.
     * @see {@link https://api.jquery.com/slideToggle/}
     * @since 1.4.3
     */
    slideToggle(duration: JQuery.Duration, easing: string, complete?: (this: TElement) => void): this;
    /**
     * Display or hide the matched elements with a sliding motion.
     *
     * @param duration_easing A string or number determining how long the animation will run.
     *                        A string indicating which easing function to use for the transition.
     * @param complete A function to call once the animation is complete, called once per matched element.
     * @see {@link https://api.jquery.com/slideToggle/}
     * @since 1.0
     * @since 1.4.3
     */
    slideToggle(duration_easing: JQuery.Duration | string, complete: (this: TElement) => void): this;
    /**
     * Display or hide the matched elements with a sliding motion.
     *
     * @param duration_easing_complete_options A string or number determining how long the animation will run.
     *                                         A string indicating which easing function to use for the transition.
     *                                         A function to call once the animation is complete, called once per matched element.
     *                                         A map of additional options to pass to the method.
     * @see {@link https://api.jquery.com/slideToggle/}
     * @since 1.0
     * @since 1.4.3
     */
    slideToggle(duration_easing_complete_options?: JQuery.Duration | string | ((this: TElement) => void) | JQuery.EffectsOptions<TElement>): this;
    /**
     * Hide the matched elements with a sliding motion.
     *
     * @param duration A string or number determining how long the animation will run.
     * @param easing A string indicating which easing function to use for the transition.
     * @param complete A function to call once the animation is complete, called once per matched element.
     * @see {@link https://api.jquery.com/slideUp/}
     * @since 1.4.3
     */
    slideUp(duration: JQuery.Duration, easing: string, complete?: (this: TElement) => void): this;
    /**
     * Hide the matched elements with a sliding motion.
     *
     * @param duration_easing A string or number determining how long the animation will run.
     *                        A string indicating which easing function to use for the transition.
     * @param complete A function to call once the animation is complete, called once per matched element.
     * @see {@link https://api.jquery.com/slideUp/}
     * @since 1.0
     * @since 1.4.3
     */
    slideUp(duration_easing: JQuery.Duration | string, complete: (this: TElement) => void): this;
    /**
     * Hide the matched elements with a sliding motion.
     *
     * @param duration_easing_complete_options A string or number determining how long the animation will run.
     *                                         A string indicating which easing function to use for the transition.
     *                                         A function to call once the animation is complete, called once per matched element.
     *                                         A map of additional options to pass to the method.
     * @see {@link https://api.jquery.com/slideUp/}
     * @since 1.0
     * @since 1.4.3
     */
    slideUp(duration_easing_complete_options?: JQuery.Duration | string | ((this: TElement) => void) | JQuery.EffectsOptions<TElement>): this;
    /**
     * Stop the currently-running animation on the matched elements.
     *
     * @param queue The name of the queue in which to stop animations.
     * @param clearQueue A Boolean indicating whether to remove queued animation as well. Defaults to false.
     * @param jumpToEnd A Boolean indicating whether to complete the current animation immediately. Defaults to false.
     * @see {@link https://api.jquery.com/stop/}
     * @since 1.7
     */
    stop(queue: string, clearQueue?: boolean, jumpToEnd?: boolean): this;
    /**
     * Stop the currently-running animation on the matched elements.
     *
     * @param clearQueue A Boolean indicating whether to remove queued animation as well. Defaults to false.
     * @param jumpToEnd A Boolean indicating whether to complete the current animation immediately. Defaults to false.
     * @see {@link https://api.jquery.com/stop/}
     * @since 1.2
     */
    stop(clearQueue?: boolean, jumpToEnd?: boolean): this;
    /**
     * Bind an event handler to the "submit" JavaScript event, or trigger that event on an element.
     *
     * @param eventData An object containing data that will be passed to the event handler.
     * @param handler A function to execute each time the event is triggered.
     * @see {@link https://api.jquery.com/submit/}
     * @since 1.4.3
     */
    submit<TData>(eventData: TData, handler: JQuery.EventHandler<TElement, TData>): this;
    /**
     * Bind an event handler to the "submit" JavaScript event, or trigger that event on an element.
     *
     * @param handler A function to execute each time the event is triggered.
     * @see {@link https://api.jquery.com/submit/}
     * @since 1.0
     */
    submit(handler?: JQuery.EventHandler<TElement> | false): this;
    /**
     * Set the content of each element in the set of matched elements to the specified text.
     *
     * @param text The text to set as the content of each matched element. When Number or Boolean is supplied, it will
     *             be converted to a String representation.
     *             A function returning the text content to set. Receives the index position of the element in the set
     *             and the old text value as arguments.
     * @see {@link https://api.jquery.com/text/}
     * @since 1.0
     * @since 1.4
     */
    text(text: string | number | boolean | ((this: TElement, index: number, text: string) => string | number | boolean)): this;
    /**
     * Get the combined text contents of each element in the set of matched elements, including their descendants.
     *
     * @see {@link https://api.jquery.com/text/}
     * @since 1.0
     */
    text(): string;
    /**
     * Retrieve all the elements contained in the jQuery set, as an array.
     *
     * @see {@link https://api.jquery.com/toArray/}
     * @since 1.4
     */
    toArray(): TElement[];
    /**
     * Display or hide the matched elements.
     *
     * @param duration A string or number determining how long the animation will run.
     * @param easing A string indicating which easing function to use for the transition.
     * @param complete A function to call once the animation is complete, called once per matched element.
     * @see {@link https://api.jquery.com/toggle/}
     * @since 1.4.3
     */
    toggle(duration: JQuery.Duration, easing: string, complete?: (this: TElement) => void): this;
    /**
     * Display or hide the matched elements.
     *
     * @param duration A string or number determining how long the animation will run.
     * @param complete A function to call once the animation is complete, called once per matched element.
     * @see {@link https://api.jquery.com/toggle/}
     * @since 1.0
     */
    toggle(duration: JQuery.Duration, complete: (this: TElement) => void): this;
    /**
     * Display or hide the matched elements.
     *
     * @param duration_complete_options_display A string or number determining how long the animation will run.
     *                                          A function to call once the animation is complete, called once per matched element.
     *                                          A map of additional options to pass to the method.
     *                                          Use true to show the element or false to hide it.
     * @see {@link https://api.jquery.com/toggle/}
     * @since 1.0
     * @since 1.3
     */
    toggle(duration_complete_options_display?: JQuery.Duration | ((this: TElement) => void) | JQuery.EffectsOptions<TElement> | boolean): this;
    /**
     * Add or remove one or more classes from each element in the set of matched elements, depending on
     * either the class's presence or the value of the state argument.
     *
     * @param className One or more class names (separated by spaces) to be toggled for each element in the matched set.
     *                  A function that returns class names to be toggled in the class attribute of each element in the
     *                  matched set. Receives the index position of the element in the set, the old class value, and the state as arguments.
     * @param state A Boolean (not just truthy/falsy) value to determine whether the class should be added or removed.
     * @see {@link https://api.jquery.com/toggleClass/}
     * @since 1.0
     * @since 1.3
     * @since 1.4
     */
    toggleClass<TState extends boolean>(className: string | ((this: TElement, index: number, className: string, state: TState) => string),
                                        state?: TState): this;
    /**
     * Add or remove one or more classes from each element in the set of matched elements, depending on
     * either the class's presence or the value of the state argument.
     *
     * @param state A boolean value to determine whether the class should be added or removed.
     * @see {@link https://api.jquery.com/toggleClass/}
     * @since 1.4
     * @deprecated 3.0
     */
    toggleClass(state?: boolean): this;
    /**
     * Execute all handlers and behaviors attached to the matched elements for the given event type.
     *
     * @param eventType A string containing a JavaScript event type, such as click or submit.
     *                  A jQuery.Event object.
     * @param extraParameters Additional parameters to pass along to the event handler.
     * @see {@link https://api.jquery.com/trigger/}
     * @since 1.0
     * @since 1.3
     */
    trigger(eventType: string | JQuery.Event<TElement>, extraParameters?: any[] | JQuery.PlainObject | string | number): this;
    /**
     * Execute all handlers attached to an element for an event.
     *
     * @param eventType A string containing a JavaScript event type, such as click or submit.
     *                  A jQuery.Event object.
     * @param extraParameters Additional parameters to pass along to the event handler.
     * @see {@link https://api.jquery.com/triggerHandler/}
     * @since 1.2
     * @since 1.3
     */
    triggerHandler(eventType: string | JQuery.Event<TElement>, extraParameters?: any[] | JQuery.PlainObject | string | number): undefined | any;
    /**
     * Remove a previously-attached event handler from the elements.
     *
     * @param event A string containing one or more DOM event types, such as "click" or "submit," or custom event names.
     * @param handler A function to execute each time the event is triggered.
     * @see {@link https://api.jquery.com/unbind/}
     * @since 1.0
     * @since 1.4.3
     * @deprecated 3.0
     */
    unbind(event: string, handler: JQuery.EventHandler<TElement> | false): this;
    /**
     * Remove a previously-attached event handler from the elements.
     *
     * @param event A string containing one or more DOM event types, such as "click" or "submit," or custom event names.
     *              A jQuery.Event object.
     * @see {@link https://api.jquery.com/unbind/}
     * @since 1.0
     * @deprecated 3.0
     */
    unbind(event?: string | JQuery.Event<TElement>): this;
    /**
     * Remove a handler from the event for all elements which match the current selector, based upon a
     * specific set of root elements.
     *
     * @param selector A selector which will be used to filter the event results.
     * @param eventType A string containing a JavaScript event type, such as "click" or "keydown"
     * @param handler A function to execute each time the event is triggered.
     * @see {@link https://api.jquery.com/undelegate/}
     * @since 1.4.2
     * @deprecated 3.0
     */
    undelegate(selector: JQuery.Selector, eventType: string, handler: JQuery.EventHandler<TElement> | false): this;
    /**
     * Remove a handler from the event for all elements which match the current selector, based upon a
     * specific set of root elements.
     *
     * @param selector A selector which will be used to filter the event results.
     * @param eventTypes A string containing a JavaScript event type, such as "click" or "keydown"
     *                   An object of one or more event types and previously bound functions to unbind from them.
     * @see {@link https://api.jquery.com/undelegate/}
     * @since 1.4.2
     * @since 1.4.3
     * @deprecated 3.0
     */
    undelegate(selector: JQuery.Selector, eventTypes: string | JQuery.PlainObject<JQuery.EventHandler<TElement> | false>): this;
    /**
     * Remove a handler from the event for all elements which match the current selector, based upon a
     * specific set of root elements.
     *
     * @param namespace A selector which will be used to filter the event results.
     * @see {@link https://api.jquery.com/undelegate/}
     * @since 1.4.2
     * @since 1.6
     * @deprecated 3.0
     */
    undelegate(namespace?: string): this;
    /**
     * Remove the parents of the set of matched elements from the DOM, leaving the matched elements in their place.
     *
     * @param selector A selector to check the parent element against. If an element's parent does not match the selector,
     *                 the element won't be unwrapped.
     * @see {@link https://api.jquery.com/unwrap/}
     * @since 1.4
     * @since 3.0
     */
    unwrap(selector?: string): this;
    /**
     * Set the value of each element in the set of matched elements.
     *
     * @param value A string of text, a number, or an array of strings corresponding to the value of each matched
     *              element to set as selected/checked.
     *              A function returning the value to set. this is the current element. Receives the index position of
     *              the element in the set and the old value as arguments.
     * @see {@link https://api.jquery.com/val/}
     * @since 1.0
     * @since 1.4
     */
    val(value: string | number | string[] | ((this: TElement, index: number, value: string) => string)): this;
    /**
     * Get the current value of the first element in the set of matched elements.
     *
     * @see {@link https://api.jquery.com/val/}
     * @since 1.0
     */
    val(): string | number | string[] | undefined;
    /**
     * Set the CSS width of each element in the set of matched elements.
     *
     * @param value An integer representing the number of pixels, or an integer along with an optional unit of measure
     *              appended (as a string).
     *              A function returning the width to set. Receives the index position of the element in the set and the
     *              old width as arguments. Within the function, this refers to the current element in the set.
     * @see {@link https://api.jquery.com/width/}
     * @since 1.0
     * @since 1.4.1
     */
    width(value: string | number | ((this: TElement, index: number, value: number) => string | number)): this;
    /**
     * Get the current computed width for the first element in the set of matched elements.
     *
     * @see {@link https://api.jquery.com/width/}
     * @since 1.0
     */
    width(): number | undefined;
    /**
     * Wrap an HTML structure around each element in the set of matched elements.
     *
     * @param wrappingElement A selector, element, HTML string, or jQuery object specifying the structure to wrap around the
     *                        matched elements. When you pass a jQuery collection containing more than one element, or a selector
     *                        matching more than one element, the first element will be used.
     *                        A callback function returning the HTML content or jQuery object to wrap around the matched elements.
     *                        Receives the index position of the element in the set as an argument. Within the function, this
     *                        refers to the current element in the set.
     * @see {@link https://api.jquery.com/wrap/}
     * @since 1.0
     * @since 1.4
     */
    wrap(wrappingElement: JQuery.Selector | JQuery.htmlString | Element | JQuery | ((this: TElement, index: number) => string | JQuery)): this;
    /**
     * Wrap an HTML structure around all elements in the set of matched elements.
     *
     * @param wrappingElement A selector, element, HTML string, or jQuery object specifying the structure to wrap around the matched elements.
     *                        A callback function returning the HTML content or jQuery object to wrap around all the matched
     *                        elements. Within the function, this refers to the first element in the set. Prior to jQuery 3.0, the
     *                        callback was incorrectly called for every element in the set and received the index position of the
     *                        element in the set as an argument.
     * @see {@link https://api.jquery.com/wrapAll/}
     * @since 1.2
     * @since 1.4
     */
    wrapAll(wrappingElement: JQuery.Selector | JQuery.htmlString | Element | JQuery | ((this: TElement) => string | JQuery)): this;
    /**
     * Wrap an HTML structure around the content of each element in the set of matched elements.
     *
     * @param wrappingElement An HTML snippet, selector expression, jQuery object, or DOM element specifying the structure to wrap
     *                        around the content of the matched elements.
     *                        A callback function which generates a structure to wrap around the content of the matched elements.
     *                        Receives the index position of the element in the set as an argument. Within the function, this
     *                        refers to the current element in the set.
     * @see {@link https://api.jquery.com/wrapInner/}
     * @since 1.2
     * @since 1.4
     */
    wrapInner(wrappingElement: JQuery.Selector | JQuery.htmlString | Element | JQuery | ((this: TElement, index: number) => string | Element | JQuery)): this;
}

interface JQuery<TElement extends Node = HTMLElement> extends ArrayLike<TElement>, Iterable<TElement> { }

interface JQueryStatic<TElement extends Node = HTMLElement> {
    Event: JQuery.Event<TElement>;
    /**
     * Hook directly into jQuery to override how particular CSS properties are retrieved or set, normalize
     * CSS property naming, or create custom properties.
     *
     * @see {@link https://api.jquery.com/jQuery.cssHooks/}
     * @since 1.4.3
     */
    cssHooks: JQuery.PlainObject<JQuery.CSSHook<TElement>>;
    /**
     * An object containing all CSS properties that may be used without a unit. The .css() method uses this
     * object to see if it may append px to unitless values.
     *
     * @see {@link https://api.jquery.com/jQuery.cssNumber/}
     * @since 1.4.3
     */
    cssNumber: JQuery.PlainObject<boolean>;
    readonly fn: JQuery;
    fx: {
        /**
         * The rate (in milliseconds) at which animations fire.
         *
         * @see {@link https://api.jquery.com/jQuery.fx.interval/}
         * @since 1.4.3
         * @deprecated 3.0
         */
        interval: number;
        /**
         * Globally disable all animations.
         *
         * @see {@link https://api.jquery.com/jQuery.fx.off/}
         * @since 1.3
         */
        off: boolean;
        step: JQuery.PlainObject<JQuery.AnimationHook<TElement>>;
    };
    /**
     * A Promise-like object (or "thenable") that resolves when the document is ready.
     *
     * @see {@link https://api.jquery.com/jQuery.ready/}
     * @since 1.8
     */
    ready: JQuery.Thenable<JQueryStatic>;
    /**
     * A collection of properties that represent the presence of different browser features or bugs.
     * Intended for jQuery's internal use; specific properties may be removed when they are no longer
     * needed internally to improve page startup performance. For your own project's feature-detection
     * needs, we strongly recommend the use of an external library such as Modernizr instead of dependency
     * on properties in jQuery.support.
     *
     * @see {@link https://api.jquery.com/jQuery.support/}
     * @since 1.3
     * @deprecated 1.9
     */
    support: JQuery.PlainObject;
    valHooks: JQuery.PlainObject<JQuery.ValHook<TElement>>;
    /**
     * Creates DOM elements on the fly from the provided string of raw HTML.
     *
     * @param html A string of HTML to create on the fly. Note that this parses HTML, not XML.
     *             A string defining a single, standalone, HTML element (e.g. <div/> or <div></div>).
     * @param ownerDocument_attributes A document in which the new elements will be created.
     *                                 An object of attributes, events, and methods to call on the newly-created element.
     * @see {@link https://api.jquery.com/jQuery/}
     * @since 1.0
     * @since 1.4
     */
    (html: JQuery.htmlString, ownerDocument_attributes: Document | JQuery.PlainObject): JQuery<TElement>;
    /**
     * Accepts a string containing a CSS selector which is then used to match a set of elements.
     *
     * @param selector A string containing a selector expression
     * @param context A DOM Element, Document, or jQuery to use as context
     * @see {@link https://api.jquery.com/jQuery/}
     * @since 1.0
     */
<<<<<<< HEAD
    (selector: JQuery.Selector, context?: Element | Document | JQuery): JQuery<TElement>;
=======
    (selector: JQuery.Selector, context: Element | Document | JQuery): JQuery<TElement>;
    // HACK: This is the factory function returned when importing jQuery without a DOM. Declaring it separately breaks using the type parameter on JQueryStatic.
    // HACK: The discriminator parameter handles the edge case of passing a Window object to JQueryStatic. It doesn't actually exist on the factory function.
    <FElement extends Node = HTMLElement>(window: Window, discriminator: boolean): JQueryStatic<FElement>;
>>>>>>> 755b2362
    /**
     * Creates DOM elements on the fly from the provided string of raw HTML.
     *
     * Binds a function to be executed when the DOM has finished loading.
     *
     * @param selector_object_callback A string containing a selector expression
     *                                 A DOM element to wrap in a jQuery object.
     *                                 An array containing a set of DOM elements to wrap in a jQuery object.
     *                                 A plain object to wrap in a jQuery object.
     *                                 An existing jQuery object to clone.
     *                                 The function to execute when the DOM is ready.
     * @see {@link https://api.jquery.com/jQuery/}
     * @since 1.0
     * @since 1.4
     */
    (selector_object_callback?: JQuery.Selector | JQuery.TypeOrArray<Element> | JQuery.PlainObject | JQuery | (($: JQueryStatic) => void)): JQuery<TElement>;
    /**
     * A multi-purpose callbacks list object that provides a powerful way to manage callback lists.
     *
     * @param flags An optional list of space-separated flags that change how the callback list behaves.
     * @see {@link https://api.jquery.com/jQuery.Callbacks/}
     * @since 1.7
     */
    Callbacks(flags?: string): JQuery.Callbacks;
    /**
     * A factory function that returns a chainable utility object with methods to register multiple
     * callbacks into callback queues, invoke callback queues, and relay the success or failure state of
     * any synchronous or asynchronous function.
     *
     * @param beforeStart A function that is called just before the constructor returns.
     * @see {@link https://api.jquery.com/jQuery.Deferred/}
     * @since 1.5
     */
    Deferred<TResolve = any,
        TReject = any,
        TNotify = any>(beforeStart?: (this: JQuery.Deferred<TResolve, TReject, TNotify>,
                                      deferred: JQuery.Deferred<TResolve, TReject, TNotify>) => void): JQuery.Deferred<TResolve, TReject, TNotify>;
    /**
     * Perform an asynchronous HTTP (Ajax) request.
     *
     * @param url A string containing the URL to which the request is sent.
     * @param settings A set of key/value pairs that configure the Ajax request. All settings are optional. A default can
     *                 be set for any option with $.ajaxSetup(). See jQuery.ajax( settings ) below for a complete list of all settings.
     * @see {@link https://api.jquery.com/jQuery.ajax/}
     * @since 1.5
     */
    ajax(url: string, settings?: JQuery.AjaxSettings): JQuery.jqXHR;
    /**
     * Perform an asynchronous HTTP (Ajax) request.
     *
     * @param settings A set of key/value pairs that configure the Ajax request. All settings are optional. A default can
     *                 be set for any option with $.ajaxSetup().
     * @see {@link https://api.jquery.com/jQuery.ajax/}
     * @since 1.0
     */
    ajax(settings?: JQuery.AjaxSettings): JQuery.jqXHR;
    /**
     * Handle custom Ajax options or modify existing options before each request is sent and before they
     * are processed by $.ajax().
     *
     * @param dataTypes An optional string containing one or more space-separated dataTypes
     * @param handler A handler to set default values for future Ajax requests.
     * @see {@link https://api.jquery.com/jQuery.ajaxPrefilter/}
     * @since 1.5
     */
    ajaxPrefilter(dataTypes: string,
                  handler: (options: JQuery.AjaxSettings, originalOptions: JQuery.AjaxSettings, jqXHR: JQuery.jqXHR) => string | void): void;
    /**
     * Handle custom Ajax options or modify existing options before each request is sent and before they
     * are processed by $.ajax().
     *
     * @param handler A handler to set default values for future Ajax requests.
     * @see {@link https://api.jquery.com/jQuery.ajaxPrefilter/}
     * @since 1.5
     */
    ajaxPrefilter(handler: (options: JQuery.AjaxSettings, originalOptions: JQuery.AjaxSettings, jqXHR: JQuery.jqXHR) => string | void): void;
    /**
     * Set default values for future Ajax requests. Its use is not recommended.
     *
     * @param options A set of key/value pairs that configure the default Ajax request. All options are optional.
     * @see {@link https://api.jquery.com/jQuery.ajaxSetup/}
     * @since 1.1
     */
    ajaxSetup(options: JQuery.AjaxSettings): JQuery.AjaxSettings;
    /**
     * Creates an object that handles the actual transmission of Ajax data.
     *
     * @param dataType A string identifying the data type to use
     * @param handler A handler to return the new transport object to use with the data type provided in the first argument.
     * @see {@link https://api.jquery.com/jQuery.ajaxTransport/}
     * @since 1.5
     */
    ajaxTransport(dataType: string,
                  handler: (options: JQuery.AjaxSettings, originalOptions: JQuery.AjaxSettings, jqXHR: JQuery.jqXHR) => JQuery.Transport | void): void;
    /**
     * Check to see if a DOM element is a descendant of another DOM element.
     *
     * @param container The DOM element that may contain the other element.
     * @param contained The DOM element that may be contained by (a descendant of) the other element.
     * @see {@link https://api.jquery.com/jQuery.contains/}
     * @since 1.4
     */
    contains(container: Element, contained: Element): boolean;
    css(elem: Element, unknown: any): any;
    /**
     * Returns value at named data store for the element, as set by jQuery.data(element, name, value), or
     * the full data store for the element.
     *
     * @param element The DOM element to query for the data.
     * @param key Name of the data stored.
     * @param undefined
     * @see {@link https://api.jquery.com/jQuery.data/}
     * @since 1.2.3
     */
    data(element: Element, key: string, undefined: undefined): any; // tslint:disable-line:unified-signatures
    /**
     * Store arbitrary data associated with the specified element. Returns the value that was set.
     *
     * @param element The DOM element to associate with the data.
     * @param key A string naming the piece of data to set.
     * @param value The new data value; this can be any Javascript type except undefined.
     * @see {@link https://api.jquery.com/jQuery.data/}
     * @since 1.2.3
     */
    data<T>(element: Element, key: string, value: T): T;
    /**
     * Returns value at named data store for the element, as set by jQuery.data(element, name, value), or
     * the full data store for the element.
     *
     * @param element The DOM element to query for the data.
     * @param key Name of the data stored.
     * @see {@link https://api.jquery.com/jQuery.data/}
     * @since 1.2.3
     * @since 1.4
     */
    data(element: Element, key?: string): any;
    /**
     * Execute the next function on the queue for the matched element.
     *
     * @param element A DOM element from which to remove and execute a queued function.
     * @param queueName A string containing the name of the queue. Defaults to fx, the standard effects queue.
     * @see {@link https://api.jquery.com/jQuery.dequeue/}
     * @since 1.3
     */
    dequeue(element: Element, queueName?: string): void;
    /**
     * A generic iterator function, which can be used to seamlessly iterate over both objects and arrays.
     * Arrays and array-like objects with a length property (such as a function's arguments object) are
     * iterated by numeric index, from 0 to length-1. Other objects are iterated via their named properties.
     *
     * @param array The array to iterate over.
     * @param callback The function that will be executed on every object.
     * @see {@link https://api.jquery.com/jQuery.each/}
     * @since 1.0
     */
    each<T>(array: ArrayLike<T>, callback: (indexInArray: number, value: T) => false | any): ArrayLike<T>;
    /**
     * A generic iterator function, which can be used to seamlessly iterate over both objects and arrays.
     * Arrays and array-like objects with a length property (such as a function's arguments object) are
     * iterated by numeric index, from 0 to length-1. Other objects are iterated via their named properties.
     *
     * @param obj The object to iterate over.
     * @param callback The function that will be executed on every object.
     * @see {@link https://api.jquery.com/jQuery.each/}
     * @since 1.0
     */
    each<T, K extends keyof T>(obj: T, callback: (propertyName: K, valueOfProperty: T[K]) => false | any): T;
    /**
     * Takes a string and throws an exception containing it.
     *
     * @param message The message to send out.
     * @see {@link https://api.jquery.com/jQuery.error/}
     * @since 1.4.1
     */
    error(message: string): never;
    /**
     * Escapes any character that has a special meaning in a CSS selector.
     *
     * @param selector A string containing a selector expression to escape.
     * @see {@link https://api.jquery.com/jQuery.escapeSelector/}
     * @since 3.0
     */
    escapeSelector(selector: JQuery.Selector): JQuery.Selector;
    /**
     * Merge the contents of two or more objects together into the first object.
     *
     * @param deep If true, the merge becomes recursive (aka. deep copy). Passing false for this argument is not supported.
     * @param target The object to extend. It will receive the new properties.
     * @see {@link https://api.jquery.com/jQuery.extend/}
     * @since 1.1.4
     */
    extend<T, U, V, W, X, Y, Z>(deep: true, target: T, object1: U, object2: V, object3: W, object4: X, object5: Y, object6: Z): T & U & V & W & X & Y & Z;
    /**
     * Merge the contents of two or more objects together into the first object.
     *
     * @param deep If true, the merge becomes recursive (aka. deep copy). Passing false for this argument is not supported.
     * @param target The object to extend. It will receive the new properties.
     * @see {@link https://api.jquery.com/jQuery.extend/}
     * @since 1.1.4
     */
    extend<T, U, V, W, X, Y>(deep: true, target: T, object1: U, object2: V, object3: W, object4: X, object5: Y): T & U & V & W & X & Y;
    /**
     * Merge the contents of two or more objects together into the first object.
     *
     * @param deep If true, the merge becomes recursive (aka. deep copy). Passing false for this argument is not supported.
     * @param target The object to extend. It will receive the new properties.
     * @see {@link https://api.jquery.com/jQuery.extend/}
     * @since 1.1.4
     */
    extend<T, U, V, W, X>(deep: true, target: T, object1: U, object2: V, object3: W, object4: X): T & U & V & W & X;
    /**
     * Merge the contents of two or more objects together into the first object.
     *
     * @param deep If true, the merge becomes recursive (aka. deep copy). Passing false for this argument is not supported.
     * @param target The object to extend. It will receive the new properties.
     * @see {@link https://api.jquery.com/jQuery.extend/}
     * @since 1.1.4
     */
    extend<T, U, V, W>(deep: true, target: T, object1: U, object2: V, object3: W): T & U & V & W;
    /**
     * Merge the contents of two or more objects together into the first object.
     *
     * @param deep If true, the merge becomes recursive (aka. deep copy). Passing false for this argument is not supported.
     * @param target The object to extend. It will receive the new properties.
     * @see {@link https://api.jquery.com/jQuery.extend/}
     * @since 1.1.4
     */
    extend<T, U, V>(deep: true, target: T, object1: U, object2: V): T & U & V;
    /**
     * Merge the contents of two or more objects together into the first object.
     *
     * @param deep If true, the merge becomes recursive (aka. deep copy). Passing false for this argument is not supported.
     * @param target The object to extend. It will receive the new properties.
     * @see {@link https://api.jquery.com/jQuery.extend/}
     * @since 1.1.4
     */
    extend<T, U>(deep: true, target: T, object1: U): T & U;
    /**
     * Merge the contents of two or more objects together into the first object.
     *
     * @param deep If true, the merge becomes recursive (aka. deep copy). Passing false for this argument is not supported.
     * @param target The object to extend. It will receive the new properties.
     * @see {@link https://api.jquery.com/jQuery.extend/}
     * @since 1.1.4
     */
    extend<T, U>(deep: true, target: T, ...objects: U[]): T & U;
    /**
     * Merge the contents of two or more objects together into the first object.
     *
     * @param target An object that will receive the new properties if additional objects are passed in or that will
     *               extend the jQuery namespace if it is the sole argument.
     * @see {@link https://api.jquery.com/jQuery.extend/}
     * @since 1.0
     */
    extend<T, U, V, W, X, Y, Z>(target: T, object1: U, object2: V, object3: W, object4: X, object5: Y, object6: Z): T & U & V & W & X & Y & Z;
    /**
     * Merge the contents of two or more objects together into the first object.
     *
     * @param target An object that will receive the new properties if additional objects are passed in or that will
     *               extend the jQuery namespace if it is the sole argument.
     * @see {@link https://api.jquery.com/jQuery.extend/}
     * @since 1.0
     */
    extend<T, U, V, W, X, Y>(target: T, object1: U, object2: V, object3: W, object4: X, object5: Y): T & U & V & W & X & Y;
    /**
     * Merge the contents of two or more objects together into the first object.
     *
     * @param target An object that will receive the new properties if additional objects are passed in or that will
     *               extend the jQuery namespace if it is the sole argument.
     * @see {@link https://api.jquery.com/jQuery.extend/}
     * @since 1.0
     */
    extend<T, U, V, W, X>(target: T, object1: U, object2: V, object3: W, object4: X): T & U & V & W & X;
    /**
     * Merge the contents of two or more objects together into the first object.
     *
     * @param target An object that will receive the new properties if additional objects are passed in or that will
     *               extend the jQuery namespace if it is the sole argument.
     * @see {@link https://api.jquery.com/jQuery.extend/}
     * @since 1.0
     */
    extend<T, U, V, W>(target: T, object1: U, object2: V, object3: W): T & U & V & W;
    /**
     * Merge the contents of two or more objects together into the first object.
     *
     * @param target An object that will receive the new properties if additional objects are passed in or that will
     *               extend the jQuery namespace if it is the sole argument.
     * @see {@link https://api.jquery.com/jQuery.extend/}
     * @since 1.0
     */
    extend<T, U, V>(target: T, object1: U, object2: V): T & U & V;
    /**
     * Merge the contents of two or more objects together into the first object.
     *
     * @param target An object that will receive the new properties if additional objects are passed in or that will
     *               extend the jQuery namespace if it is the sole argument.
     * @see {@link https://api.jquery.com/jQuery.extend/}
     * @since 1.0
     */
    extend<T, U>(target: T, object1: U): T & U;
    /**
     * Merge the contents of two or more objects together into the first object.
     *
     * @param target An object that will receive the new properties if additional objects are passed in or that will
     *               extend the jQuery namespace if it is the sole argument.
     * @see {@link https://api.jquery.com/jQuery.extend/}
     * @since 1.0
     */
    extend<T, U>(target: T, ...objects: U[]): T & U;
    /**
     * Load data from the server using a HTTP GET request.
     *
     * @param url A string containing the URL to which the request is sent.
     * @param data A plain object or string that is sent to the server with the request.
     * @param success A callback function that is executed if the request succeeds. Required if dataType is provided, but
     *                you can use null or jQuery.noop as a placeholder.
     * @param dataType The type of data expected from the server. Default: Intelligent Guess (xml, json, script, text, html).
     * @see {@link https://api.jquery.com/jQuery.get/}
     * @since 1.0
     */
    get(url: string,
        data: JQuery.PlainObject | string,
        success: JQuery.jqXHR.DoneCallback | null,
        dataType?: string): JQuery.jqXHR;
    /**
     * Load data from the server using a HTTP GET request.
     *
     * @param url A string containing the URL to which the request is sent.
     * @param success A callback function that is executed if the request succeeds. Required if dataType is provided, but
     *                you can use null or jQuery.noop as a placeholder.
     * @param dataType The type of data expected from the server. Default: Intelligent Guess (xml, json, script, text, html).
     * @see {@link https://api.jquery.com/jQuery.get/}
     * @since 1.0
     */
    get(url: string,
        success: JQuery.jqXHR.DoneCallback | null,
        dataType: string): JQuery.jqXHR;
    /**
     * Load data from the server using a HTTP GET request.
     *
     * @param url A string containing the URL to which the request is sent.
     * @param success_data A callback function that is executed if the request succeeds. Required if dataType is provided, but
     *                     you can use null or jQuery.noop as a placeholder.
     *                     A plain object or string that is sent to the server with the request.
     * @see {@link https://api.jquery.com/jQuery.get/}
     * @since 1.0
     */
    get(url: string,
        success_data: JQuery.jqXHR.DoneCallback | JQuery.PlainObject | string): JQuery.jqXHR;
    /**
     * Load data from the server using a HTTP GET request.
     *
     * @param url_settings A string containing the URL to which the request is sent.
     *                     A set of key/value pairs that configure the Ajax request. All properties except for url are
     *                     optional. A default can be set for any option with $.ajaxSetup(). See jQuery.ajax( settings ) for a
     *                     complete list of all settings. The type option will automatically be set to GET.
     * @see {@link https://api.jquery.com/jQuery.get/}
     * @since 1.0
     * @since 1.12
     * @since 2.2
     */
    get(url_settings?: string | JQuery.AjaxSettings): JQuery.jqXHR;
    /**
     * Load JSON-encoded data from the server using a GET HTTP request.
     *
     * @param url A string containing the URL to which the request is sent.
     * @param data A plain object or string that is sent to the server with the request.
     * @param success A callback function that is executed if the request succeeds.
     * @see {@link https://api.jquery.com/jQuery.getJSON/}
     * @since 1.0
     */
    getJSON(url: string,
            data: JQuery.PlainObject | string,
            success: JQuery.jqXHR.DoneCallback): JQuery.jqXHR;
    /**
     * Load JSON-encoded data from the server using a GET HTTP request.
     *
     * @param url A string containing the URL to which the request is sent.
     * @param success_data A callback function that is executed if the request succeeds.
     *                     A plain object or string that is sent to the server with the request.
     * @see {@link https://api.jquery.com/jQuery.getJSON/}
     * @since 1.0
     */
    getJSON(url: string,
            success_data?: JQuery.jqXHR.DoneCallback | JQuery.PlainObject | string): JQuery.jqXHR;
    /**
     * Load a JavaScript file from the server using a GET HTTP request, then execute it.
     *
     * @param url A string containing the URL to which the request is sent.
     * @param success A callback function that is executed if the request succeeds.
     * @see {@link https://api.jquery.com/jQuery.getScript/}
     * @since 1.0
     */
    getScript(url: string,
              success?: JQuery.jqXHR.DoneCallback<string | undefined>): JQuery.jqXHR;
    /**
     * Execute some JavaScript code globally.
     *
     * @param code The JavaScript code to execute.
     * @see {@link https://api.jquery.com/jQuery.globalEval/}
     * @since 1.0.4
     */
    globalEval(code: string): void;
    /**
     * Finds the elements of an array which satisfy a filter function. The original array is not affected.
     *
     * @param array The array-like object to search through.
     * @param fn The function to process each item against. The first argument to the function is the item, and the
     *           second argument is the index. The function should return a Boolean value. this will be the global window object.
     * @param invert If "invert" is false, or not provided, then the function returns an array consisting of all elements
     *               for which "callback" returns true. If "invert" is true, then the function returns an array
     *               consisting of all elements for which "callback" returns false.
     * @see {@link https://api.jquery.com/jQuery.grep/}
     * @since 1.0
     */
    grep<T>(array: ArrayLike<T>,
            fn: (elementOfArray: T, indexInArray: number) => boolean,
            invert?: boolean): T[];
    /**
     * Determine whether an element has any jQuery data associated with it.
     *
     * @param element A DOM element to be checked for data.
     * @see {@link https://api.jquery.com/jQuery.hasData/}
     * @since 1.5
     */
    hasData(element: Element): boolean;
    /**
     * Holds or releases the execution of jQuery's ready event.
     *
     * @param hold Indicates whether the ready hold is being requested or released
     * @see {@link https://api.jquery.com/jQuery.holdReady/}
     * @since 1.6
     */
    holdReady(hold: boolean): void;
    /**
     * Modify and filter HTML strings passed through jQuery manipulation methods.
     *
     * @param html The HTML string on which to operate.
     * @see {@link https://api.jquery.com/jQuery.htmlPrefilter/}
     * @since 1.12/2.2
     */
    htmlPrefilter(html: string): string;
    /**
     * Search for a specified value within an array and return its index (or -1 if not found).
     *
     * @param value The value to search for.
     * @param array An array through which to search.
     * @param fromIndex The index of the array at which to begin the search. The default is 0, which will search the whole array.
     * @see {@link https://api.jquery.com/jQuery.inArray/}
     * @since 1.2
     */
    inArray<T>(value: T, array: T[], fromIndex?: number): number;
    /**
     * Determine whether the argument is an array.
     *
     * @param obj Object to test whether or not it is an array.
     * @see {@link https://api.jquery.com/jQuery.isArray/}
     * @since 1.3
     */
    isArray(obj: any): obj is any[];
    /**
     * Check to see if an object is empty (contains no enumerable properties).
     *
     * @param obj The object that will be checked to see if it's empty.
     * @see {@link https://api.jquery.com/jQuery.isEmptyObject/}
     * @since 1.4
     */
    isEmptyObject(obj: any): boolean;
    /**
     * Determine if the argument passed is a JavaScript function object.
     *
     * @param obj Object to test whether or not it is a function.
     * @see {@link https://api.jquery.com/jQuery.isFunction/}
     * @since 1.2
     */
    isFunction(obj: any): obj is Function;
    /**
     * Determines whether its argument represents a JavaScript number.
     *
     * @param value The value to be tested.
     * @see {@link https://api.jquery.com/jQuery.isNumeric/}
     * @since 1.7
     */
    isNumeric(value: any): value is number;
    /**
     * Check to see if an object is a plain object (created using "{}" or "new Object").
     *
     * @param obj The object that will be checked to see if it's a plain object.
     * @see {@link https://api.jquery.com/jQuery.isPlainObject/}
     * @since 1.4
     */
    isPlainObject(obj: any): obj is JQuery.PlainObject;
    /**
     * Determine whether the argument is a window.
     *
     * @param obj Object to test whether or not it is a window.
     * @see {@link https://api.jquery.com/jQuery.isWindow/}
     * @since 1.4.3
     */
    isWindow(obj: any): obj is Window;
    /**
     * Check to see if a DOM node is within an XML document (or is an XML document).
     *
     * @param node The DOM node that will be checked to see if it's in an XML document.
     * @see {@link https://api.jquery.com/jQuery.isXMLDoc/}
     * @since 1.1.4
     */
    isXMLDoc(node: Node): boolean;
    /**
     * Convert an array-like object into a true JavaScript array.
     *
     * @param obj Any object to turn into a native Array.
     * @see {@link https://api.jquery.com/jQuery.makeArray/}
     * @since 1.2
     */
    makeArray<T>(obj: ArrayLike<T>): T[];
    /**
     * Translate all items in an array or object to new array of items.
     *
     * @param array The Array to translate.
     * @param callback The function to process each item against. The first argument to the function is the array item, the
     *                 second argument is the index in array The function can return any value. A returned array will be
     *                 flattened into the resulting array. Within the function, this refers to the global (window) object.
     * @see {@link https://api.jquery.com/jQuery.map/}
     * @since 1.0
     */
    map<T, R>(array: T[], callback: (elementOfArray: T, indexInArray: number) => R): R[];
    /**
     * Translate all items in an array or object to new array of items.
     *
     * @param obj The Object to translate.
     * @param callback The function to process each item against. The first argument to the function is the value; the
     *                 second argument is the key of the object property. The function can return any value to add to the
     *                 array. A returned array will be flattened into the resulting array. Within the function, this refers
     *                 to the global (window) object.
     * @see {@link https://api.jquery.com/jQuery.map/}
     * @since 1.6
     */
    map<T, K extends keyof T, R>(obj: T, callback: (propertyOfObject: T[K], key: K) => R): R[];
    /**
     * Merge the contents of two arrays together into the first array.
     *
     * @param first The first array-like object to merge, the elements of second added.
     * @param second The second array-like object to merge into the first, unaltered.
     * @see {@link https://api.jquery.com/jQuery.merge/}
     * @since 1.0
     */
    merge<T, U>(first: ArrayLike<T>, second: ArrayLike<U>): Array<T | U>;
    /**
     * Relinquish jQuery's control of the $ variable.
     *
     * @param removeAll A Boolean indicating whether to remove all jQuery variables from the global scope (including jQuery itself).
     * @see {@link https://api.jquery.com/jQuery.noConflict/}
     * @since 1.0
     */
    noConflict(removeAll?: boolean): JQueryStatic;
    /**
     * An empty function.
     *
     * @see {@link https://api.jquery.com/jQuery.noop/}
     * @since 1.4
     */
    noop(): undefined;
    /**
     * Return a number representing the current time.
     *
     * @see {@link https://api.jquery.com/jQuery.now/}
     * @since 1.4.3
     */
    now(): number;
    /**
     * Create a serialized representation of an array, a plain object, or a jQuery object suitable for use
     * in a URL query string or Ajax request. In case a jQuery object is passed, it should contain input
     * elements with name/value properties.
     *
     * @param obj An array, a plain object, or a jQuery object to serialize.
     * @param traditional A Boolean indicating whether to perform a traditional "shallow" serialization.
     * @see {@link https://api.jquery.com/jQuery.param/}
     * @since 1.2
     * @since 1.4
     */
    param(obj: any[] | JQuery.PlainObject | JQuery, traditional?: boolean): string;
    /**
     * Parses a string into an array of DOM nodes.
     *
     * @param data HTML string to be parsed
     * @param context Document element to serve as the context in which the HTML fragment will be created
     * @param keepScripts A Boolean indicating whether to include scripts passed in the HTML string
     * @see {@link https://api.jquery.com/jQuery.parseHTML/}
     * @since 1.8
     */
    parseHTML(data: string, context: Document | null | undefined, keepScripts: boolean): Node[];
    /**
     * Parses a string into an array of DOM nodes.
     *
     * @param data HTML string to be parsed
     * @param context_keepScripts Document element to serve as the context in which the HTML fragment will be created
     *                            A Boolean indicating whether to include scripts passed in the HTML string
     * @see {@link https://api.jquery.com/jQuery.parseHTML/}
     * @since 1.8
     */
    parseHTML(data: string, context_keepScripts?: Document | null | undefined | boolean): Node[];
    /**
     * Takes a well-formed JSON string and returns the resulting JavaScript value.
     *
     * @param json The JSON string to parse.
     * @see {@link https://api.jquery.com/jQuery.parseJSON/}
     * @since 1.4.1
     * @deprecated 3.0
     */
    parseJSON(json: string): any;
    /**
     * Parses a string into an XML document.
     *
     * @param data a well-formed XML string to be parsed
     * @see {@link https://api.jquery.com/jQuery.parseXML/}
     * @since 1.5
     */
    parseXML(data: string): XMLDocument;
    /**
     * Load data from the server using a HTTP POST request.
     *
     * @param url A string containing the URL to which the request is sent.
     * @param data A plain object or string that is sent to the server with the request.
     * @param success A callback function that is executed if the request succeeds. Required if dataType is provided, but
     *                can be null in that case.
     * @param dataType The type of data expected from the server. Default: Intelligent Guess (xml, json, script, text, html).
     * @see {@link https://api.jquery.com/jQuery.post/}
     * @since 1.0
     */
    post(url: string,
         data: JQuery.PlainObject | string,
         success: JQuery.jqXHR.DoneCallback | null,
         dataType?: string): JQuery.jqXHR;
    /**
     * Load data from the server using a HTTP POST request.
     *
     * @param url A string containing the URL to which the request is sent.
     * @param success A callback function that is executed if the request succeeds. Required if dataType is provided, but
     *                can be null in that case.
     * @param dataType The type of data expected from the server. Default: Intelligent Guess (xml, json, script, text, html).
     * @see {@link https://api.jquery.com/jQuery.post/}
     * @since 1.0
     */
    post(url: string,
         success: JQuery.jqXHR.DoneCallback | null,
         dataType: string): JQuery.jqXHR;
    /**
     * Load data from the server using a HTTP POST request.
     *
     * @param url A string containing the URL to which the request is sent.
     * @param success_data A callback function that is executed if the request succeeds. Required if dataType is provided, but
     *                     can be null in that case.
     *                     A plain object or string that is sent to the server with the request.
     * @see {@link https://api.jquery.com/jQuery.post/}
     * @since 1.0
     */
    post(url: string,
         success_data: JQuery.jqXHR.DoneCallback | JQuery.PlainObject | string): JQuery.jqXHR;
    /**
     * Load data from the server using a HTTP POST request.
     *
     * @param url_settings A string containing the URL to which the request is sent.
     *                     A set of key/value pairs that configure the Ajax request. All properties except for url are
     *                     optional. A default can be set for any option with $.ajaxSetup(). See jQuery.ajax( settings ) for a
     *                     complete list of all settings. Type will automatically be set to POST.
     * @see {@link https://api.jquery.com/jQuery.post/}
     * @since 1.0
     * @since 1.12
     * @since 2.2
     */
    post(url_settings?: string | JQuery.AjaxSettings): JQuery.jqXHR;
    /**
     * Takes a function and returns a new one that will always have a particular context.
     *
     * @param fn The function whose context will be changed.
     * @param context The object to which the context (this) of the function should be set.
     * @param additionalArguments Any number of arguments to be passed to the function referenced in the function argument.
     * @see {@link https://api.jquery.com/jQuery.proxy/}
     * @since 1.4
     * @since 1.6
     */
    proxy(fn: Function, context: object, ...additionalArguments: any[]): Function;
    /**
     * Takes a function and returns a new one that will always have a particular context.
     *
     * @param context The object to which the context of the function should be set.
     * @param name The name of the function whose context will be changed (should be a property of the context object).
     * @param additionalArguments Any number of arguments to be passed to the function named in the name argument.
     * @see {@link https://api.jquery.com/jQuery.proxy/}
     * @since 1.4
     * @since 1.6
     */
    proxy<T extends object>(context: T, name: keyof T, ...additionalArguments: any[]): Function;
    /**
     * Manipulate the queue of functions to be executed on the matched element.
     *
     * @param element A DOM element where the array of queued functions is attached.
     * @param queueName A string containing the name of the queue. Defaults to fx, the standard effects queue.
     * @param newQueue The new function to add to the queue.
     *                 An array of functions to replace the current queue contents.
     * @see {@link https://api.jquery.com/jQuery.queue/}
     * @since 1.3
     */
    queue(element: Element, queueName: string, newQueue: JQuery.TypeOrArray<JQuery.QueueFunction<Element>>): JQuery;
    /**
     * Show the queue of functions to be executed on the matched element.
     *
     * @param element A DOM element to inspect for an attached queue.
     * @param queueName A string containing the name of the queue. Defaults to fx, the standard effects queue.
     * @see {@link https://api.jquery.com/jQuery.queue/}
     * @since 1.3
     */
    queue(element: Element, queueName?: string): JQuery.Queue<TElement>;
    /**
     * Handles errors thrown synchronously in functions wrapped in jQuery().
     *
     * @param error An error thrown in the function wrapped in jQuery().
     * @see {@link https://api.jquery.com/jQuery.readyException/}
     * @since 3.1
     */
    readyException(error: Error): any;
    /**
     * Remove a previously-stored piece of data.
     *
     * @param element A DOM element from which to remove data.
     * @param name A string naming the piece of data to remove.
     * @see {@link https://api.jquery.com/jQuery.removeData/}
     * @since 1.2.3
     */
    removeData(element: Element, name?: string): JQuery;
    /**
     * Creates an object containing a set of properties ready to be used in the definition of custom animations.
     *
     * @param duration A string or number determining how long the animation will run.
     * @param easing A string indicating which easing function to use for the transition.
     * @param complete A function to call once the animation is complete, called once per matched element.
     * @see {@link https://api.jquery.com/jQuery.speed/}
     * @since 1.1
     */
    speed(duration: JQuery.Duration, easing: string, complete: (this: TElement) => void): JQuery.EffectsOptions<TElement>;
    /**
     * Creates an object containing a set of properties ready to be used in the definition of custom animations.
     *
     * @param easing A string indicating which easing function to use for the transition.
     * @param complete A function to call once the animation is complete, called once per matched element.
     * @see {@link https://api.jquery.com/jQuery.speed/}
     * @since 1.1
     */
    speed(easing: string, complete: (this: TElement) => void): JQuery.EffectsOptions<TElement>;
    /**
     * Creates an object containing a set of properties ready to be used in the definition of custom animations.
     *
     * @param duration A string or number determining how long the animation will run.
     * @param easing_complete_settings A string indicating which easing function to use for the transition.
     *                                 A function to call once the animation is complete, called once per matched element.
     * @see {@link https://api.jquery.com/jQuery.speed/}
     * @since 1.0
     * @since 1.1
     */
    speed(duration: JQuery.Duration,
          easing_complete_settings: string | ((this: TElement) => void) | JQuery.SpeedSettings<TElement>): JQuery.EffectsOptions<TElement>;
    /**
     * Creates an object containing a set of properties ready to be used in the definition of custom animations.
     *
     * @param duration_easing_complete_settings A string or number determining how long the animation will run.
     *                                          A string indicating which easing function to use for the transition.
     *                                          A function to call once the animation is complete, called once per matched element.
     * @see {@link https://api.jquery.com/jQuery.speed/}
     * @since 1.0
     * @since 1.1
     */
    speed(duration_easing_complete_settings?: JQuery.Duration | string | ((this: TElement) => void) | JQuery.SpeedSettings<TElement>): JQuery.EffectsOptions<TElement>;
    /**
     * Remove the whitespace from the beginning and end of a string.
     *
     * @param str The string to trim.
     * @see {@link https://api.jquery.com/jQuery.trim/}
     * @since 1.0
     */
    trim(str: string): string;
    /**
     * Determine the internal JavaScript [[Class]] of an object.
     *
     * @param obj Object to get the internal JavaScript [[Class]] of.
     * @see {@link https://api.jquery.com/jQuery.type/}
     * @since 1.4.3
     */
    type(obj: any): 'array' | 'boolean' | 'date' | 'error' | 'function' | 'null' | 'number' | 'object' | 'regexp' | 'string' | 'symbol' | 'undefined';
    /**
     * Sorts an array of DOM elements, in place, with the duplicates removed. Note that this only works on
     * arrays of DOM elements, not strings or numbers.
     *
     * @param array The Array of DOM elements.
     * @see {@link https://api.jquery.com/jQuery.unique/}
     * @since 1.1.3
     * @deprecated 3.0
     */
    unique<T extends Element>(array: T[]): T[];
    /**
     * Sorts an array of DOM elements, in place, with the duplicates removed. Note that this only works on
     * arrays of DOM elements, not strings or numbers.
     *
     * @param array The Array of DOM elements.
     * @see {@link https://api.jquery.com/jQuery.uniqueSort/}
     * @since 1.12-2.2
     */
    uniqueSort<T extends Element>(array: T[]): T[];
    when<T, U, V>(jqxhr1: JQuery.jqXHR<T>, jqxhr2: JQuery.jqXHR<U>, jqxhr3: JQuery.jqXHR<V>): JQuery.Promise<[T | U | V, string, JQuery.jqXHR<T | U | V>]>;
    when<T, U>(jqxhr1: JQuery.jqXHR<T>, jqxhr2: JQuery.jqXHR<U>): JQuery.Promise<[T | U, string, JQuery.jqXHR<T | U>]>;
    when<T>(jqxhr1: JQuery.jqXHR<T>): JQuery.Promise<T | string | JQuery.jqXHR<T>>;
    /**
     * Provides a way to execute callback functions based on zero or more Thenable objects, usually
     * Deferred objects that represent asynchronous events.
     *
     * @param deferreds Zero or more Thenable objects.
     * @see {@link https://api.jquery.com/jQuery.when/}
     * @since 1.5
     */
    when(...deferreds: any[]): JQuery.Promise<any>;
}

declare namespace JQuery {
    type TypeOrArray<T> = T | T[];

    /**
     * A string is designated htmlString in jQuery documentation when it is used to represent one or more
     * DOM elements, typically to be created and inserted in the document. When passed as an argument of
     * the jQuery() function, the string is identified as HTML if it starts with <tag ... >) and is parsed
     * as such until the final > character. Prior to jQuery 1.9, a string was considered to be HTML if it
     * contained <tag ... > anywhere within the string.
     */
    type htmlString = string;
    /**
     * A selector is used in jQuery to select DOM elements from a DOM document. That document is, in most
     * cases, the DOM document present in all browsers, but can also be an XML document received via Ajax.
     */
    type Selector = string;

    /**
     * The PlainObject type is a JavaScript object containing zero or more key-value pairs. The plain
     * object is, in other words, an Object object. It is designated "plain" in jQuery documentation to
     * distinguish it from other kinds of JavaScript objects: for example, null, user-defined arrays, and
     * host objects such as document, all of which have a typeof value of "object."
     */
    interface PlainObject<T = any> {
        [key: string]: T;
    }

    // region Ajax

    /**
     * @see {@link http://api.jquery.com/jquery.ajax/#jQuery-ajax-settings}
     */
    interface AjaxSettings<TContext = any> {
        /**
         * A set of key/value pairs that map a given dataType to its MIME type, which gets sent in the Accept
         * request header. This header tells the server what kind of response it will accept in return.
         */
        accepts?: PlainObject<string>;
        /**
         * By default, all requests are sent asynchronously (i.e. this is set to true by default). If you need
         * synchronous requests, set this option to false. Cross-domain requests and dataType: "jsonp" requests
         * do not support synchronous operation. Note that synchronous requests may temporarily lock the
         * browser, disabling any actions while the request is active. As of jQuery 1.8, the use of async:
         * false with jqXHR ($.Deferred) is deprecated; you must use the success/error/complete callback
         * options instead of the corresponding methods of the jqXHR object such as jqXHR.done().
         */
        async?: boolean;
        /**
         * A pre-request callback function that can be used to modify the jqXHR (in jQuery 1.4.x,
         * XMLHTTPRequest) object before it is sent. Use this to set custom headers, etc. The jqXHR and
         * settings objects are passed as arguments. This is an Ajax Event. Returning false in the beforeSend
         * function will cancel the request. As of jQuery 1.5, the beforeSend option will be called regardless
         * of the type of request.
         */
        beforeSend?(this: TContext, jqXHR: jqXHR, settings: AjaxSettings<TContext>): false | void;
        /**
         * If set to false, it will force requested pages not to be cached by the browser. Note: Setting cache
         * to false will only work correctly with HEAD and GET requests. It works by appending "_={timestamp}"
         * to the GET parameters. The parameter is not needed for other types of requests, except in IE8 when a
         * POST is made to a URL that has already been requested by a GET.
         */
        cache?: boolean;
        /**
         * A function to be called when the request finishes (after success and error callbacks are executed).
         * The function gets passed two arguments: The jqXHR (in jQuery 1.4.x, XMLHTTPRequest) object and a
         * string categorizing the status of the request ("success", "notmodified", "nocontent", "error",
         * "timeout", "abort", or "parsererror"). As of jQuery 1.5, the complete setting can accept an array of
         * functions. Each function will be called in turn. This is an Ajax Event.
         */
        complete?: TypeOrArray<Ajax.CompleteCallback<TContext>>;
        /**
         * An object of string/regular-expression pairs that determine how jQuery will parse the response,
         * given its content type.
         */
        contents?: PlainObject<RegExp>;
        /**
         * When sending data to the server, use this content type. Default is
         * "application/x-www-form-urlencoded; charset=UTF-8", which is fine for most cases. If you explicitly
         * pass in a content-type to $.ajax(), then it is always sent to the server (even if no data is sent).
         * As of jQuery 1.6 you can pass false to tell jQuery to not set any content type header. Note: The W3C
         * XMLHttpRequest specification dictates that the charset is always UTF-8; specifying another charset
         * will not force the browser to change the encoding. Note: For cross-domain requests, setting the
         * content type to anything other than application/x-www-form-urlencoded, multipart/form-data, or
         * text/plain will trigger the browser to send a preflight OPTIONS request to the server.
         */
        contentType?: string | false;
        /**
         * This object will be the context of all Ajax-related callbacks. By default, the context is an object
         * that represents the Ajax settings used in the call ($.ajaxSettings merged with the settings passed to $.ajax).
         */
        context?: TContext;
        /**
         * An object containing dataType-to-dataType converters. Each converter's value is a function that
         * returns the transformed value of the response.
         */
        converters?: PlainObject<((value: any) => any) | true>;
        /**
         * If you wish to force a crossDomain request (such as JSONP) on the same domain, set the value of
         * crossDomain to true. This allows, for example, server-side redirection to another domain.
         */
        crossDomain?: boolean;
        /**
         * Data to be sent to the server. It is converted to a query string, if not already a string. It's
         * appended to the url for GET-requests. See processData option to prevent this automatic processing.
         * Object must be Key/Value pairs. If value is an Array, jQuery serializes multiple values with same
         * key based on the value of the traditional setting (described below).
         */
        data?: PlainObject | string | any[];
        /**
         * A function to be used to handle the raw response data of XMLHttpRequest. This is a pre-filtering
         * function to sanitize the response. You should return the sanitized data. The function accepts two
         * arguments: The raw data returned from the server and the 'dataType' parameter.
         */
        dataFilter?(data: string, type: string): any;
        /**
         * The type of data that you're expecting back from the server. If none is specified, jQuery will try
         * to infer it based on the MIME type of the response (an XML MIME type will yield XML, in 1.4 JSON
         * will yield a JavaScript object, in 1.4 script will execute the script, and anything else will be
         * returned as a string). The available types (and the result passed as the first argument to your
         * success callback) are:
         *
         * "xml": Returns a XML document that can be processed via jQuery.
         *
         * "html": Returns HTML as plain text; included script tags are evaluated when inserted in the DOM.
         *
         * "script": Evaluates the response as JavaScript and returns it as plain text. Disables caching by
         * appending a query string parameter, _=[TIMESTAMP], to the URL unless the cache option is set to
         * true. Note: This will turn POSTs into GETs for remote-domain requests.
         *
         * "json": Evaluates the response as JSON and returns a JavaScript object. Cross-domain "json" requests
         * are converted to "jsonp" unless the request includes jsonp: false in its request options. The JSON
         * data is parsed in a strict manner; any malformed JSON is rejected and a parse error is thrown. As of
         * jQuery 1.9, an empty response is also rejected; the server should return a response of null or {}
         * instead. (See json.org for more information on proper JSON formatting.)
         *
         * "jsonp": Loads in a JSON block using JSONP. Adds an extra "?callback=?" to the end of your URL to
         * specify the callback. Disables caching by appending a query string parameter, "_=[TIMESTAMP]", to
         * the URL unless the cache option is set to true.
         *
         * "text": A plain text string.
         *
         * multiple, space-separated values: As of jQuery 1.5, jQuery can convert a dataType from what it
         * received in the Content-Type header to what you require. For example, if you want a text response to
         * be treated as XML, use "text xml" for the dataType. You can also make a JSONP request, have it
         * received as text, and interpreted by jQuery as XML: "jsonp text xml". Similarly, a shorthand string
         * such as "jsonp xml" will first attempt to convert from jsonp to xml, and, failing that, convert from
         * jsonp to text, and then from text to xml.
         */
        dataType?: 'xml' | 'html' | 'script' | 'json' | 'jsonp' | 'text' | string;
        /**
         * A function to be called if the request fails. The function receives three arguments: The jqXHR (in
         * jQuery 1.4.x, XMLHttpRequest) object, a string describing the type of error that occurred and an
         * optional exception object, if one occurred. Possible values for the second argument (besides null)
         * are "timeout", "error", "abort", and "parsererror". When an HTTP error occurs, errorThrown receives
         * the textual portion of the HTTP status, such as "Not Found" or "Internal Server Error." As of jQuery
         * 1.5, the error setting can accept an array of functions. Each function will be called in turn. Note:
         * This handler is not called for cross-domain script and cross-domain JSONP requests. This is an Ajax Event.
         */
        error?: TypeOrArray<Ajax.ErrorCallback<TContext>>;
        /**
         * Whether to trigger global Ajax event handlers for this request. The default is true. Set to false to
         * prevent the global handlers like ajaxStart or ajaxStop from being triggered. This can be used to
         * control various Ajax Events.
         */
        global?: boolean;
        /**
         * An object of additional header key/value pairs to send along with requests using the XMLHttpRequest
         * transport. The header X-Requested-With: XMLHttpRequest is always added, but its default
         * XMLHttpRequest value can be changed here. Values in the headers setting can also be overwritten from
         * within the beforeSend function.
         */
        headers?: PlainObject;
        /**
         * Allow the request to be successful only if the response has changed since the last request. This is
         * done by checking the Last-Modified header. Default value is false, ignoring the header. In jQuery
         * 1.4 this technique also checks the 'etag' specified by the server to catch unmodified data.
         */
        ifModified?: boolean;
        /**
         * Allow the current environment to be recognized as "local," (e.g. the filesystem), even if jQuery
         * does not recognize it as such by default. The following protocols are currently recognized as local:
         * file, *-extension, and widget. If the isLocal setting needs modification, it is recommended to do so
         * once in the $.ajaxSetup() method.
         */
        isLocal?: boolean;
        /**
         * Override the callback function name in a JSONP request. This value will be used instead of
         * 'callback' in the 'callback=?' part of the query string in the url. So {jsonp:'onJSONPLoad'} would
         * result in 'onJSONPLoad=?' passed to the server. As of jQuery 1.5, setting the jsonp option to false
         * prevents jQuery from adding the "?callback" string to the URL or attempting to use "=?" for
         * transformation. In this case, you should also explicitly set the jsonpCallback setting. For example,
         * { jsonp: false, jsonpCallback: "callbackName" }. If you don't trust the target of your Ajax
         * requests, consider setting the jsonp property to false for security reasons.
         */
        jsonp?: string | boolean;
        /**
         * Specify the callback function name for a JSONP request. This value will be used instead of the
         * random name automatically generated by jQuery. It is preferable to let jQuery generate a unique name
         * as it'll make it easier to manage the requests and provide callbacks and error handling. You may
         * want to specify the callback when you want to enable better browser caching of GET requests. As of
         * jQuery 1.5, you can also use a function for this setting, in which case the value of jsonpCallback
         * is set to the return value of that function.
         */
        jsonpCallback?: string | ((this: TContext) => string);
        /**
         * The HTTP method to use for the request (e.g. "POST", "GET", "PUT").
         */
        method?: string;
        /**
         * A mime type to override the XHR mime type.
         */
        mimeType?: string;
        /**
         * A password to be used with XMLHttpRequest in response to an HTTP access authentication request.
         */
        password?: string;
        /**
         * By default, data passed in to the data option as an object (technically, anything other than a
         * string) will be processed and transformed into a query string, fitting to the default content-type
         * "application/x-www-form-urlencoded". If you want to send a DOMDocument, or other non-processed data,
         * set this option to false.
         */
        processData?: boolean;
        /**
         * Only applies when the "script" transport is used (e.g., cross-domain requests with "jsonp" or
         * "script" dataType and "GET" type). Sets the charset attribute on the script tag used in the request.
         * Used when the character set on the local page is not the same as the one on the remote script.
         */
        scriptCharset?: string;
        /**
         * An object of numeric HTTP codes and functions to be called when the response has the corresponding
         * code.
         *
         * If the request is successful, the status code functions take the same parameters as the success
         * callback; if it results in an error (including 3xx redirect), they take the same parameters as the error callback.
         */
        statusCode?: PlainObject<Ajax.SuccessCallback<TContext> | Ajax.ErrorCallback<TContext>>;
        /**
         * A function to be called if the request succeeds. The function gets passed three arguments: The data
         * returned from the server, formatted according to the dataType parameter or the dataFilter callback
         * function, if specified; a string describing the status; and the jqXHR (in jQuery 1.4.x,
         * XMLHttpRequest) object. As of jQuery 1.5, the success setting can accept an array of functions. Each
         * function will be called in turn. This is an Ajax Event.
         */
        success?: TypeOrArray<Ajax.SuccessCallback<TContext>>;
        /**
         * Set a timeout (in milliseconds) for the request. A value of 0 means there will be no timeout. This
         * will override any global timeout set with $.ajaxSetup(). The timeout period starts at the point the
         * $.ajax call is made; if several other requests are in progress and the browser has no connections
         * available, it is possible for a request to time out before it can be sent. In jQuery 1.4.x and
         * below, the XMLHttpRequest object will be in an invalid state if the request times out; accessing any
         * object members may throw an exception. In Firefox 3.0+ only, script and JSONP requests cannot be
         * cancelled by a timeout; the script will run even if it arrives after the timeout period.
         */
        timeout?: number;
        /**
         * Set this to true if you wish to use the traditional style of param serialization.
         */
        traditional?: boolean;
        /**
         * An alias for method. You should use type if you're using versions of jQuery prior to 1.9.0.
         */
        type?: string;
        /**
         * A string containing the URL to which the request is sent.
         */
        url?: string;
        /**
         * A username to be used with XMLHttpRequest in response to an HTTP access authentication request.
         */
        username?: string;
        /**
         * Callback for creating the XMLHttpRequest object. Defaults to the ActiveXObject when available (IE),
         * the XMLHttpRequest otherwise. Override to provide your own implementation for XMLHttpRequest or
         * enhancements to the factory.
         */
        xhr?(): XMLHttpRequest;
        /**
         * An object of fieldName-fieldValue pairs to set on the native XHR object.
         *
         * In jQuery 1.5, the withCredentials property was not propagated to the native XHR and thus CORS
         * requests requiring it would ignore this flag. For this reason, we recommend using jQuery 1.5.1+
         * should you require the use of it.
         */
        xhrFields?: PlainObject;
    }

    namespace Ajax {
        type SuccessTextStatus = 'success' | 'notmodified' | 'nocontent';
        type ErrorTextStatus = 'timeout' | 'error' | 'abort' | 'parsererror';
        type TextStatus = SuccessTextStatus | ErrorTextStatus;

        interface SuccessCallback<TContext> {
            (this: TContext, data: any, textStatus: SuccessTextStatus, jqXHR: JQuery.jqXHR): void;
        }

        interface ErrorCallback<TContext> {
            (this: TContext, jqXHR: jqXHR, textStatus: ErrorTextStatus | null, errorThrown: string): void;
        }

        interface CompleteCallback<TContext> {
            (this: TContext, jqXHR: jqXHR, textStatus: TextStatus): void;
        }
    }

    interface Transport {
        send(headers: PlainObject, completeCallback: Transport.SuccessCallback): void;
        abort(): void;
    }

    namespace Transport {
        interface SuccessCallback {
            (status: number, statusText: Ajax.TextStatus, responses?: PlainObject, headers?: string): void;
        }
    }

    /**
     * @see {@link http://api.jquery.com/jquery.ajax/#jqXHR}
     */
    interface jqXHR<TResolve = any> extends Pick<XMLHttpRequest, 'readyState' | 'responseXML' | 'responseText' | 'status' |
        'statusText' | 'abort' | 'getAllResponseHeaders' | 'getResponseHeader' | 'overrideMimeType' | 'setRequestHeader'> {
        responseJSON: any;
        statusCode(map: PlainObject<Ajax.SuccessCallback<any> | Ajax.ErrorCallback<any>>): void;

        /**
         * Add handlers to be called when the Deferred object is either resolved or rejected.
         *
         * @param alwaysCallback A function, or array of functions, that is called when the Deferred is resolved or rejected.
         * @param alwaysCallbacks Optional additional functions, or arrays of functions, that are called when the Deferred is resolved or rejected.
         * @see {@link https://api.jquery.com/deferred.always/}
         * @since 1.6
         */
        always(alwaysCallback: TypeOrArray<jqXHR.AlwaysCallback<TResolve>>,
               ...alwaysCallbacks: Array<TypeOrArray<jqXHR.AlwaysCallback<TResolve>>>): this;
        /**
         * Add handlers to be called when the Deferred object is rejected.
         *
         * @param failFilter A function that is called when the Deferred is rejected.
         * @see {@link https://api.jquery.com/deferred.catch/}
         * @since 3.0
         */
        catch(failFilter: (jqXHR: this, textStatus: Ajax.ErrorTextStatus, errorThrown: string) => never): Deferred<never, any, never>;
        /**
         * Add handlers to be called when the Deferred object is rejected.
         *
         * @param failFilter A function that is called when the Deferred is rejected.
         * @see {@link https://api.jquery.com/deferred.catch/}
         * @since 3.0
         */
        catch<UResolve>(failFilter: (jqXHR: this, textStatus: Ajax.ErrorTextStatus, errorThrown: string) => UResolve | Thenable<UResolve>): Deferred<UResolve, never>;
        /**
         * Add handlers to be called when the Deferred object is resolved.
         *
         * @param doneCallback A function, or array of functions, that are called when the Deferred is resolved.
         * @param doneCallbacks Optional additional functions, or arrays of functions, that are called when the Deferred is resolved.
         * @see {@link https://api.jquery.com/deferred.done/}
         * @since 1.5
         */
        done(doneCallback: TypeOrArray<jqXHR.DoneCallback<TResolve>>,
             ...doneCallbacks: Array<TypeOrArray<jqXHR.DoneCallback<TResolve>>>): this;
        /**
         * Add handlers to be called when the Deferred object is rejected.
         *
         * @param failCallback A function, or array of functions, that are called when the Deferred is rejected.
         * @param failCallbacks Optional additional functions, or arrays of functions, that are called when the Deferred is rejected.
         * @see {@link https://api.jquery.com/deferred.fail/}
         * @since 1.5
         */
        fail(failCallback: TypeOrArray<jqXHR.FailCallback<this>>,
             ...failCallbacks: Array<TypeOrArray<jqXHR.FailCallback<this>>>): this;
        /**
         * Utility method to filter and/or chain Deferreds.
         *
         * @param doneFilter An optional function that is called when the Deferred is resolved.
         * @param failFilter An optional function that is called when the Deferred is rejected.
         * @see {@link https://api.jquery.com/deferred.pipe/}
         * @since 1.6
         * @since 1.7
         * @deprecated 1.8
         */
        pipe<UResolve, UReject>(doneFilter: ((data: TResolve, textStatus: Ajax.SuccessTextStatus, jqXHR: this) => UResolve | Thenable<UResolve>) | null,
                                failFilter?: ((jqXHR: this, textStatus: Ajax.ErrorTextStatus, errorThrown: string) => UReject | Thenable<UReject>) | null): Deferred<UResolve | UReject>;
        /**
         * Add handlers to be called when the Deferred object generates progress notifications.
         *
         * @param progressCallback A function, or array of functions, to be called when the Deferred generates progress notifications.
         * @param progressCallbacks Optional additional functions, or arrays of functions, to be called when the Deferred generates
         *                          progress notifications.
         * @see {@link https://api.jquery.com/deferred.progress/}
         * @since 1.7
         */
        progress(progressCallback: TypeOrArray<jqXHR.ProgressCallback>,
                 ...progressCallbacks: Array<TypeOrArray<jqXHR.ProgressCallback>>): this;
        /**
         * Return a Deferred's Promise object.
         *
         * @param target Object onto which the promise methods have to be attached
         * @see {@link https://api.jquery.com/deferred.promise/}
         * @since 1.5
         */
        promise<TTarget extends object>(target: TTarget): JQuery.Promise<TResolve | Ajax.TextStatus | this> & TTarget;
        /**
         * Return a Deferred's Promise object.
         *
         * @see {@link https://api.jquery.com/deferred.promise/}
         * @since 1.5
         */
        promise(): JQuery.Promise<TResolve | Ajax.TextStatus | this>;
        /**
         * Determine the current state of a Deferred object.
         *
         * @see {@link https://api.jquery.com/deferred.state/}
         * @since 1.7
         */
        state(): 'pending' | 'resolved' | 'rejected';
        /**
         * Add handlers to be called when the Deferred object is resolved, rejected, or still in progress.
         *
         * @param doneFilter A function that is called when the Deferred is resolved.
         * @param failFilter An optional function that is called when the Deferred is rejected.
         * @see {@link https://api.jquery.com/deferred.then/}
         * @since 1.8
         */
        then<UResolve = never,
            UReject = never>(doneFilter: ((data: TResolve, textStatus: Ajax.SuccessTextStatus, jqXHR: this) => UResolve | Thenable<UResolve>) | null,
                             failFilter?: ((jqXHR: this, textStatus: Ajax.ErrorTextStatus, errorThrown: string) => UReject | Thenable<UReject>) | null): Deferred<UResolve | UReject>;
    }

    namespace jqXHR {
        interface DoneCallback<TResolve = any> {
            (data: TResolve, textStatus: Ajax.SuccessTextStatus, jqXHR: jqXHR<TResolve>): void;
        }

        interface FailCallback<TResolve> {
            (jqXHR: TResolve, textStatus: Ajax.ErrorTextStatus | null, errorThrown: string): void;
        }

        interface AlwaysCallback<TResolve = any> {
            (data_jqXHR: TResolve | jqXHR<TResolve>, textStatus: Ajax.TextStatus, jqXHR_errorThrown: jqXHR<TResolve> | string): void;
        }

        interface ProgressCallback {
            (...values: any[]): void;
        }
    }

    // endregion

    // region Callbacks

    interface Callbacks {
        /**
         * Add a callback or a collection of callbacks to a callback list.
         *
         * @param callbacks A function, or array of functions, that are to be added to the callback list.
         * @see {@link https://api.jquery.com/callbacks.add/}
         * @since 1.7
         */
        add(callbacks: TypeOrArray<Function>): this;
        /**
         * Disable a callback list from doing anything more.
         *
         * @see {@link https://api.jquery.com/callbacks.disable/}
         * @since 1.7
         */
        disable(): this;
        /**
         * Determine if the callbacks list has been disabled.
         *
         * @see {@link https://api.jquery.com/callbacks.disabled/}
         * @since 1.7
         */
        disabled(): boolean;
        /**
         * Remove all of the callbacks from a list.
         *
         * @see {@link https://api.jquery.com/callbacks.empty/}
         * @since 1.7
         */
        empty(): this;
        /**
         * Call all of the callbacks with the given arguments.
         *
         * @param args The argument or list of arguments to pass back to the callback list.
         * @see {@link https://api.jquery.com/callbacks.fire/}
         * @since 1.7
         */
        fire(...args: any[]): this;
        /**
         * Call all callbacks in a list with the given context and arguments.
         *
         * @param context A reference to the context in which the callbacks in the list should be fired.
         * @param args An argument, or array of arguments, to pass to the callbacks in the list.
         * @see {@link https://api.jquery.com/callbacks.fireWith/}
         * @since 1.7
         */
        fireWith(context?: object, args?: TypeOrArray<any>): this;
        /**
         * Determine if the callbacks have already been called at least once.
         *
         * @see {@link https://api.jquery.com/callbacks.fired/}
         * @since 1.7
         */
        fired(): boolean;
        /**
         * Determine whether or not the list has any callbacks attached. If a callback is provided as an
         * argument, determine whether it is in a list.
         *
         * @param callback The callback to search for.
         * @see {@link https://api.jquery.com/callbacks.has/}
         * @since 1.7
         */
        has(callback?: Function): boolean;
        /**
         * Lock a callback list in its current state.
         *
         * @see {@link https://api.jquery.com/callbacks.lock/}
         * @since 1.7
         */
        lock(): this;
        /**
         * Determine if the callbacks list has been locked.
         *
         * @see {@link https://api.jquery.com/callbacks.locked/}
         * @since 1.7
         */
        locked(): boolean;
        /**
         * Remove a callback or a collection of callbacks from a callback list.
         *
         * @param callbacks A function, or array of functions, that are to be removed from the callback list.
         * @see {@link https://api.jquery.com/callbacks.remove/}
         * @since 1.7
         */
        remove(callbacks: TypeOrArray<Function>): this;
    }

    // endregion

    // region CSS

    interface CSSHook<TElement> {
        get(this: this, elem: TElement, computed: any, extra: any): any;
        set(this: this, elem: TElement, value: any): void;
    }

    // endregion

    // region Deferred

    /**
     * Any object that has a then method.
     */
    interface Thenable<T> extends PromiseLike<T> { }

    interface Deferred<TResolve, TReject = any, TNotify = any> {
        /**
         * Add handlers to be called when the Deferred object is either resolved or rejected.
         *
         * @param alwaysCallback A function, or array of functions, that is called when the Deferred is resolved or rejected.
         * @param alwaysCallbacks Optional additional functions, or arrays of functions, that are called when the Deferred is resolved or rejected.
         * @see {@link https://api.jquery.com/deferred.always/}
         * @since 1.6
         */
        always(alwaysCallback: TypeOrArray<Deferred.AlwaysCallback<TResolve, TReject>>,
               ...alwaysCallbacks: Array<TypeOrArray<Deferred.AlwaysCallback<TResolve, TReject>>>): this;
        /**
         * Add handlers to be called when the Deferred object is rejected.
         *
         * @param failFilter A function that is called when the Deferred is rejected.
         * @see {@link https://api.jquery.com/deferred.catch/}
         * @since 3.0
         */
        catch<UResolve>(failFilter: (...reasons: TReject[]) => UResolve | Thenable<UResolve>): Deferred<UResolve, TReject, TNotify>;
        /**
         * Add handlers to be called when the Deferred object is resolved.
         *
         * @param doneCallback A function, or array of functions, that are called when the Deferred is resolved.
         * @param doneCallbacks Optional additional functions, or arrays of functions, that are called when the Deferred is resolved.
         * @see {@link https://api.jquery.com/deferred.done/}
         * @since 1.5
         */
        done(doneCallback: TypeOrArray<Deferred.DoneCallback<TResolve>>,
             ...doneCallbacks: Array<TypeOrArray<Deferred.DoneCallback<TResolve>>>): this;
        /**
         * Add handlers to be called when the Deferred object is rejected.
         *
         * @param failCallback A function, or array of functions, that are called when the Deferred is rejected.
         * @param failCallbacks Optional additional functions, or arrays of functions, that are called when the Deferred is rejected.
         * @see {@link https://api.jquery.com/deferred.fail/}
         * @since 1.5
         */
        fail(failCallback: TypeOrArray<Deferred.FailCallback<TReject>>,
             ...failCallbacks: Array<TypeOrArray<Deferred.FailCallback<TReject>>>): this;
        /**
         * Call the progressCallbacks on a Deferred object with the given args.
         *
         * @param args Optional arguments that are passed to the progressCallbacks.
         * @see {@link https://api.jquery.com/deferred.notify/}
         * @since 1.7
         */
        notify(...args: TNotify[]): this;
        /**
         * Call the progressCallbacks on a Deferred object with the given context and args.
         *
         * @param context Context passed to the progressCallbacks as the this object.
         * @param args An optional array of arguments that are passed to the progressCallbacks.
         * @see {@link https://api.jquery.com/deferred.notifyWith/}
         * @since 1.7
         */
        notifyWith(context: object, ...args: TNotify[]): this;
        /**
         * Utility method to filter and/or chain Deferreds.
         *
         * @param doneFilter An optional function that is called when the Deferred is resolved.
         * @param failFilter An optional function that is called when the Deferred is rejected.
         * @param progressFilter An optional function that is called when progress notifications are sent to the Deferred.
         * @see {@link https://api.jquery.com/deferred.pipe/}
         * @since 1.6
         * @since 1.7
         * @deprecated 1.8
         */
        pipe<UResolve = TResolve,
            UReject = TReject,
            UNotify = TNotify>(doneFilter: ((...values: TResolve[]) => UResolve | Thenable<UResolve>) | null,
                               failFilter?: ((...reasons: TReject[]) => UReject | Thenable<UReject>) | null,
                               progressFilter?: ((...values: TNotify[]) => TNotify | Thenable<TNotify>) | null): Deferred<UResolve, UReject, UNotify>;
        /**
         * Add handlers to be called when the Deferred object generates progress notifications.
         *
         * @param progressCallback A function, or array of functions, to be called when the Deferred generates progress notifications.
         * @param progressCallbacks Optional additional functions, or arrays of functions, to be called when the Deferred generates
         *                          progress notifications.
         * @see {@link https://api.jquery.com/deferred.progress/}
         * @since 1.7
         */
        progress(progressCallback: TypeOrArray<Deferred.ProgressCallback<TNotify>>,
                 ...progressCallbacks: Array<TypeOrArray<Deferred.ProgressCallback<TNotify>>>): this;
        /**
         * Return a Deferred's Promise object.
         *
         * @param target Object onto which the promise methods have to be attached
         * @see {@link https://api.jquery.com/deferred.promise/}
         * @since 1.5
         */
        promise<TTarget extends object>(target: TTarget): JQuery.Promise<TResolve> & TTarget;
        /**
         * Return a Deferred's Promise object.
         *
         * @see {@link https://api.jquery.com/deferred.promise/}
         * @since 1.5
         */
        promise(): JQuery.Promise<TResolve>;
        /**
         * Reject a Deferred object and call any failCallbacks with the given args.
         *
         * @param args Optional arguments that are passed to the failCallbacks.
         * @see {@link https://api.jquery.com/deferred.reject/}
         * @since 1.5
         */
        reject(...args: TReject[]): this;
        /**
         * Reject a Deferred object and call any failCallbacks with the given context and args.
         *
         * @param context Context passed to the failCallbacks as the this object.
         * @param args An optional array of arguments that are passed to the failCallbacks.
         * @see {@link https://api.jquery.com/deferred.rejectWith/}
         * @since 1.5
         */
        rejectWith(context: object, ...args: TReject[]): this;
        /**
         * Resolve a Deferred object and call any doneCallbacks with the given args.
         *
         * @param args Optional arguments that are passed to the doneCallbacks.
         * @see {@link https://api.jquery.com/deferred.resolve/}
         * @since 1.5
         */
        resolve(...args: TResolve[]): this;
        /**
         * Resolve a Deferred object and call any doneCallbacks with the given context and args.
         *
         * @param context Context passed to the doneCallbacks as the this object.
         * @param args An optional array of arguments that are passed to the doneCallbacks.
         * @see {@link https://api.jquery.com/deferred.resolveWith/}
         * @since 1.5
         */
        resolveWith(context: object, ...args: TResolve[]): this;
        /**
         * Determine the current state of a Deferred object.
         *
         * @see {@link https://api.jquery.com/deferred.state/}
         * @since 1.7
         */
        state(): 'pending' | 'resolved' | 'rejected';
        /**
         * Add handlers to be called when the Deferred object is resolved, rejected, or still in progress.
         *
         * @param doneFilter A function that is called when the Deferred is resolved.
         * @param failFilter An optional function that is called when the Deferred is rejected.
         * @param progressFilter An optional function that is called when progress notifications are sent to the Deferred.
         * @see {@link https://api.jquery.com/deferred.then/}
         * @since 1.8
         */
        then<UResolve = TResolve,
            UReject = TReject,
            UNotify = TNotify>(doneFilter: ((...values: TResolve[]) => UResolve | Thenable<UResolve>) | null,
                               failFilter?: ((...reasons: TReject[]) => UReject | Thenable<UReject>) | null,
                               progressFilter?: ((...values: TNotify[]) => TNotify | Thenable<TNotify>) | null): Deferred<UResolve, UReject, UNotify>;
    }

    namespace Deferred {
        interface DoneCallback<TResolve> {
            (...values: TResolve[]): void;
        }

        interface FailCallback<TReject> {
            (...reasons: TReject[]): void;
        }

        interface AlwaysCallback<TResolve, TReject> {
            (...values_reasons: Array<TResolve | TReject>): void;
        }

        interface ProgressCallback<TNotify> {
            (...values: TNotify[]): void;
        }
    }

    /**
     * This object provides a subset of the methods of the Deferred object (then, done, fail, always,
     * pipe, progress, state and promise) to prevent users from changing the state of the Deferred.
     *
     * @see {@link http://api.jquery.com/Types/#Promise}
     */
    interface Promise<TResolve, TReject = any, TNotify = any> extends Pick<Deferred<TResolve, TReject, TNotify>,
        'always' | 'done' | 'fail' | 'progress' | 'promise' | 'state'> {
        /**
         * Add handlers to be called when the Deferred object is rejected.
         *
         * @param failFilter A function that is called when the Deferred is rejected.
         * @see {@link https://api.jquery.com/deferred.catch/}
         * @since 3.0
         */
        catch<UReject = TReject>(failFilter: (...reasons: TReject[]) => UReject | Thenable<UReject>): Promise<TResolve, UReject, TNotify>;
        /**
         * Utility method to filter and/or chain Deferreds.
         *
         * @param doneFilter An optional function that is called when the Deferred is resolved.
         * @param failFilter An optional function that is called when the Deferred is rejected.
         * @param progressFilter An optional function that is called when progress notifications are sent to the Deferred.
         * @see {@link https://api.jquery.com/deferred.pipe/}
         * @since 1.6
         * @since 1.7
         * @deprecated 1.8
         */
        pipe<UResolve = TResolve,
            UReject = TReject,
            UNotify = TNotify>(doneFilter: ((...values: TResolve[]) => UResolve | Thenable<UResolve>) | null,
                               failFilter?: ((...reasons: TReject[]) => UReject | Thenable<UReject>) | null,
                               progressFilter?: ((...values: TNotify[]) => TNotify | Thenable<TNotify>) | null): Promise<UResolve, UReject, UNotify>;
        /**
         * Add handlers to be called when the Deferred object is resolved, rejected, or still in progress.
         *
         * @param doneFilter A function that is called when the Deferred is resolved.
         * @param failFilter An optional function that is called when the Deferred is rejected.
         * @param progressFilter An optional function that is called when progress notifications are sent to the Deferred.
         * @see {@link https://api.jquery.com/deferred.then/}
         * @since 1.8
         */
        then<UResolve = TResolve,
            UReject = TReject,
            UNotify = TNotify>(doneFilter: ((...values: TResolve[]) => UResolve | Thenable<UResolve>) | null,
                               failFilter?: ((...reasons: TReject[]) => UReject | Thenable<UReject>) | null,
                               progressFilter?: ((...values: TNotify[]) => TNotify | Thenable<TNotify>) | null): Promise<UResolve, UReject, UNotify>;
    }

    // endregion

    // region Effects

    type Duration = number | 'fast' | 'slow';
    // TODO: Is the first element always a string or is that specific to the 'fx' queue?
    type Queue<TElement> = { 0: string; } & Array<QueueFunction<TElement>>;

    interface QueueFunction<TElement> {
        (this: TElement, next: () => void): void;
    }

    /**
     * @see {@link https://api.jquery.com/animate/#animate-properties-options}
     */
    interface EffectsOptions<TElement> {
        /**
         * A function to be called when the animation on an element completes or stops without completing (its
         * Promise object is either resolved or rejected).
         */
        always?(this: TElement, animation: JQuery.Promise<any>, jumpedToEnd: boolean): void;
        /**
         * A function that is called once the animation on an element is complete.
         */
        complete?(this: TElement): void;
        /**
         * A function to be called when the animation on an element completes (its Promise object is resolved).
         */
        done?(this: TElement, animation: JQuery.Promise<any>, jumpedToEnd: boolean): void;
        /**
         * A string or number determining how long the animation will run.
         */
        duration?: Duration;
        /**
         * A string indicating which easing function to use for the transition.
         */
        easing?: string;
        /**
         * A function to be called when the animation on an element fails to complete (its Promise object is rejected).
         */
        fail?(this: TElement, animation: JQuery.Promise<any>, jumpedToEnd: boolean): void;
        /**
         * A function to be called after each step of the animation, only once per animated element regardless
         * of the number of animated properties.
         */
        progress?(this: TElement, animation: JQuery.Promise<any>, progress: number, remainingMs: number): void;
        /**
         * A Boolean indicating whether to place the animation in the effects queue. If false, the animation
         * will begin immediately. As of jQuery 1.7, the queue option can also accept a string, in which case
         * the animation is added to the queue represented by that string. When a custom queue name is used the
         * animation does not automatically start; you must call .dequeue("queuename") to start it.
         */
        queue?: boolean | string;
        /**
         * An object containing one or more of the CSS properties defined by the properties argument and their
         * corresponding easing functions.
         */
        specialEasing?: PlainObject<string>;
        /**
         * A function to call when the animation on an element begins.
         */
        start?(this: TElement, animation: JQuery.Promise<any>): void;
        /**
         * A function to be called for each animated property of each animated element. This function provides
         * an opportunity to modify the Tween object to change the value of the property before it is set.
         */
        step?(this: TElement, now: number, tween: Tween<TElement>): void;
    }

    interface SpeedSettings<TElement> {
        /**
         * A string or number determining how long the animation will run.
         */
        duration?: Duration;
        /**
         * A string indicating which easing function to use for the transition.
         */
        easing?: string;
        /**
         * A function to call once the animation is complete.
         */
        complete?(this: TElement): void;
    }

    // Undocumented
    // https://github.com/jquery/api.jquery.com/issues/391
    // https://github.com/jquery/api.jquery.com/issues/61
    class Tween<TElement> {
        easing: string;
        elem: TElement;
        end: number;
        now: number;
        options: EffectsOptions<TElement>;
        pos: number;
        prop: string;
        start: number;
        unit: string;
    }

    interface AnimationHook<TElement> {
        (fx: JQuery.Tween<TElement>): void;
    }

    // endregion

    // region Events

    // This should be a class but doesn't work correctly under the JQuery namespace. Event should be an inner class of jQuery.
    interface Event<TTarget = EventTarget, TData = null> {
        /**
         * The current DOM element within the event bubbling phase.
         *
         * @see {@link https://api.jquery.com/event.currentTarget/}
         * @since 1.3
         */
        currentTarget: TTarget;
        /**
         * An optional object of data passed to an event method when the current executing handler is bound.
         *
         * @see {@link https://api.jquery.com/event.data/}
         * @since 1.1
         */
        data: TData;
        /**
         * The element where the currently-called jQuery event handler was attached.
         *
         * @see {@link https://api.jquery.com/event.delegateTarget/}
         * @since 1.7
         */
        delegateTarget: TTarget;
        /**
         * Indicates whether the META key was pressed when the event fired.
         *
         * @see {@link https://api.jquery.com/event.metaKey/}
         * @since 1.0.4
         */
        metaKey: boolean;
        /**
         * The namespace specified when the event was triggered.
         *
         * @see {@link https://api.jquery.com/event.namespace/}
         * @since 1.4.3
         */
        namespace: string;
        /**
         * The mouse position relative to the left edge of the document.
         *
         * @see {@link https://api.jquery.com/event.pageX/}
         * @since 1.0.4
         */
        pageX: number;
        /**
         * The mouse position relative to the top edge of the document.
         *
         * @see {@link https://api.jquery.com/event.pageY/}
         * @since 1.0.4
         */
        pageY: number;
        /**
         * The other DOM element involved in the event, if any.
         *
         * @see {@link https://api.jquery.com/event.relatedTarget/}
         * @since 1.1.4
         */
        relatedTarget: TTarget | null;
        /**
         * The last value returned by an event handler that was triggered by this event, unless the value was undefined.
         *
         * @see {@link https://api.jquery.com/event.result/}
         * @since 1.3
         */
        result: any;
        /**
         * The DOM element that initiated the event.
         *
         * @see {@link https://api.jquery.com/event.target/}
         * @since 1.0
         */
        target: TTarget;
        /**
         * The difference in milliseconds between the time the browser created the event and January 1, 1970.
         *
         * @see {@link https://api.jquery.com/event.timeStamp/}
         * @since 1.2.6
         */
        timeStamp: number;
        /**
         * Describes the nature of the event.
         *
         * @see {@link https://api.jquery.com/event.type/}
         * @since 1.0
         */
        type: string;
        /**
         * For key or mouse events, this property indicates the specific key or button that was pressed.
         *
         * @see {@link https://api.jquery.com/event.which/}
         * @since 1.1.3
         */
        which: number;

        /**
         * Returns whether event.preventDefault() was ever called on this event object.
         *
         * @see {@link https://api.jquery.com/event.isDefaultPrevented/}
         * @since 1.3
         */
        isDefaultPrevented(): boolean;

        /**
         * Returns whether event.stopImmediatePropagation() was ever called on this event object.
         *
         * @see {@link https://api.jquery.com/event.isImmediatePropagationStopped/}
         * @since 1.3
         */
        isImmediatePropagationStopped(): boolean;

        /**
         * Returns whether event.stopPropagation() was ever called on this event object.
         *
         * @see {@link https://api.jquery.com/event.isPropagationStopped/}
         * @since 1.3
         */
        isPropagationStopped(): boolean;

        /**
         * If this method is called, the default action of the event will not be triggered.
         *
         * @see {@link https://api.jquery.com/event.preventDefault/}
         * @since 1.0
         */
        preventDefault(): void;

        /**
         * Keeps the rest of the handlers from being executed and prevents the event from bubbling up the DOM tree.
         *
         * @see {@link https://api.jquery.com/event.stopImmediatePropagation/}
         * @since 1.3
         */
        stopImmediatePropagation(): void;

        /**
         * Prevents the event from bubbling up the DOM tree, preventing any parent handlers from being notified of the event.
         *
         * @see {@link https://api.jquery.com/event.stopPropagation/}
         * @since 1.0
         */
        stopPropagation(): void;
    }

    interface Event<TTarget = EventTarget> extends Partial<Pick<PointerEvent & KeyboardEvent & TouchEvent, 'altKey' | 'bubbles' | 'cancelable' |
        'changedTouches' | 'ctrlKey' | 'detail' | 'eventPhase' | 'metaKey' | 'pageX' | 'pageY' | 'shiftKey' | 'view' |
        'char' | 'charCode' | 'key' | 'keyCode' | 'button' | 'buttons' | 'clientX' | 'clientY' | 'offsetX' | 'offsetY' |
        'pointerId' | 'pointerType' | 'screenX' | 'screenY' | 'targetTouches' | 'toElement' | 'touches'>> {
        originalTarget?: TTarget;
        originalEvent: _Event;
        new<T extends PlainObject>(event: string, properties?: T): JQuery.Event<TTarget> & T;
        new<T extends PlainObject>(properties: T): JQuery.Event<TTarget> & T;
        <T extends PlainObject>(event: string, properties?: T): JQuery.Event<TTarget> & T;
        <T extends PlainObject>(properties: T): JQuery.Event<TTarget> & T;
    }

    // Extra parameters can be passed from trigger()
    interface EventHandler<TContext, TData = null> {
        (this: TContext, eventObject: JQuery.Event<TContext, TData>, ...args: any[]): void | false | any;
    }

    // Provided for convenience for use with jQuery.Event.which
    const enum Mouse {
        None = 0,
        Left = 1,
        Middle = 2,
        Right = 3
    }

    // Provided for convenience for use with jQuery.Event.which
    const enum Key {
        Backspace = 8,
        Tab = 9,
        Enter = 13,
        Shift = 16,
        Control = 17,
        Alt = 18,
        CapsLock = 20,
        Escape = 27,
        Space = 32,
        PageUp = 33,
        PageDown = 34,
        End = 35,
        Home = 36,
        ArrowLeft = 37,
        ArrowUp = 38,
        ArrowRight = 39,
        ArrowDown = 40,

        Semicolon = 186,
        Colon = 186,
        EqualsSign = 187,
        Plus = 187,
        Comma = 188,
        LessThanSign = 188,
        Minus = 189,
        Underscore = 189,
        Period = 190,
        GreaterThanSign = 190,
        ForwardSlash = 191,
        QuestionMark = 191,
        Backtick = 192,
        Tilde = 192,
        OpeningSquareBracket = 219,
        OpeningCurlyBrace = 219,
        Backslash = 220,
        Pipe = 220,
        ClosingSquareBracket = 221,
        ClosingCurlyBrace = 221,
        SingleQuote = 222,
        DoubleQuote = 222,

        Pause = 19,
        PrintScreen = 44,
        Insert = 45,
        Delete = 46,
        Num0 = 48,
        Num1 = 49,
        Num2 = 50,
        Num3 = 51,
        Num4 = 52,
        Num5 = 53,
        Num6 = 54,
        Num7 = 55,
        Num8 = 56,
        Num9 = 57,
        A = 65,
        B = 66,
        C = 67,
        D = 68,
        E = 69,
        F = 70,
        G = 71,
        H = 72,
        I = 73,
        J = 74,
        K = 75,
        L = 76,
        M = 77,
        N = 78,
        O = 79,
        P = 80,
        Q = 81,
        R = 82,
        S = 83,
        T = 84,
        U = 85,
        V = 86,
        W = 87,
        X = 88,
        Y = 89,
        Z = 90,
        MetaLeft = 91,
        MetaRight = 92,
        ContextMenu = 93,
        Numpad0 = 96,
        Numpad1 = 97,
        Numpad2 = 98,
        Numpad3 = 99,
        Numpad4 = 100,
        Numpad5 = 101,
        Numpad6 = 102,
        Numpad7 = 103,
        Numpad8 = 104,
        Numpad9 = 105,
        NumpadMultiply = 106,
        NumpadAdd = 107,
        NumpadSubtract = 109,
        NumpadDecimal = 110,
        NumpadDivide = 111,
        F1 = 112,
        F2 = 113,
        F3 = 114,
        F4 = 115,
        F5 = 116,
        F6 = 117,
        F7 = 118,
        F8 = 119,
        F9 = 120,
        F10 = 121,
        F11 = 122,
        F12 = 123,
        NumLock = 144,
        ScrollLock = 145
    }

    // endregion

    interface NameValuePair {
        name: string;
        value: string;
    }

    interface Coordinates {
        left: number;
        top: number;
    }

    interface ValHook<TElement> {
        get?(elem: TElement): any;
        set?(elem: TElement, value: any): any;
    }
}

// region Legacy types

interface JQueryCallback extends JQuery.Callbacks { }
interface JQueryDeferred<T> extends JQuery.Deferred<T> { }
interface JQueryEventObject extends JQuery.Event<HTMLElement> { }
interface JQueryEventConstructor extends JQuery.Event<EventTarget> { }
interface JQueryDeferred<T> extends JQuery.Deferred<T> { }
interface JQueryAjaxSettings extends JQuery.AjaxSettings { }
interface JQueryAnimationOptions extends JQuery.EffectsOptions<Element> { }
interface JQueryCoordinates extends JQuery.Coordinates { }
interface JQueryGenericPromise<T> extends JQuery.Thenable<T> { }
interface JQueryXHR extends JQuery.jqXHR { }
interface JQueryPromise<T> extends JQuery.Promise<T> { }
interface JQuerySerializeArrayElement extends JQuery.NameValuePair { }

/**
 * @deprecated 1.9
 */
interface JQuerySupport extends JQuery.PlainObject { }

// Legacy types that are not represented in the current type definitions are marked deprecated.

/**
 * @deprecated
 */
interface JQueryPromiseCallback<T> {
    (value?: T, ...args: any[]): void;
}
/**
 * @deprecated
 */
interface JQueryParam {
    /**
     * Create a serialized representation of an array or object, suitable for use in a URL query string or Ajax request.
     *
     * @param obj An array or object to serialize.
     * @param traditional A Boolean indicating whether to perform a traditional "shallow" serialization.
     */
    (obj: any, traditional?: boolean): string;
}
/**
 * @deprecated
 */
interface BaseJQueryEventObject extends Event {
    /**
     * The current DOM element within the event bubbling phase.
     * @see {@link https://api.jquery.com/event.currentTarget/}
     */
    currentTarget: Element;
    /**
     * An optional object of data passed to an event method when the current executing handler is bound.
     * @see {@link https://api.jquery.com/event.data/}
     */
    data: any;
    /**
     * The element where the currently-called jQuery event handler was attached.
     * @see {@link https://api.jquery.com/event.delegateTarget/}
     */
    delegateTarget: Element;
    /**
     * Returns whether event.preventDefault() was ever called on this event object.
     * @see {@link https://api.jquery.com/event.isDefaultPrevented/}
     */
    isDefaultPrevented(): boolean;
    /**
     * Returns whether event.stopImmediatePropagation() was ever called on this event object.
     * @see {@link https://api.jquery.com/event.isImmediatePropagationStopped/}
     */
    isImmediatePropagationStopped(): boolean;
    /**
     * Returns whether event.stopPropagation() was ever called on this event object.
     * @see {@link https://api.jquery.com/event.isPropagationStopped/}
     */
    isPropagationStopped(): boolean;
    /**
     * The namespace specified when the event was triggered.
     * @see {@link https://api.jquery.com/event.namespace/}
     */
    namespace: string;
    /**
     * The browser's original Event object.
     * @see {@link https://api.jquery.com/category/events/event-object/}
     */
    originalEvent: Event;
    /**
     * If this method is called, the default action of the event will not be triggered.
     * @see {@link https://api.jquery.com/event.preventDefault/}
     */
    preventDefault(): any;
    /**
     * The other DOM element involved in the event, if any.
     * @see {@link https://api.jquery.com/event.relatedTarget/}
     */
    relatedTarget: Element;
    /**
     * The last value returned by an event handler that was triggered by this event, unless the value was undefined.
     * @see {@link https://api.jquery.com/event.result/}
     */
    result: any;
    /**
     * Keeps the rest of the handlers from being executed and prevents the event from bubbling up the DOM tree.
     * @see {@link https://api.jquery.com/event.stopImmediatePropagation/}
     */
    stopImmediatePropagation(): void;
    /**
     * Prevents the event from bubbling up the DOM tree, preventing any parent handlers from being notified of the event.
     * @see {@link https://api.jquery.com/event.stopPropagation/}
     */
    stopPropagation(): void;
    /**
     * The DOM element that initiated the event.
     * @see {@link https://api.jquery.com/event.target/}
     */
    target: Element;
    /**
     * The mouse position relative to the left edge of the document.
     * @see {@link https://api.jquery.com/event.pageX/}
     */
    pageX: number;
    /**
     * The mouse position relative to the top edge of the document.
     * @see {@link https://api.jquery.com/event.pageY/}
     */
    pageY: number;
    /**
     * For key or mouse events, this property indicates the specific key or button that was pressed.
     * @see {@link https://api.jquery.com/event.which/}
     */
    which: number;
    /**
     * Indicates whether the META key was pressed when the event fired.
     * @see {@link https://api.jquery.com/event.metaKey/}
     */
    metaKey: boolean;
}
/**
 * @deprecated
 */
interface JQueryInputEventObject extends BaseJQueryEventObject {
    altKey: boolean;
    ctrlKey: boolean;
    metaKey: boolean;
    shiftKey: boolean;
}
/**
 * @deprecated
 */
interface JQueryMouseEventObject extends JQueryInputEventObject {
    button: number;
    clientX: number;
    clientY: number;
    offsetX: number;
    offsetY: number;
    pageX: number;
    pageY: number;
    screenX: number;
    screenY: number;
}
/**
 * @deprecated
 */
interface JQueryKeyEventObject extends JQueryInputEventObject {
    char: any;
    charCode: number;
    key: any;
    keyCode: number;
}
/**
 * @deprecated
 */
interface JQueryPromiseOperator<T, U> {
    (callback1: JQuery.TypeOrArray<JQueryPromiseCallback<T>>,
     ...callbacksN: Array<JQuery.TypeOrArray<JQueryPromiseCallback<any>>>): JQueryPromise<U>;
}
/**
 * @deprecated
 */
interface JQueryEasingFunction {
    (percent: number): number;
}
/**
 * @deprecated
 */
interface JQueryEasingFunctions {
    [name: string]: JQueryEasingFunction;
    linear: JQueryEasingFunction;
    swing: JQueryEasingFunction;
}

// endregion<|MERGE_RESOLUTION|>--- conflicted
+++ resolved
@@ -2470,14 +2470,11 @@
      * @see {@link https://api.jquery.com/jQuery/}
      * @since 1.0
      */
-<<<<<<< HEAD
     (selector: JQuery.Selector, context?: Element | Document | JQuery): JQuery<TElement>;
-=======
-    (selector: JQuery.Selector, context: Element | Document | JQuery): JQuery<TElement>;
     // HACK: This is the factory function returned when importing jQuery without a DOM. Declaring it separately breaks using the type parameter on JQueryStatic.
     // HACK: The discriminator parameter handles the edge case of passing a Window object to JQueryStatic. It doesn't actually exist on the factory function.
     <FElement extends Node = HTMLElement>(window: Window, discriminator: boolean): JQueryStatic<FElement>;
->>>>>>> 755b2362
+
     /**
      * Creates DOM elements on the fly from the provided string of raw HTML.
      *
