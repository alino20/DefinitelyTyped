--- conflicted
+++ resolved
@@ -3,32 +3,19 @@
 // Definitions by: Swint De Coninck <https://github.com/SwintDC>, Niklas Walter <https://github.com/TwoStone>
 // Definitions: https://github.com/DefinitelyTyped/DefinitelyTyped
 
-<<<<<<< HEAD
 import * as moment from "moment";
 
 declare module "moment" {
     interface Duration {
         format(template: string, precision?: number, settings?: DurationFormatSettings): string;
+        format(template: string, settings?: DurationFormatSettings): string;
+        format(settings: DurationFormatSettings): string;
     }
 
     interface DurationFormatSettings {
-        template: string;
-        precision: number;
-        trim: boolean;
-        forceLength: boolean;
-=======
-declare namespace moment {
-    interface DurationFormatSettings {
-      template?: string;
-      precision?: number;
-      trim?: boolean|string;
-      forceLength?: boolean;
-    }
-
-    interface Duration {
-        format(template: string, precision?: number, settings?: DurationFormatSettings): string;
-        format(template: string, settings?: DurationFormatSettings): string;
-        format(settings: DurationFormatSettings): string;
->>>>>>> d877ee6e
+        template?: string;
+        precision?: number;
+        trim?: boolean;
+        forceLength?: boolean;
     }
 }