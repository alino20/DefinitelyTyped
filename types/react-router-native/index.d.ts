--- conflicted
+++ resolved
@@ -23,44 +23,25 @@
 import * as H from 'history';
 
 export interface AndroidBackButtonProps {
-<<<<<<< HEAD
   children: React.Component[];
 }
 
 export class AndroidBackButton extends React.Component<AndroidBackButtonProps> {}
-=======
-  children: Array<React.Component<{}, {}>>;
-}
-
-export class AndroidBackButton extends React.Component<AndroidBackButtonProps, {}> {}
->>>>>>> 74a42d71
 
 export class DeepLinking extends React.Component {}
 
 export interface LinkProps {
-<<<<<<< HEAD
   component?: React.Component;
-=======
-  component?: React.Component<{}, {}>;
->>>>>>> 74a42d71
   replace?: boolean;
   style?: any;
   to: H.LocationDescriptor;
 }
 
-<<<<<<< HEAD
 export class Link extends React.Component<LinkProps> {}
-=======
-export class Link extends React.Component<LinkProps, {}> {}
->>>>>>> 74a42d71
 
 export interface NativeRouterProps {
   getUserConfirmation?: Function;
   keyLength?: number;
 }
 
-<<<<<<< HEAD
-export class NativeRouter extends React.Component<NativeRouterProps> {}
-=======
-export class NativeRouter extends React.Component<NativeRouterProps, {}> {}
->>>>>>> 74a42d71
+export class NativeRouter extends React.Component<NativeRouterProps> {}