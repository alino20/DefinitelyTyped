/// <reference path="notifyjs.d.ts" />

function test_Notify_constructor() {
    //Min
    var n = new Notify("hoge")
    n.show();
    
    //With option
    n = new Notify("hoge", {body : "fuga"});
    n.show();
    
    //With Full option
    n = new Notify("hoge", {
        body : "fuga",
        icon : "./logo.png",
        tag  : "user",
<<<<<<< HEAD
        timeout  : 1000,
=======
        timeout: 2,
>>>>>>> 75f03d73
        notifyShow : (e:Event)=> console.log("notifyShow", e),
        notifyClose : ()=> console.log("notifyClose"),
        notifyClick : ()=> console.log("notifyClick"),
        notifyError : ()=> console.log("notifyError"),
        permissionGranted : ()=> console.log("permissionGranted"),
        permissionDenied : ()=> console.log("permissionDenied")
    });
    n.show();

}

function test_Notify_static_methods() {
    Notify.needsPermission;
    Notify.requestPermission();
    Notify.requestPermission(()=> console.log("onPermissionGrantedCallback"));
    Notify.requestPermission(()=> console.log("onPermissionGrantedCallback"), ()=> console.log("onPermissionDeniedCallback"));
    Notify.isSupported;
    Notify.permissionLevel;
}<|MERGE_RESOLUTION|>--- conflicted
+++ resolved
@@ -14,11 +14,7 @@
         body : "fuga",
         icon : "./logo.png",
         tag  : "user",
-<<<<<<< HEAD
-        timeout  : 1000,
-=======
         timeout: 2,
->>>>>>> 75f03d73
         notifyShow : (e:Event)=> console.log("notifyShow", e),
         notifyClose : ()=> console.log("notifyClose"),
         notifyClick : ()=> console.log("notifyClick"),
