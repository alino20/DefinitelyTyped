// Type definitions for Angular JS 1.4+
// Project: http://angularjs.org
// Definitions by: Diego Vilar <http://github.com/diegovilar>
// Definitions: https://github.com/borisyankov/DefinitelyTyped


/// <reference path="../jquery/jquery.d.ts" />

declare var angular: angular.IAngularStatic;

// Support for painless dependency injection
interface Function {
    $inject?: string[];
}

// Collapse angular into ng
import ng = angular;
// Support AMD require
declare module 'angular' {
    export = angular;
}

///////////////////////////////////////////////////////////////////////////////
// ng module (angular.js)
///////////////////////////////////////////////////////////////////////////////
declare module angular {

    // not directly implemented, but ensures that constructed class implements $get
    interface IServiceProviderClass {
        new (...args: any[]): IServiceProvider;
    }

    interface IServiceProviderFactory {
        (...args: any[]): IServiceProvider;
    }

    // All service providers extend this interface
    interface IServiceProvider {
        $get: any;
    }

    interface IAngularBootstrapConfig {
        strictDi?: boolean;
        debugInfoEnabled?: boolean;
    }

    ///////////////////////////////////////////////////////////////////////////
    // AngularStatic
    // see http://docs.angularjs.org/api
    ///////////////////////////////////////////////////////////////////////////
    interface IAngularStatic {
        bind(context: any, fn: Function, ...args: any[]): Function;

        /**
         * Use this function to manually start up angular application.
         *
         * @param element DOM element which is the root of angular application.
         * @param modules An array of modules to load into the application.
         *     Each item in the array should be the name of a predefined module or a (DI annotated)
         *     function that will be invoked by the injector as a config block.
         * @param config an object for defining configuration options for the application. The following keys are supported:
         *     - `strictDi`: disable automatic function annotation for the application. This is meant to assist in finding bugs which break minified code.
         */
        bootstrap(element: string|Element|JQuery, modules?: (string|Function|any[])[], config?: IAngularBootstrapConfig): auto.IInjectorService;

        /**
         * Creates a deep copy of source, which should be an object or an array.
         *
         * - If no destination is supplied, a copy of the object or array is created.
         * - If a destination is provided, all of its elements (for array) or properties (for objects) are deleted and then all elements/properties from the source are copied to it.
         * - If source is not an object or array (inc. null and undefined), source is returned.
         * - If source is identical to 'destination' an exception will be thrown.
         *
         * @param source The source that will be used to make a copy. Can be any type, including primitives, null, and undefined.
         * @param destination Destination into which the source is copied. If provided, must be of the same type as source.
         */
        copy<T>(source: T, destination?: T): T;

        /**
         * Wraps a raw DOM element or HTML string as a jQuery element.
         *
         * If jQuery is available, angular.element is an alias for the jQuery function. If jQuery is not available, angular.element delegates to Angular's built-in subset of jQuery, called "jQuery lite" or "jqLite."
         */
        element: IAugmentedJQueryStatic;
        equals(value1: any, value2: any): boolean;
        extend(destination: any, ...sources: any[]): any;

        /**
         * Invokes the iterator function once for each item in obj collection, which can be either an object or an array. The iterator function is invoked with iterator(value, key), where value is the value of an object property or an array element and key is the object property key or array element index. Specifying a context for the function is optional.
         *
         * It is worth noting that .forEach does not iterate over inherited properties because it filters using the hasOwnProperty method.
         *
         * @param obj Object to iterate over.
         * @param iterator Iterator function.
         * @param context Object to become context (this) for the iterator function.
         */
        forEach<T>(obj: T[], iterator: (value: T, key: number) => any, context?: any): any;
        /**
         * Invokes the iterator function once for each item in obj collection, which can be either an object or an array. The iterator function is invoked with iterator(value, key), where value is the value of an object property or an array element and key is the object property key or array element index. Specifying a context for the function is optional.
         *
         * It is worth noting that .forEach does not iterate over inherited properties because it filters using the hasOwnProperty method.
         *
         * @param obj Object to iterate over.
         * @param iterator Iterator function.
         * @param context Object to become context (this) for the iterator function.
         */
        forEach<T>(obj: { [index: string]: T; }, iterator: (value: T, key: string) => any, context?: any): any;
        /**
         * Invokes the iterator function once for each item in obj collection, which can be either an object or an array. The iterator function is invoked with iterator(value, key), where value is the value of an object property or an array element and key is the object property key or array element index. Specifying a context for the function is optional.
         *
         * It is worth noting that .forEach does not iterate over inherited properties because it filters using the hasOwnProperty method.
         *
         * @param obj Object to iterate over.
         * @param iterator Iterator function.
         * @param context Object to become context (this) for the iterator function.
         */
        forEach(obj: any, iterator: (value: any, key: any) => any, context?: any): any;

        fromJson(json: string): any;
        identity<T>(arg?: T): T;
        injector(modules?: any[], strictDi?: boolean): auto.IInjectorService;
        isArray(value: any): boolean;
        isDate(value: any): boolean;
        isDefined(value: any): boolean;
        isElement(value: any): boolean;
        isFunction(value: any): boolean;
        isNumber(value: any): boolean;
        isObject(value: any): boolean;
        isString(value: any): boolean;
        isUndefined(value: any): boolean;
        lowercase(str: string): string;

        /**
         * Deeply extends the destination object dst by copying own enumerable properties from the src object(s) to dst. You can specify multiple src objects. If you want to preserve original objects, you can do so by passing an empty object as the target: var object = angular.merge({}, object1, object2).
         *
         * Unlike extend(), merge() recursively descends into object properties of source objects, performing a deep copy.
         *
         * @param dst Destination object.
         * @param src Source object(s).
         */
        merge(dst: any, ...src: any[]): any;

        /**
         * The angular.module is a global place for creating, registering and retrieving Angular modules. All modules (angular core or 3rd party) that should be available to an application must be registered using this mechanism.
         *
         * When passed two or more arguments, a new module is created. If passed only one argument, an existing module (the name passed as the first argument to module) is retrieved.
         *
         * @param name The name of the module to create or retrieve.
         * @param requires The names of modules this module depends on. If specified then new module is being created. If unspecified then the module is being retrieved for further configuration.
         * @param configFn Optional configuration function for the module.
         */
        module(
            name: string,
            requires?: string[],
            configFn?: Function): IModule;

        noop(...args: any[]): void;
        reloadWithDebugInfo(): void;
        toJson(obj: any, pretty?: boolean): string;
        uppercase(str: string): string;
        version: {
            full: string;
            major: number;
            minor: number;
            dot: number;
            codeName: string;
        };
    }

    ///////////////////////////////////////////////////////////////////////////
    // Module
    // see http://docs.angularjs.org/api/angular.Module
    ///////////////////////////////////////////////////////////////////////////
    interface IModule {
        animation(name: string, animationFactory: Function): IModule;
        animation(name: string, inlineAnnotatedFunction: any[]): IModule;
        animation(object: Object): IModule;
        /**
         * Use this method to register work which needs to be performed on module loading.
         *
         * @param configFn Execute this function on module load. Useful for service configuration.
         */
        config(configFn: Function): IModule;
        /**
         * Use this method to register work which needs to be performed on module loading.
         *
         * @param inlineAnnotatedFunction Execute this function on module load. Useful for service configuration.
         */
        config(inlineAnnotatedFunction: any[]): IModule;
        /**
         * Register a constant service, such as a string, a number, an array, an object or a function, with the $injector. Unlike value it can be injected into a module configuration function (see config) and it cannot be overridden by an Angular decorator.
         *
         * @param name The name of the constant.
         * @param value The constant value.
         */
        constant(name: string, value: any): IModule;
        constant(object: Object): IModule;
        /**
         * The $controller service is used by Angular to create new controllers.
         *
         * This provider allows controller registration via the register method.
         *
         * @param name Controller name, or an object map of controllers where the keys are the names and the values are the constructors.
         * @param controllerConstructor Controller constructor fn (optionally decorated with DI annotations in the array notation).
         */
        controller(name: string, controllerConstructor: Function): IModule;
        /**
         * The $controller service is used by Angular to create new controllers.
         *
         * This provider allows controller registration via the register method.
         *
         * @param name Controller name, or an object map of controllers where the keys are the names and the values are the constructors.
         * @param controllerConstructor Controller constructor fn (optionally decorated with DI annotations in the array notation).
         */
        controller(name: string, inlineAnnotatedConstructor: any[]): IModule;
        controller(object: Object): IModule;
        /**
         * Register a new directive with the compiler.
         *
         * @param name Name of the directive in camel-case (i.e. ngBind which will match as ng-bind)
         * @param directiveFactory An injectable directive factory function.
         */
        directive(name: string, directiveFactory: IDirectiveFactory): IModule;
        /**
         * Register a new directive with the compiler.
         *
         * @param name Name of the directive in camel-case (i.e. ngBind which will match as ng-bind)
         * @param directiveFactory An injectable directive factory function.
         */
        directive(name: string, inlineAnnotatedFunction: any[]): IModule;
        directive(object: Object): IModule;
        /**
         * Register a service factory, which will be called to return the service instance. This is short for registering a service where its provider consists of only a $get property, which is the given service factory function. You should use $provide.factory(getFn) if you do not need to configure your service in a provider.
         *
         * @param name The name of the instance.
         * @param $getFn The $getFn for the instance creation. Internally this is a short hand for $provide.provider(name, {$get: $getFn}).
         */
        factory(name: string, $getFn: Function): IModule;
        /**
         * Register a service factory, which will be called to return the service instance. This is short for registering a service where its provider consists of only a $get property, which is the given service factory function. You should use $provide.factory(getFn) if you do not need to configure your service in a provider.
         *
         * @param name The name of the instance.
         * @param inlineAnnotatedFunction The $getFn for the instance creation. Internally this is a short hand for $provide.provider(name, {$get: $getFn}).
         */
        factory(name: string, inlineAnnotatedFunction: any[]): IModule;
        factory(object: Object): IModule;
        filter(name: string, filterFactoryFunction: Function): IModule;
        filter(name: string, inlineAnnotatedFunction: any[]): IModule;
        filter(object: Object): IModule;
        provider(name: string, serviceProviderFactory: IServiceProviderFactory): IModule;
        provider(name: string, serviceProviderConstructor: IServiceProviderClass): IModule;
        provider(name: string, inlineAnnotatedConstructor: any[]): IModule;
        provider(name: string, providerObject: IServiceProvider): IModule;
        provider(object: Object): IModule;
        /**
         * Run blocks are the closest thing in Angular to the main method. A run block is the code which needs to run to kickstart the application. It is executed after all of the service have been configured and the injector has been created. Run blocks typically contain code which is hard to unit-test, and for this reason should be declared in isolated modules, so that they can be ignored in the unit-tests.
         */
        run(initializationFunction: Function): IModule;
        /**
         * Run blocks are the closest thing in Angular to the main method. A run block is the code which needs to run to kickstart the application. It is executed after all of the service have been configured and the injector has been created. Run blocks typically contain code which is hard to unit-test, and for this reason should be declared in isolated modules, so that they can be ignored in the unit-tests.
         */
        run(inlineAnnotatedFunction: any[]): IModule;
        service(name: string, serviceConstructor: Function): IModule;
        service(name: string, inlineAnnotatedConstructor: any[]): IModule;
        service(object: Object): IModule;
        /**
         * Register a value service with the $injector, such as a string, a number, an array, an object or a function. This is short for registering a service where its provider's $get property is a factory function that takes no arguments and returns the value service.

           Value services are similar to constant services, except that they cannot be injected into a module configuration function (see config) but they can be overridden by an Angular decorator.
         *
         * @param name The name of the instance.
         * @param value The value.
         */
        value(name: string, value: any): IModule;
        value(object: Object): IModule;

        /**
         * Register a service decorator with the $injector. A service decorator intercepts the creation of a service, allowing it to override or modify the behaviour of the service. The object returned by the decorator may be the original service, or a new service object which replaces or wraps and delegates to the original service.
         * @param name The name of the service to decorate
         * @param decorator This function will be invoked when the service needs to be instantiated and should return the decorated service instance. The function is called using the injector.invoke method and is therefore fully injectable. Local injection arguments: $delegate - The original service instance, which can be monkey patched, configured, decorated or delegated to.
         */
        decorator(name:string, decoratorConstructor: Function): IModule;
        decorator(name:string, inlineAnnotatedConstructor: any[]): IModule;

        // Properties
        name: string;
        requires: string[];
    }

    ///////////////////////////////////////////////////////////////////////////
    // Attributes
    // see http://docs.angularjs.org/api/ng.$compile.directive.Attributes
    ///////////////////////////////////////////////////////////////////////////
    interface IAttributes {
        /**
         * this is necessary to be able to access the scoped attributes. it's not very elegant
         * because you have to use attrs['foo'] instead of attrs.foo but I don't know of a better way
         * this should really be limited to return string but it creates this problem: http://stackoverflow.com/q/17201854/165656
         */
        [name: string]: any;

        /**
         * Converts an attribute name (e.g. dash/colon/underscore-delimited string, optionally prefixed with x- or data-) to its normalized, camelCase form.
         *
         * Also there is special case for Moz prefix starting with upper case letter.
         *
         * For further information check out the guide on @see https://docs.angularjs.org/guide/directive#matching-directives
         */
        $normalize(name: string): void;

        /**
         * Adds the CSS class value specified by the classVal parameter to the
         * element. If animations are enabled then an animation will be triggered
         * for the class addition.
         */
        $addClass(classVal: string): void;

        /**
         * Removes the CSS class value specified by the classVal parameter from the
         * element. If animations are enabled then an animation will be triggered for
         * the class removal.
         */
        $removeClass(classVal: string): void;

        /**
         * Set DOM element attribute value.
         */
        $set(key: string, value: any): void;

        /**
         * Observes an interpolated attribute.
         * The observer function will be invoked once during the next $digest
         * following compilation. The observer is then invoked whenever the
         * interpolated value changes.
         */
        $observe<T>(name: string, fn: (value?: T) => any): Function;

        /**
         * A map of DOM element attribute names to the normalized name. This is needed
         * to do reverse lookup from normalized name back to actual name.
         */
        $attr: Object;
    }

    /**
     * form.FormController - type in module ng
     * see https://docs.angularjs.org/api/ng/type/form.FormController
     */
    interface IFormController {

        /**
         * Indexer which should return ng.INgModelController for most properties but cannot because of "All named properties must be assignable to string indexer type" constraint - see https://github.com/Microsoft/TypeScript/issues/272
         */
        [name: string]: any;

        $pristine: boolean;
        $dirty: boolean;
        $valid: boolean;
        $invalid: boolean;
        $submitted: boolean;
        $error: any;
        $addControl(control: INgModelController): void;
        $removeControl(control: INgModelController): void;
        $setValidity(validationErrorKey: string, isValid: boolean, control: INgModelController): void;
        $setDirty(): void;
        $setPristine(): void;
        $commitViewValue(): void;
        $rollbackViewValue(): void;
        $setSubmitted(): void;
        $setUntouched(): void;
    }

    ///////////////////////////////////////////////////////////////////////////
    // NgModelController
    // see http://docs.angularjs.org/api/ng.directive:ngModel.NgModelController
    ///////////////////////////////////////////////////////////////////////////
    interface INgModelController {
        $render(): void;
        $setValidity(validationErrorKey: string, isValid: boolean): void;
        // Documentation states viewValue and modelValue to be a string but other
        // types do work and it's common to use them.
        $setViewValue(value: any, trigger?: string): void;
        $setPristine(): void;
        $setDirty(): void;
        $validate(): void;
        $setTouched(): void;
        $setUntouched(): void;
        $rollbackViewValue(): void;
        $commitViewValue(): void;
        $isEmpty(value: any): boolean;

        $viewValue: any;

        $modelValue: any;

        $parsers: IModelParser[];
        $formatters: IModelFormatter[];
        $viewChangeListeners: IModelViewChangeListener[];
        $error: any;
        $name: string;

        $touched: boolean;
        $untouched: boolean;

        $validators: IModelValidators;
        $asyncValidators: IAsyncModelValidators;

        $pending: any;
        $pristine: boolean;
        $dirty: boolean;
        $valid: boolean;
        $invalid: boolean;
    }

    interface IModelValidators {
        /**
         * viewValue is any because it can be an object that is called in the view like $viewValue.name:$viewValue.subName
         */
        [index: string]: (modelValue: any, viewValue: any) => boolean;
    }

    interface IAsyncModelValidators {
        [index: string]: (modelValue: any, viewValue: any) => IPromise<any>;
    }

    interface IModelParser {
        (value: any): any;
    }

    interface IModelFormatter {
        (value: any): any;
    }

    interface IModelViewChangeListener {
        (): void;
    }

    /**
     * $rootScope - $rootScopeProvider - service in module ng
     * see https://docs.angularjs.org/api/ng/type/$rootScope.Scope and https://docs.angularjs.org/api/ng/service/$rootScope
     */
    interface IRootScopeService {
        [index: string]: any;

        $apply(): any;
        $apply(exp: string): any;
        $apply(exp: (scope: IScope) => any): any;

        $applyAsync(): any;
        $applyAsync(exp: string): any;
        $applyAsync(exp: (scope: IScope) => any): any;

        /**
         * Dispatches an event name downwards to all child scopes (and their children) notifying the registered $rootScope.Scope listeners.
         *
         * The event life cycle starts at the scope on which $broadcast was called. All listeners listening for name event on this scope get notified. Afterwards, the event propagates to all direct and indirect scopes of the current scope and calls all registered listeners along the way. The event cannot be canceled.
         *
         * Any exception emitted from the listeners will be passed onto the $exceptionHandler service.
         *
         * @param name Event name to broadcast.
         * @param args Optional one or more arguments which will be passed onto the event listeners.
         */
        $broadcast(name: string, ...args: any[]): IAngularEvent;
        $destroy(): void;
        $digest(): void;
        /**
         * Dispatches an event name upwards through the scope hierarchy notifying the registered $rootScope.Scope listeners.
         *
         * The event life cycle starts at the scope on which $emit was called. All listeners listening for name event on this scope get notified. Afterwards, the event traverses upwards toward the root scope and calls all registered listeners along the way. The event will stop propagating if one of the listeners cancels it.
         *
         * Any exception emitted from the listeners will be passed onto the $exceptionHandler service.
         *
         * @param name Event name to emit.
         * @param args Optional one or more arguments which will be passed onto the event listeners.
         */
        $emit(name: string, ...args: any[]): IAngularEvent;

        $eval(): any;
        $eval(expression: string, locals?: Object): any;
        $eval(expression: (scope: IScope) => any, locals?: Object): any;

        $evalAsync(): void;
        $evalAsync(expression: string): void;
        $evalAsync(expression: (scope: IScope) => any): void;

        // Defaults to false by the implementation checking strategy
        $new(isolate?: boolean, parent?: IScope): IScope;

        /**
         * Listens on events of a given type. See $emit for discussion of event life cycle.
         *
         * The event listener function format is: function(event, args...).
         *
         * @param name Event name to listen on.
         * @param listener Function to call when the event is emitted.
         */
        $on(name: string, listener: (event: IAngularEvent, ...args: any[]) => any): Function;

        $watch(watchExpression: string, listener?: string, objectEquality?: boolean): Function;
        $watch<T>(watchExpression: string, listener?: (newValue: T, oldValue: T, scope: IScope) => any, objectEquality?: boolean): Function;
        $watch(watchExpression: (scope: IScope) => any, listener?: string, objectEquality?: boolean): Function;
        $watch<T>(watchExpression: (scope: IScope) => T, listener?: (newValue: T, oldValue: T, scope: IScope) => any, objectEquality?: boolean): Function;

        $watchCollection<T>(watchExpression: string, listener: (newValue: T, oldValue: T, scope: IScope) => any): Function;
        $watchCollection<T>(watchExpression: (scope: IScope) => T, listener: (newValue: T, oldValue: T, scope: IScope) => any): Function;

        $watchGroup(watchExpressions: any[], listener: (newValue: any, oldValue: any, scope: IScope) => any): Function;
        $watchGroup(watchExpressions: { (scope: IScope): any }[], listener: (newValue: any, oldValue: any, scope: IScope) => any): Function;

        $parent: IScope;
        $root: IRootScopeService;
        $id: number;

        // Hidden members
        $$isolateBindings: any;
        $$phase: any;
    }

    interface IScope extends IRootScopeService { }

    /**
     * $scope for ngRepeat directive.
     * see https://docs.angularjs.org/api/ng/directive/ngRepeat
     */
    interface IRepeatScope extends IScope {

        /**
         * iterator offset of the repeated element (0..length-1).
         */
        $index: number;

        /**
         * true if the repeated element is first in the iterator.
         */
        $first: boolean;

        /**
         * true if the repeated element is between the first and last in the iterator.
         */
        $middle: boolean;

        /**
         * true if the repeated element is last in the iterator.
         */
        $last: boolean;

        /**
         * true if the iterator position $index is even (otherwise false).
         */
        $even: boolean;

        /**
         * true if the iterator position $index is odd (otherwise false).
         */
        $odd: boolean;

    }

    interface IAngularEvent {
        /**
         * the scope on which the event was $emit-ed or $broadcast-ed.
         */
        targetScope: IScope;
        /**
         * the scope that is currently handling the event. Once the event propagates through the scope hierarchy, this property is set to null.
         */
        currentScope: IScope;
        /**
         * name of the event.
         */
        name: string;
        /**
         * calling stopPropagation function will cancel further event propagation (available only for events that were $emit-ed).
         */
        stopPropagation?: Function;
        /**
         * calling preventDefault sets defaultPrevented flag to true.
         */
        preventDefault: Function;
        /**
         * true if preventDefault was called.
         */
        defaultPrevented: boolean;
    }

    ///////////////////////////////////////////////////////////////////////////
    // WindowService
    // see http://docs.angularjs.org/api/ng.$window
    ///////////////////////////////////////////////////////////////////////////
    interface IWindowService extends Window {
        [key: string]: any;
    }

    ///////////////////////////////////////////////////////////////////////////
    // BrowserService
    // TODO undocumented, so we need to get it from the source code
    ///////////////////////////////////////////////////////////////////////////
    interface IBrowserService {
        defer: angular.ITimeoutService;
        [key: string]: any;
    }

    ///////////////////////////////////////////////////////////////////////////
    // TimeoutService
    // see http://docs.angularjs.org/api/ng.$timeout
    ///////////////////////////////////////////////////////////////////////////
    interface ITimeoutService {
        (delay?: number, invokeApply?: boolean): IPromise<void>;
        <T>(fn: (...args: any[]) => T, delay?: number, invokeApply?: boolean, ...args: any[]): IPromise<T>;
        cancel(promise?: IPromise<any>): boolean;
    }

    ///////////////////////////////////////////////////////////////////////////
    // IntervalService
    // see http://docs.angularjs.org/api/ng.$interval
    ///////////////////////////////////////////////////////////////////////////
    interface IIntervalService {
        (func: Function, delay: number, count?: number, invokeApply?: boolean): IPromise<any>;
        cancel(promise: IPromise<any>): boolean;
    }

    ///////////////////////////////////////////////////////////////////////////
    // AngularProvider
    // see http://docs.angularjs.org/api/ng/provider/$animateProvider
    ///////////////////////////////////////////////////////////////////////////
    interface IAnimateProvider {
        /**
         * Registers a new injectable animation factory function.
         *
         * @param name The name of the animation.
         * @param factory The factory function that will be executed to return the animation object.
         */
        register(name: string, factory: () => IAnimateCallbackObject): void;

        /**
         * Gets and/or sets the CSS class expression that is checked when performing an animation.
         *
         * @param expression The className expression which will be checked against all animations.
         * @returns The current CSS className expression value. If null then there is no expression value.
         */
        classNameFilter(expression?: RegExp): RegExp;
    }

    /**
     * The animation object which contains callback functions for each event that is expected to be animated.
     */
    interface IAnimateCallbackObject {
        eventFn(element: Node, doneFn: () => void): Function;
    }

    /**
     * $filter - $filterProvider - service in module ng
     *
     * Filters are used for formatting data displayed to the user.
     *
     * see https://docs.angularjs.org/api/ng/service/$filter
     */
    interface IFilterService {
        (name: 'filter'): IFilterFilter;
        (name: 'currency'): IFilterCurrency;
        (name: 'number'): IFilterNumber;
        (name: 'date'): IFilterDate;
        (name: 'json'): IFilterJson;
        (name: 'lowercase'): IFilterLowercase;
        (name: 'uppercase'): IFilterUppercase;
        (name: 'limitTo'): IFilterLimitTo;
        (name: 'orderBy'): IFilterOrderBy;
        /**
         * Usage:
         * $filter(name);
         *
         * @param name Name of the filter function to retrieve
         */
        <T>(name: string): T;
    }

<<<<<<< HEAD
    interface IFilterFilter {
        <T>(array: T[], expression: string | IFilterFilterPatternObject | IFilterFilterPredicateFunc<T>, comparator?: IFilterFilterComparatorFunc<T>|boolean): T[];
    }

    interface IFilterFilterPatternObject {
        [name: string]: any;
    }

    interface IFilterFilterPredicateFunc<T> {
        (value: T, index: number, array: T[]): boolean;
    }

    interface IFilterFilterComparatorFunc<T> {
=======
    interface IFilterFunc {
        <T>(array: T[], expression: string | IFilterPatternObject | IFilterPredicateFunc<T>, comparator?: IFilterComparatorFunc<T>|boolean): T[];
    }

    interface IFilterPatternObject {
        [name: string]: string;
    }

    interface IFilterPredicateFunc<T> {
        (value: T, index: number, array: T[]): T[];
    }

    interface IFilterComparatorFunc<T> {
>>>>>>> 1137ef6d
        (actual: T, expected: T): boolean;
    }

    interface IFilterCurrency {
        /**
         * Formats a number as a currency (ie $1,234.56). When no currency symbol is provided, default symbol for current locale is used.
         * @param amount Input to filter.
         * @param symbol Currency symbol or identifier to be displayed.
         * @param fractionSize Number of decimal places to round the amount to, defaults to default max fraction size for current locale
         * @return Formatted number
         */
        (amount: number, symbol?: string, fractionSize?: number): string;
    }

    interface IFilterNumber {
        /**
         * Formats a number as text.
         * @param number Number to format.
         * @param fractionSize Number of decimal places to round the number to. If this is not provided then the fraction size is computed from the current locale's number formatting pattern. In the case of the default locale, it will be 3.
         * @return Number rounded to decimalPlaces and places a “,” after each third digit.
         */
        (value: number|string, fractionSize?: number|string): string;
    }

    interface IFilterDate {
        /**
         * Formats date to a string based on the requested format.
         *
         * @param date Date to format either as Date object, milliseconds (string or number) or various ISO 8601 datetime string formats (e.g. yyyy-MM-ddTHH:mm:ss.sssZ and its shorter versions like yyyy-MM-ddTHH:mmZ, yyyy-MM-dd or yyyyMMddTHHmmssZ). If no timezone is specified in the string input, the time is considered to be in the local timezone.
         * @param format Formatting rules (see Description). If not specified, mediumDate is used.
         * @param timezone Timezone to be used for formatting. It understands UTC/GMT and the continental US time zone abbreviations, but for general use, use a time zone offset, for example, '+0430' (4 hours, 30 minutes east of the Greenwich meridian) If not specified, the timezone of the browser will be used.
         * @return Formatted string or the input if input is not recognized as date/millis.
         */
        (date: Date | number | string, format?: string, timezone?: string): string;
    }

    interface IFilterJson {
        /**
         * Allows you to convert a JavaScript object into JSON string.
         * @param object Any JavaScript object (including arrays and primitive types) to filter.
         * @param spacing The number of spaces to use per indentation, defaults to 2.
         * @return JSON string.
         */
        (object: any, spacing?: number): string;
    }

    interface IFilterLowercase {
        /**
         * Converts string to lowercase.
         */
        (value: string): string;
    }

    interface IFilterUppercase {
        /**
         * Converts string to uppercase.
         */
        (value: string): string;
    }

    interface IFilterLimitTo {
        /**
         * Creates a new array containing only a specified number of elements. The elements are taken from either the beginning or the end of the source array, string or number, as specified by the value and sign (positive or negative) of limit.
         * @param input Source array to be limited.
         * @param limit The length of the returned array. If the limit number is positive, limit number of items from the beginning of the source array/string are copied. If the number is negative, limit number of items from the end of the source array are copied. The limit will be trimmed if it exceeds array.length. If limit is undefined, the input will be returned unchanged.
         * @param begin Index at which to begin limitation. As a negative index, begin indicates an offset from the end of input. Defaults to 0.
         * @return A new sub-array of length limit or less if input array had less than limit elements.
         */
        <T>(input: T[], limit: string|number, begin?: string|number): T[];
        /**
         * Creates a new string containing only a specified number of elements. The elements are taken from either the beginning or the end of the source string or number, as specified by the value and sign (positive or negative) of limit. If a number is used as input, it is converted to a string.
         * @param input Source string or number to be limited.
         * @param limit The length of the returned string. If the limit number is positive, limit number of items from the beginning of the source string are copied. If the number is negative, limit number of items from the end of the source string are copied. The limit will be trimmed if it exceeds input.length. If limit is undefined, the input will be returned unchanged.
         * @param begin Index at which to begin limitation. As a negative index, begin indicates an offset from the end of input. Defaults to 0.
         * @return A new substring of length limit or less if input had less than limit elements.
         */
        (input: string|number, limit: string|number, begin?: string|number): string;
    }

    interface IFilterOrderBy {
        /**
         * Orders a specified array by the expression predicate. It is ordered alphabetically for strings and numerically for numbers. Note: if you notice numbers are not being sorted as expected, make sure they are actually being saved as numbers and not strings.
         * @param array The array to sort.
         * @param expression A predicate to be used by the comparator to determine the order of elements.
         * @param reverse Reverse the order of the array.
         * @return Reverse the order of the array.
         */
        <T>(array: T[], expression: string|string[]|((value: T) => any)|((value: T) => any)[], reverse?: boolean): T[];
    }

    /**
     * $filterProvider - $filter - provider in module ng
     *
     * Filters are just functions which transform input to an output. However filters need to be Dependency Injected. To achieve this a filter definition consists of a factory function which is annotated with dependencies and is responsible for creating a filter function.
     *
     * see https://docs.angularjs.org/api/ng/provider/$filterProvider
     */
    interface IFilterProvider extends IServiceProvider {
        /**
         * register(name);
         *
         * @param name Name of the filter function, or an object map of filters where the keys are the filter names and the values are the filter factories. Note: Filter names must be valid angular Expressions identifiers, such as uppercase or orderBy. Names with special characters, such as hyphens and dots, are not allowed. If you wish to namespace your filters, then you can use capitalization (myappSubsectionFilterx) or underscores (myapp_subsection_filterx).
         */
        register(name: string | {}): IServiceProvider;
    }

    ///////////////////////////////////////////////////////////////////////////
    // LocaleService
    // see http://docs.angularjs.org/api/ng.$locale
    ///////////////////////////////////////////////////////////////////////////
    interface ILocaleService {
        id: string;

        // These are not documented
        // Check angular's i18n files for exemples
        NUMBER_FORMATS: ILocaleNumberFormatDescriptor;
        DATETIME_FORMATS: ILocaleDateTimeFormatDescriptor;
        pluralCat: (num: any) => string;
    }

    interface ILocaleNumberFormatDescriptor {
        DECIMAL_SEP: string;
        GROUP_SEP: string;
        PATTERNS: ILocaleNumberPatternDescriptor[];
        CURRENCY_SYM: string;
    }

    interface ILocaleNumberPatternDescriptor {
        minInt: number;
        minFrac: number;
        maxFrac: number;
        posPre: string;
        posSuf: string;
        negPre: string;
        negSuf: string;
        gSize: number;
        lgSize: number;
    }

    interface ILocaleDateTimeFormatDescriptor {
        MONTH: string[];
        SHORTMONTH: string[];
        DAY: string[];
        SHORTDAY: string[];
        AMPMS: string[];
        medium: string;
        short: string;
        fullDate: string;
        longDate: string;
        mediumDate: string;
        shortDate: string;
        mediumTime: string;
        shortTime: string;
    }

    ///////////////////////////////////////////////////////////////////////////
    // LogService
    // see http://docs.angularjs.org/api/ng.$log
    // see http://docs.angularjs.org/api/ng.$logProvider
    ///////////////////////////////////////////////////////////////////////////
    interface ILogService {
        debug: ILogCall;
        error: ILogCall;
        info: ILogCall;
        log: ILogCall;
        warn: ILogCall;
    }

    interface ILogProvider extends IServiceProvider {
        debugEnabled(): boolean;
        debugEnabled(enabled: boolean): ILogProvider;
    }

    // We define this as separate interface so we can reopen it later for
    // the ngMock module.
    interface ILogCall {
        (...args: any[]): void;
    }

    ///////////////////////////////////////////////////////////////////////////
    // ParseService
    // see http://docs.angularjs.org/api/ng.$parse
    // see http://docs.angularjs.org/api/ng.$parseProvider
    ///////////////////////////////////////////////////////////////////////////
    interface IParseService {
        (expression: string): ICompiledExpression;
    }

    interface IParseProvider {
        logPromiseWarnings(): boolean;
        logPromiseWarnings(value: boolean): IParseProvider;

        unwrapPromises(): boolean;
        unwrapPromises(value: boolean): IParseProvider;
    }

    interface ICompiledExpression {
        (context: any, locals?: any): any;

        literal: boolean;
        constant: boolean;

        // If value is not provided, undefined is gonna be used since the implementation
        // does not check the parameter. Let's force a value for consistency. If consumer
        // whants to undefine it, pass the undefined value explicitly.
        assign(context: any, value: any): any;
    }

    /**
     * $location - $locationProvider - service in module ng
     * see https://docs.angularjs.org/api/ng/service/$location
     */
    interface ILocationService {
        absUrl(): string;
        hash(): string;
        hash(newHash: string): ILocationService;
        host(): string;

        /**
         * Return path of current url
         */
        path(): string;

        /**
         * Change path when called with parameter and return $location.
         * Note: Path should always begin with forward slash (/), this method will add the forward slash if it is missing.
         *
         * @param path New path
         */
        path(path: string): ILocationService;

        port(): number;
        protocol(): string;
        replace(): ILocationService;

        /**
         * Return search part (as object) of current url
         */
        search(): any;

        /**
         * Change search part when called with parameter and return $location.
         *
         * @param search When called with a single argument the method acts as a setter, setting the search component of $location to the specified value.
         *
         * If the argument is a hash object containing an array of values, these values will be encoded as duplicate search parameters in the url.
         */
        search(search: any): ILocationService;

        /**
         * Change search part when called with parameter and return $location.
         *
         * @param search New search params
         * @param paramValue If search is a string or a Number, then paramValue will override only a single search property. If paramValue is null, the property specified via the first argument will be deleted. If paramValue is an array, it will override the property of the search component of $location specified via the first argument. If paramValue is true, the property specified via the first argument will be added with no value nor trailing equal sign.
         */
        search(search: string, paramValue: string|number|string[]|boolean): ILocationService;

        state(): any;
        state(state: any): ILocationService;
        url(): string;
        url(url: string): ILocationService;
    }

    interface ILocationProvider extends IServiceProvider {
        hashPrefix(): string;
        hashPrefix(prefix: string): ILocationProvider;
        html5Mode(): boolean;

        // Documentation states that parameter is string, but
        // implementation tests it as boolean, which makes more sense
        // since this is a toggler
        html5Mode(active: boolean): ILocationProvider;
        html5Mode(mode: { enabled?: boolean; requireBase?: boolean; rewriteLinks?: boolean; }): ILocationProvider;
    }

    ///////////////////////////////////////////////////////////////////////////
    // DocumentService
    // see http://docs.angularjs.org/api/ng.$document
    ///////////////////////////////////////////////////////////////////////////
    interface IDocumentService extends IAugmentedJQuery {}

    ///////////////////////////////////////////////////////////////////////////
    // ExceptionHandlerService
    // see http://docs.angularjs.org/api/ng.$exceptionHandler
    ///////////////////////////////////////////////////////////////////////////
    interface IExceptionHandlerService {
        (exception: Error, cause?: string): void;
    }

    ///////////////////////////////////////////////////////////////////////////
    // RootElementService
    // see http://docs.angularjs.org/api/ng.$rootElement
    ///////////////////////////////////////////////////////////////////////////
    interface IRootElementService extends JQuery {}

    interface IQResolveReject<T> {
        (): void;
        (value: T): void;
    }
    /**
     * $q - service in module ng
     * A promise/deferred implementation inspired by Kris Kowal's Q.
     * See http://docs.angularjs.org/api/ng/service/$q
     */
    interface IQService {
        new <T>(resolver: (resolve: IQResolveReject<T>) => any): IPromise<T>;
        new <T>(resolver: (resolve: IQResolveReject<T>, reject: IQResolveReject<any>) => any): IPromise<T>;
        <T>(resolver: (resolve: IQResolveReject<T>) => any): IPromise<T>;
        <T>(resolver: (resolve: IQResolveReject<T>, reject: IQResolveReject<any>) => any): IPromise<T>;

        /**
         * Combines multiple promises into a single promise that is resolved when all of the input promises are resolved.
         *
         * Returns a single promise that will be resolved with an array of values, each value corresponding to the promise at the same index in the promises array. If any of the promises is resolved with a rejection, this resulting promise will be rejected with the same rejection value.
         *
         * @param promises An array of promises.
         */
        all<T>(promises: IPromise<any>[]): IPromise<T[]>;
        /**
         * Combines multiple promises into a single promise that is resolved when all of the input promises are resolved.
         *
         * Returns a single promise that will be resolved with a hash of values, each value corresponding to the promise at the same key in the promises hash. If any of the promises is resolved with a rejection, this resulting promise will be rejected with the same rejection value.
         *
         * @param promises A hash of promises.
         */
        all(promises: { [id: string]: IPromise<any>; }): IPromise<{ [id: string]: any; }>;
        all<T extends {}>(promises: { [id: string]: IPromise<any>; }): IPromise<T>;
        /**
         * Creates a Deferred object which represents a task which will finish in the future.
         */
        defer<T>(): IDeferred<T>;
        /**
         * Creates a promise that is resolved as rejected with the specified reason. This api should be used to forward rejection in a chain of promises. If you are dealing with the last promise in a promise chain, you don't need to worry about it.
         *
         * When comparing deferreds/promises to the familiar behavior of try/catch/throw, think of reject as the throw keyword in JavaScript. This also means that if you "catch" an error via a promise error callback and you want to forward the error to the promise derived from the current promise, you have to "rethrow" the error by returning a rejection constructed via reject.
         *
         * @param reason Constant, message, exception or an object representing the rejection reason.
         */
        reject(reason?: any): IPromise<any>;
        /**
         * Wraps an object that might be a value or a (3rd party) then-able promise into a $q promise. This is useful when you are dealing with an object that might or might not be a promise, or if the promise comes from a source that can't be trusted.
         *
         * @param value Value or a promise
         */
        resolve<T>(value: IPromise<T>|T): IPromise<T>;
        /**
         * Wraps an object that might be a value or a (3rd party) then-able promise into a $q promise. This is useful when you are dealing with an object that might or might not be a promise, or if the promise comes from a source that can't be trusted.
         */
        resolve(): IPromise<void>;
        /**
         * Wraps an object that might be a value or a (3rd party) then-able promise into a $q promise. This is useful when you are dealing with an object that might or might not be a promise, or if the promise comes from a source that can't be trusted.
         *
         * @param value Value or a promise
         */
        when<T>(value: IPromise<T>|T): IPromise<T>;
        /**
         * Wraps an object that might be a value or a (3rd party) then-able promise into a $q promise. This is useful when you are dealing with an object that might or might not be a promise, or if the promise comes from a source that can't be trusted.
         */
        when(): IPromise<void>;
    }

    interface IPromise<T> {
        /**
         * Regardless of when the promise was or will be resolved or rejected, then calls one of the success or error callbacks asynchronously as soon as the result is available. The callbacks are called with a single argument: the result or rejection reason. Additionally, the notify callback may be called zero or more times to provide a progress indication, before the promise is resolved or rejected.
         * The successCallBack may return IPromise<void> for when a $q.reject() needs to be returned
         * This method returns a new promise which is resolved or rejected via the return value of the successCallback, errorCallback. It also notifies via the return value of the notifyCallback method. The promise can not be resolved or rejected from the notifyCallback method.
         */
        then<TResult>(successCallback: (promiseValue: T) => IHttpPromise<TResult>|IPromise<TResult>|TResult|IPromise<void>, errorCallback?: (reason: any) => any, notifyCallback?: (state: any) => any): IPromise<TResult>;

        /**
         * Shorthand for promise.then(null, errorCallback)
         */
        catch<TResult>(onRejected: (reason: any) => IHttpPromise<TResult>|IPromise<TResult>|TResult): IPromise<TResult>;

        /**
         * Allows you to observe either the fulfillment or rejection of a promise, but to do so without modifying the final value. This is useful to release resources or do some clean-up that needs to be done whether the promise was rejected or resolved. See the full specification for more information.
         *
         * Because finally is a reserved word in JavaScript and reserved keywords are not supported as property names by ES3, you'll need to invoke the method like promise['finally'](callback) to make your code IE8 and Android 2.x compatible.
         */
        finally(finallyCallback: () => any): IPromise<T>;
    }

    interface IDeferred<T> {
        resolve(value?: T): void;
        reject(reason?: any): void;
        notify(state?: any): void;
        promise: IPromise<T>;
    }

    ///////////////////////////////////////////////////////////////////////////
    // AnchorScrollService
    // see http://docs.angularjs.org/api/ng.$anchorScroll
    ///////////////////////////////////////////////////////////////////////////
    interface IAnchorScrollService {
        (): void;
        (hash: string): void;
        yOffset: any;
    }

    interface IAnchorScrollProvider extends IServiceProvider {
        disableAutoScrolling(): void;
    }

    /**
     * $cacheFactory - service in module ng
     *
     * Factory that constructs Cache objects and gives access to them.
     *
     * see https://docs.angularjs.org/api/ng/service/$cacheFactory
     */
    interface ICacheFactoryService {
        /**
         * Factory that constructs Cache objects and gives access to them.
         *
         * @param cacheId Name or id of the newly created cache.
         * @param optionsMap Options object that specifies the cache behavior. Properties:
         *
         * capacity — turns the cache into LRU cache.
         */
        (cacheId: string, optionsMap?: { capacity?: number; }): ICacheObject;

        /**
         * Get information about all the caches that have been created.
         * @returns key-value map of cacheId to the result of calling cache#info
         */
        info(): any;

        /**
         * Get access to a cache object by the cacheId used when it was created.
         *
         * @param cacheId Name or id of a cache to access.
         */
        get(cacheId: string): ICacheObject;
    }

    /**
     * $cacheFactory.Cache - type in module ng
     *
     * A cache object used to store and retrieve data, primarily used by $http and the script directive to cache templates and other data.
     *
     * see https://docs.angularjs.org/api/ng/type/$cacheFactory.Cache
     */
    interface ICacheObject {
        /**
         * Retrieve information regarding a particular Cache.
         */
        info(): {
            /**
             * the id of the cache instance
             */
            id: string;

            /**
             * the number of entries kept in the cache instance
             */
            size: number;

            //...: any additional properties from the options object when creating the cache.
        };

        /**
         * Inserts a named entry into the Cache object to be retrieved later, and incrementing the size of the cache if the key was not already present in the cache. If behaving like an LRU cache, it will also remove stale entries from the set.
         *
         * It will not insert undefined values into the cache.
         *
         * @param key the key under which the cached data is stored.
         * @param value the value to store alongside the key. If it is undefined, the key will not be stored.
         */
        put<T>(key: string, value?: T): T;

        /**
         * Retrieves named data stored in the Cache object.
         *
         * @param key the key of the data to be retrieved
         */
        get<T>(key: string): T;

        /**
         * Removes an entry from the Cache object.
         *
         * @param key the key of the entry to be removed
         */
        remove(key: string): void;

        /**
         * Clears the cache object of any entries.
         */
        removeAll(): void;

        /**
         * Destroys the Cache object entirely, removing it from the $cacheFactory set.
         */
        destroy(): void;
    }

    ///////////////////////////////////////////////////////////////////////////
    // CompileService
    // see http://docs.angularjs.org/api/ng.$compile
    // see http://docs.angularjs.org/api/ng.$compileProvider
    ///////////////////////////////////////////////////////////////////////////
    interface ICompileService {
        (element: string, transclude?: ITranscludeFunction, maxPriority?: number): ITemplateLinkingFunction;
        (element: Element, transclude?: ITranscludeFunction, maxPriority?: number): ITemplateLinkingFunction;
        (element: JQuery, transclude?: ITranscludeFunction, maxPriority?: number): ITemplateLinkingFunction;
    }

    interface ICompileProvider extends IServiceProvider {
        directive(name: string, directiveFactory: Function): ICompileProvider;

        // Undocumented, but it is there...
        directive(directivesMap: any): ICompileProvider;

        aHrefSanitizationWhitelist(): RegExp;
        aHrefSanitizationWhitelist(regexp: RegExp): ICompileProvider;

        imgSrcSanitizationWhitelist(): RegExp;
        imgSrcSanitizationWhitelist(regexp: RegExp): ICompileProvider;

        debugInfoEnabled(enabled?: boolean): any;
    }

    interface ICloneAttachFunction {
        // Let's hint but not force cloneAttachFn's signature
        (clonedElement?: JQuery, scope?: IScope): any;
    }

    // This corresponds to the "publicLinkFn" returned by $compile.
    interface ITemplateLinkingFunction {
        (scope: IScope, cloneAttachFn?: ICloneAttachFunction): IAugmentedJQuery;
    }

    // This corresponds to $transclude (and also the transclude function passed to link).
    interface ITranscludeFunction {
        // If the scope is provided, then the cloneAttachFn must be as well.
        (scope: IScope, cloneAttachFn: ICloneAttachFunction): IAugmentedJQuery;
        // If one argument is provided, then it's assumed to be the cloneAttachFn.
        (cloneAttachFn?: ICloneAttachFunction): IAugmentedJQuery;
    }

    ///////////////////////////////////////////////////////////////////////////
    // ControllerService
    // see http://docs.angularjs.org/api/ng.$controller
    // see http://docs.angularjs.org/api/ng.$controllerProvider
    ///////////////////////////////////////////////////////////////////////////
    interface IControllerService {
        // Although the documentation doesn't state this, locals are optional
        <T>(controllerConstructor: new (...args: any[]) => T, locals?: any, bindToController?: any): T;
        <T>(controllerConstructor: Function, locals?: any, bindToController?: any): T;
        <T>(controllerName: string, locals?: any, bindToController?: any): T;
    }

    interface IControllerProvider extends IServiceProvider {
        register(name: string, controllerConstructor: Function): void;
        register(name: string, dependencyAnnotatedConstructor: any[]): void;
        allowGlobals(): void;
    }

    /**
     * HttpService
     * see http://docs.angularjs.org/api/ng/service/$http
     */
    interface IHttpService {
        /**
         * Object describing the request to be made and how it should be processed.
         */
        <T>(config: IRequestConfig): IHttpPromise<T>;

        /**
         * Shortcut method to perform GET request.
         *
         * @param url Relative or absolute URL specifying the destination of the request
         * @param config Optional configuration object
         */
        get<T>(url: string, config?: IRequestShortcutConfig): IHttpPromise<T>;

        /**
         * Shortcut method to perform DELETE request.
         *
         * @param url Relative or absolute URL specifying the destination of the request
         * @param config Optional configuration object
         */
        delete<T>(url: string, config?: IRequestShortcutConfig): IHttpPromise<T>;

        /**
         * Shortcut method to perform HEAD request.
         *
         * @param url Relative or absolute URL specifying the destination of the request
         * @param config Optional configuration object
         */
        head<T>(url: string, config?: IRequestShortcutConfig): IHttpPromise<T>;

        /**
         * Shortcut method to perform JSONP request.
         *
         * @param url Relative or absolute URL specifying the destination of the request
         * @param config Optional configuration object
         */
        jsonp<T>(url: string, config?: IRequestShortcutConfig): IHttpPromise<T>;

        /**
         * Shortcut method to perform POST request.
         *
         * @param url Relative or absolute URL specifying the destination of the request
         * @param data Request content
         * @param config Optional configuration object
         */
        post<T>(url: string, data: any, config?: IRequestShortcutConfig): IHttpPromise<T>;

        /**
         * Shortcut method to perform PUT request.
         *
         * @param url Relative or absolute URL specifying the destination of the request
         * @param data Request content
         * @param config Optional configuration object
         */
        put<T>(url: string, data: any, config?: IRequestShortcutConfig): IHttpPromise<T>;

        /**
         * Shortcut method to perform PATCH request.
         *
         * @param url Relative or absolute URL specifying the destination of the request
         * @param data Request content
         * @param config Optional configuration object
         */
        patch<T>(url: string, data: any, config?: IRequestShortcutConfig): IHttpPromise<T>;

        /**
         * Runtime equivalent of the $httpProvider.defaults property. Allows configuration of default headers, withCredentials as well as request and response transformations.
         */
        defaults: IHttpProviderDefaults;

        /**
         * Array of config objects for currently pending requests. This is primarily meant to be used for debugging purposes.
         */
        pendingRequests: IRequestConfig[];
    }

    /**
     * Object describing the request to be made and how it should be processed.
     * see http://docs.angularjs.org/api/ng/service/$http#usage
     */
    interface IRequestShortcutConfig extends IHttpProviderDefaults {
        /**
         * {Object.<string|Object>}
         * Map of strings or objects which will be turned to ?key1=value1&key2=value2 after the url. If the value is not a string, it will be JSONified.
         */
        params?: any;

        /**
         * {string|Object}
         * Data to be sent as the request message data.
         */
        data?: any;

        /**
         * Timeout in milliseconds, or promise that should abort the request when resolved.
         */
        timeout?: number|IPromise<any>;

        /**
         * See [XMLHttpRequest.responseType]https://developer.mozilla.org/en-US/docs/Web/API/XMLHttpRequest#xmlhttprequest-responsetype
         */
        responseType?: string;
    }

    /**
     * Object describing the request to be made and how it should be processed.
     * see http://docs.angularjs.org/api/ng/service/$http#usage
     */
    interface IRequestConfig extends IRequestShortcutConfig {
        /**
         * HTTP method (e.g. 'GET', 'POST', etc)
         */
        method: string;
        /**
         * Absolute or relative URL of the resource that is being requested.
         */
        url: string;
    }

    interface IHttpHeadersGetter {
        (): { [name: string]: string; };
        (headerName: string): string;
    }

    interface IHttpPromiseCallback<T> {
        (data: T, status: number, headers: IHttpHeadersGetter, config: IRequestConfig): void;
    }

    interface IHttpPromiseCallbackArg<T> {
        data?: T;
        status?: number;
        headers?: IHttpHeadersGetter;
        config?: IRequestConfig;
        statusText?: string;
    }

    interface IHttpPromise<T> extends IPromise<IHttpPromiseCallbackArg<T>> {
        success(callback: IHttpPromiseCallback<T>): IHttpPromise<T>;
        error(callback: IHttpPromiseCallback<any>): IHttpPromise<T>;
        then<TResult>(successCallback: (response: IHttpPromiseCallbackArg<T>) => IPromise<TResult>|TResult, errorCallback?: (response: IHttpPromiseCallbackArg<any>) => any): IPromise<TResult>;
    }

    // See the jsdoc for transformData() at https://github.com/angular/angular.js/blob/master/src/ng/http.js#L228
    interface IHttpResquestTransformer {
        (data: any, headersGetter: IHttpHeadersGetter): any;
    }

    // The definition of fields are the same as IHttpPromiseCallbackArg
    interface IHttpResponseTransformer {
        (data: any, headersGetter: IHttpHeadersGetter, status: number): any;
    }

    interface IHttpRequestConfigHeaders {
        [requestType: string]: string|(() => string);
        common?: string|(() => string);
        get?: string|(() => string);
        post?: string|(() => string);
        put?: string|(() => string);
        patch?: string|(() => string);
    }

    /**
    * Object that controls the defaults for $http provider. Not all fields of IRequestShortcutConfig can be configured
    * via defaults and the docs do not say which. The following is based on the inspection of the source code.
    * https://docs.angularjs.org/api/ng/service/$http#defaults
    * https://docs.angularjs.org/api/ng/service/$http#usage
    * https://docs.angularjs.org/api/ng/provider/$httpProvider The properties section
    */
    interface IHttpProviderDefaults {
        /**
         * {boolean|Cache}
         * If true, a default $http cache will be used to cache the GET request, otherwise if a cache instance built with $cacheFactory, this cache will be used for caching.
         */
        cache?: any;

        /**
         * Transform function or an array of such functions. The transform function takes the http request body and
         * headers and returns its transformed (typically serialized) version.
         * @see {@link https://docs.angularjs.org/api/ng/service/$http#transforming-requests-and-responses}
         */
        transformRequest?: IHttpResquestTransformer |IHttpResquestTransformer[];

        /**
         * Transform function or an array of such functions. The transform function takes the http response body and
         * headers and returns its transformed (typically deserialized) version.
         */
        transformResponse?: IHttpResponseTransformer | IHttpResponseTransformer[];

        /**
         * Map of strings or functions which return strings representing HTTP headers to send to the server. If the
         * return value of a function is null, the header will not be sent.
         * The key of the map is the request verb in lower case. The "common" key applies to all requests.
         * @see {@link https://docs.angularjs.org/api/ng/service/$http#setting-http-headers}
         */
        headers?: IHttpRequestConfigHeaders;

        /** Name of HTTP header to populate with the XSRF token. */
        xsrfHeaderName?: string;

        /** Name of cookie containing the XSRF token. */
        xsrfCookieName?: string;

        /**
         * whether to to set the withCredentials flag on the XHR object. See [requests with credentials]https://developer.mozilla.org/en/http_access_control#section_5 for more information.
         */
        withCredentials?: boolean;

        /**
        * A function used to the prepare string representation of request parameters (specified as an object). If
        * specified as string, it is interpreted as a function registered with the $injector. Defaults to
        * $httpParamSerializer.
        */
        paramSerializer?: string | ((obj: any) => string);
    }

    interface IHttpInterceptor {
        request?: (config: IRequestConfig) => IRequestConfig|IPromise<IRequestConfig>;
        requestError?: (rejection: any) => any;
        response?: <T>(response: IHttpPromiseCallbackArg<T>) => IPromise<T>|T;
        responseError?: (rejection: any) => any;
    }

    interface IHttpInterceptorFactory {
        (...args: any[]): IHttpInterceptor;
    }

    interface IHttpProvider extends IServiceProvider {
        defaults: IHttpProviderDefaults;

        /**
         * Register service factories (names or implementations) for interceptors which are called before and after
         * each request.
         */
        interceptors: (string|IHttpInterceptorFactory|(string|IHttpInterceptorFactory)[])[];
        useApplyAsync(): boolean;
        useApplyAsync(value: boolean): IHttpProvider;

        /**
         *
         * @param {boolean=} value If true, `$http` will return a normal promise without the `success` and `error` methods.
         * @returns {boolean|Object} If a value is specified, returns the $httpProvider for chaining.
         *    otherwise, returns the current configured value.
         */
        useLegacyPromiseExtensions(value:boolean) : boolean | IHttpProvider;
    }

    ///////////////////////////////////////////////////////////////////////////
    // HttpBackendService
    // see http://docs.angularjs.org/api/ng.$httpBackend
    // You should never need to use this service directly.
    ///////////////////////////////////////////////////////////////////////////
    interface IHttpBackendService {
        // XXX Perhaps define callback signature in the future
        (method: string, url: string, post?: any, callback?: Function, headers?: any, timeout?: number, withCredentials?: boolean): void;
    }

    ///////////////////////////////////////////////////////////////////////////
    // InterpolateService
    // see http://docs.angularjs.org/api/ng.$interpolate
    // see http://docs.angularjs.org/api/ng.$interpolateProvider
    ///////////////////////////////////////////////////////////////////////////
    interface IInterpolateService {
        (text: string, mustHaveExpression?: boolean, trustedContext?: string, allOrNothing?: boolean): IInterpolationFunction;
        endSymbol(): string;
        startSymbol(): string;
    }

    interface IInterpolationFunction {
        (context: any): string;
    }

    interface IInterpolateProvider extends IServiceProvider {
        startSymbol(): string;
        startSymbol(value: string): IInterpolateProvider;
        endSymbol(): string;
        endSymbol(value: string): IInterpolateProvider;
    }

    ///////////////////////////////////////////////////////////////////////////
    // TemplateCacheService
    // see http://docs.angularjs.org/api/ng.$templateCache
    ///////////////////////////////////////////////////////////////////////////
    interface ITemplateCacheService extends ICacheObject {}

    ///////////////////////////////////////////////////////////////////////////
    // SCEService
    // see http://docs.angularjs.org/api/ng.$sce
    ///////////////////////////////////////////////////////////////////////////
    interface ISCEService {
        getTrusted(type: string, mayBeTrusted: any): any;
        getTrustedCss(value: any): any;
        getTrustedHtml(value: any): any;
        getTrustedJs(value: any): any;
        getTrustedResourceUrl(value: any): any;
        getTrustedUrl(value: any): any;
        parse(type: string, expression: string): (context: any, locals: any) => any;
        parseAsCss(expression: string): (context: any, locals: any) => any;
        parseAsHtml(expression: string): (context: any, locals: any) => any;
        parseAsJs(expression: string): (context: any, locals: any) => any;
        parseAsResourceUrl(expression: string): (context: any, locals: any) => any;
        parseAsUrl(expression: string): (context: any, locals: any) => any;
        trustAs(type: string, value: any): any;
        trustAsHtml(value: any): any;
        trustAsJs(value: any): any;
        trustAsResourceUrl(value: any): any;
        trustAsUrl(value: any): any;
        isEnabled(): boolean;
    }

    ///////////////////////////////////////////////////////////////////////////
    // SCEProvider
    // see http://docs.angularjs.org/api/ng.$sceProvider
    ///////////////////////////////////////////////////////////////////////////
    interface ISCEProvider extends IServiceProvider {
        enabled(value: boolean): void;
    }

    ///////////////////////////////////////////////////////////////////////////
    // SCEDelegateService
    // see http://docs.angularjs.org/api/ng.$sceDelegate
    ///////////////////////////////////////////////////////////////////////////
    interface ISCEDelegateService {
        getTrusted(type: string, mayBeTrusted: any): any;
        trustAs(type: string, value: any): any;
        valueOf(value: any): any;
    }


    ///////////////////////////////////////////////////////////////////////////
    // SCEDelegateProvider
    // see http://docs.angularjs.org/api/ng.$sceDelegateProvider
    ///////////////////////////////////////////////////////////////////////////
    interface ISCEDelegateProvider extends IServiceProvider {
        resourceUrlBlacklist(blacklist: any[]): void;
        resourceUrlWhitelist(whitelist: any[]): void;
        resourceUrlBlacklist(): any[];
        resourceUrlWhitelist(): any[];
    }

    /**
     * $templateRequest service
     * see http://docs.angularjs.org/api/ng/service/$templateRequest
     */
    interface ITemplateRequestService {
        /**
         * Downloads a template using $http and, upon success, stores the
         * contents inside of $templateCache.
         *
         * If the HTTP request fails or the response data of the HTTP request is
         * empty then a $compile error will be thrown (unless
         * {ignoreRequestError} is set to true).
         *
         * @param tpl                  The template URL.
         * @param ignoreRequestError   Whether or not to ignore the exception
         *                             when the request fails or the template is
         *                             empty.
         *
         * @return   A promise whose value is the template content.
         */
        (tpl: string, ignoreRequestError?: boolean): IPromise<string>;
        /**
         * total amount of pending template requests being downloaded.
         * @type {number}
         */
        totalPendingRequests: number;
    }

    ///////////////////////////////////////////////////////////////////////////
    // Directive
    // see http://docs.angularjs.org/api/ng.$compileProvider#directive
    // and http://docs.angularjs.org/guide/directive
    ///////////////////////////////////////////////////////////////////////////

    interface IDirectiveFactory {
        (...args: any[]): IDirective;
    }

    interface IDirectiveLinkFn {
        (
            scope: IScope,
            instanceElement: IAugmentedJQuery,
            instanceAttributes: IAttributes,
            controller: {},
            transclude: ITranscludeFunction
        ): void;
    }

    interface IDirectivePrePost {
        pre?: IDirectiveLinkFn;
        post?: IDirectiveLinkFn;
    }

    interface IDirectiveCompileFn {
        (
            templateElement: IAugmentedJQuery,
            templateAttributes: IAttributes,
            transclude: ITranscludeFunction
        ): IDirectivePrePost;
    }

    interface IDirective {
        compile?: IDirectiveCompileFn;
        controller?: any;
        controllerAs?: string;
        bindToController?: boolean|Object;
        link?: IDirectiveLinkFn | IDirectivePrePost;
        name?: string;
        priority?: number;
        replace?: boolean;
        require?: any;
        restrict?: string;
        scope?: any;
        template?: any;
        templateUrl?: any;
        terminal?: boolean;
        transclude?: any;
    }

    /**
     * angular.element
     * when calling angular.element, angular returns a jQuery object,
     * augmented with additional methods like e.g. scope.
     * see: http://docs.angularjs.org/api/angular.element
     */
    interface IAugmentedJQueryStatic extends JQueryStatic {
        (selector: string, context?: any): IAugmentedJQuery;
        (element: Element): IAugmentedJQuery;
        (object: {}): IAugmentedJQuery;
        (elementArray: Element[]): IAugmentedJQuery;
        (object: JQuery): IAugmentedJQuery;
        (func: Function): IAugmentedJQuery;
        (array: any[]): IAugmentedJQuery;
        (): IAugmentedJQuery;
    }

    interface IAugmentedJQuery extends JQuery {
        // TODO: events, how to define?
        //$destroy

        find(selector: string): IAugmentedJQuery;
        find(element: any): IAugmentedJQuery;
        find(obj: JQuery): IAugmentedJQuery;
        controller(): any;
        controller(name: string): any;
        injector(): any;
        scope(): IScope;
        isolateScope(): IScope;

        inheritedData(key: string, value: any): JQuery;
        inheritedData(obj: { [key: string]: any; }): JQuery;
        inheritedData(key?: string): any;
    }

    ///////////////////////////////////////////////////////////////////////////
    // AUTO module (angular.js)
    ///////////////////////////////////////////////////////////////////////////
    export module auto {

        ///////////////////////////////////////////////////////////////////////
        // InjectorService
        // see http://docs.angularjs.org/api/AUTO.$injector
        ///////////////////////////////////////////////////////////////////////
        interface IInjectorService {
            annotate(fn: Function): string[];
            annotate(inlineAnnotatedFunction: any[]): string[];
            get<T>(name: string, caller?: string): T;
            has(name: string): boolean;
            instantiate<T>(typeConstructor: Function, locals?: any): T;
            invoke(inlineAnnotatedFunction: any[]): any;
            invoke(func: Function, context?: any, locals?: any): any;
        }

        ///////////////////////////////////////////////////////////////////////
        // ProvideService
        // see http://docs.angularjs.org/api/AUTO.$provide
        ///////////////////////////////////////////////////////////////////////
        interface IProvideService {
            // Documentation says it returns the registered instance, but actual
            // implementation does not return anything.
            // constant(name: string, value: any): any;
            /**
             * Register a constant service, such as a string, a number, an array, an object or a function, with the $injector. Unlike value it can be injected into a module configuration function (see config) and it cannot be overridden by an Angular decorator.
             *
             * @param name The name of the constant.
             * @param value The constant value.
             */
            constant(name: string, value: any): void;

            /**
             * Register a service decorator with the $injector. A service decorator intercepts the creation of a service, allowing it to override or modify the behaviour of the service. The object returned by the decorator may be the original service, or a new service object which replaces or wraps and delegates to the original service.
             *
             * @param name The name of the service to decorate.
             * @param decorator This function will be invoked when the service needs to be instantiated and should return the decorated service instance. The function is called using the injector.invoke method and is therefore fully injectable. Local injection arguments:
             *
             * $delegate - The original service instance, which can be monkey patched, configured, decorated or delegated to.
             */
            decorator(name: string, decorator: Function): void;
            /**
             * Register a service decorator with the $injector. A service decorator intercepts the creation of a service, allowing it to override or modify the behaviour of the service. The object returned by the decorator may be the original service, or a new service object which replaces or wraps and delegates to the original service.
             *
             * @param name The name of the service to decorate.
             * @param inlineAnnotatedFunction This function will be invoked when the service needs to be instantiated and should return the decorated service instance. The function is called using the injector.invoke method and is therefore fully injectable. Local injection arguments:
             *
             * $delegate - The original service instance, which can be monkey patched, configured, decorated or delegated to.
             */
            decorator(name: string, inlineAnnotatedFunction: any[]): void;
            factory(name: string, serviceFactoryFunction: Function): IServiceProvider;
            factory(name: string, inlineAnnotatedFunction: any[]): IServiceProvider;
            provider(name: string, provider: IServiceProvider): IServiceProvider;
            provider(name: string, serviceProviderConstructor: Function): IServiceProvider;
            service(name: string, constructor: Function): IServiceProvider;
            value(name: string, value: any): IServiceProvider;
        }

    }
}<|MERGE_RESOLUTION|>--- conflicted
+++ resolved
@@ -674,7 +674,6 @@
         <T>(name: string): T;
     }
 
-<<<<<<< HEAD
     interface IFilterFilter {
         <T>(array: T[], expression: string | IFilterFilterPatternObject | IFilterFilterPredicateFunc<T>, comparator?: IFilterFilterComparatorFunc<T>|boolean): T[];
     }
@@ -688,21 +687,6 @@
     }
 
     interface IFilterFilterComparatorFunc<T> {
-=======
-    interface IFilterFunc {
-        <T>(array: T[], expression: string | IFilterPatternObject | IFilterPredicateFunc<T>, comparator?: IFilterComparatorFunc<T>|boolean): T[];
-    }
-
-    interface IFilterPatternObject {
-        [name: string]: string;
-    }
-
-    interface IFilterPredicateFunc<T> {
-        (value: T, index: number, array: T[]): T[];
-    }
-
-    interface IFilterComparatorFunc<T> {
->>>>>>> 1137ef6d
         (actual: T, expected: T): boolean;
     }
 
