--- conflicted
+++ resolved
@@ -306,7 +306,6 @@
             "sourceRepoURL": "https://github.com/ascoders/gaea-model",
             "asOfVersion": "0.0.0"
         },
-<<<<<<< HEAD
 	{
             "libraryName": "redux-persist",
             "typingsPackageName": "redux-persist",
@@ -318,8 +317,8 @@
             "typingsPackageName": "redux-persist-transform-compress",
             "sourceRepoURL": "https://github.com/rt2zz/redux-persist-transform-compress",
             "asOfVersion": "4.2.0"
-=======
-        {
+        },
+         {
             "libraryName": "jsonschema",
             "typingsPackageName": "jsonschema",
             "sourceRepoURL": "https://github.com/tdegrunt/jsonschema",
@@ -336,7 +335,6 @@
             "typingsPackageName": "antd",
             "sourceRepoURL": "https://github.com/ant-design/ant-design",
             "asOfVersion": "1.0.0"
->>>>>>> 6dd1b350
         }
     ]
 }